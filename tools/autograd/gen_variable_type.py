--- conflicted
+++ resolved
@@ -22,12 +22,7 @@
 #     which will in turn dispatch back to VariableType for its
 #     differentiable subcomponents.
 #
-<<<<<<< HEAD
-from .utils import CodeTemplate, nested_dict, write, IDENT_REGEX
-=======
-
-from .utils import CodeTemplate, nested_dict, write, make_out_api_name_faithful
->>>>>>> c69e6da7
+from .utils import CodeTemplate, nested_dict, write, make_out_api_name_faithful, IDENT_REGEX
 from .gen_autograd import VIEW_FUNCTIONS, VIEW_FUNCTIONS_WITH_METADATA_CHANGE, \
     MULTI_OUTPUT_SAFE_FUNCTIONS, RETURNS_VIEWS_OF_INPUT
 from .gen_autograd_functions import uses_single_grad
