--- conflicted
+++ resolved
@@ -7,13 +7,6 @@
 from torch.quantization import default_dynamic_qconfig
 import torch.nn.quantized as nnq
 toq = torch.ops.quantized
-<<<<<<< HEAD
-from torch.quantization._numeric_suite_fx import (
-    compare_model_outputs_fx,
-    compare_model_stub_fx,
-)
-=======
->>>>>>> 2fd1eb3a
 from torch.quantization.quantize_fx import (
     convert_fx,
     prepare_fx,
@@ -47,207 +40,6 @@
 )
 
 
-<<<<<<< HEAD
-class TestGraphModeNumericSuite(QuantizationTestCase):
-
-    # TODO: Add submodule and functional test cases for compare_model_stub_fx
-    def compare_and_validate_model_stub_results_fx(
-        self,
-        prepared_float_model,
-        q_model,
-        module_swap_list,
-        expected_ob_dict_keys,
-        *data,
-    ):
-        ob_dict = compare_model_stub_fx(
-            prepared_float_model, q_model, module_swap_list, *data
-        )
-
-        self.assertTrue(expected_ob_dict_keys == ob_dict.keys())
-        self.assertEqual(len(ob_dict), 1)
-
-        for k, v in ob_dict.items():
-            self.assertTrue(len(v["float"]) == len(v["quantized"]))
-            for i, val in enumerate(v["quantized"]):
-                self.assertTrue(v["float"][i].shape == v["quantized"][i].shape)
-
-    @override_qengines
-    def test_compare_model_stub_conv_static_fx(self):
-        r"""Compare the output of static quantized conv layer and its float shadow module"""
-
-        qengine = torch.backends.quantized.engine
-        qconfig = get_default_qconfig(qengine)
-        qconfig_dict = {"": qconfig}
-
-        model_list = [ConvModel(), ConvBnReLUModel()]
-
-        for float_model in model_list:
-            float_model.eval()
-
-            prepared_model = prepare_fx(float_model, qconfig_dict)
-
-            prepared_float_model = copy.deepcopy(prepared_model)
-
-            # Run calibration
-            test_only_eval_fn(prepared_model, self.img_data_2d)
-            q_model = convert_fx(prepared_model)
-
-            module_swap_list = [nn.Conv2d, nni.modules.fused.ConvReLU2d]
-
-            expected_ob_dict_keys = {"conv.stats"}
-            self.compare_and_validate_model_stub_results_fx(
-                prepared_float_model,
-                q_model,
-                module_swap_list,
-                expected_ob_dict_keys,
-                self.img_data_2d[0][0],
-            )
-
-    @override_qengines
-    def test_compare_model_stub_linear_static_fx(self):
-        r"""Compare the output of static quantized linear layer and its float shadow module"""
-
-        qengine = torch.backends.quantized.engine
-        qconfig = get_default_qconfig(qengine)
-        qconfig_dict = {"": qconfig}
-
-        float_model = SingleLayerLinearModel()
-        float_model.eval()
-
-        prepared_model = prepare_fx(float_model, qconfig_dict)
-
-        prepared_float_model = copy.deepcopy(prepared_model)
-
-        # Run calibration
-        test_only_eval_fn(prepared_model, self.calib_data)
-        q_model = convert_fx(prepared_model)
-
-        linear_data = self.calib_data[0][0]
-        module_swap_list = [nn.Linear]
-
-        expected_ob_dict_keys = {"fc1.stats"}
-
-        self.compare_and_validate_model_stub_results_fx(
-            prepared_float_model,
-            q_model,
-            module_swap_list,
-            expected_ob_dict_keys,
-            linear_data,
-        )
-
-    @override_qengines
-    def test_compare_model_stub_linear_dynamic_fx(self):
-        r"""Compare the output of dynamic quantized linear layer and its float shadow module"""
-
-        qconfig_dict = {"object_type": [(nn.Linear, default_dynamic_qconfig)]}
-
-        float_model = SingleLayerLinearDynamicModel()
-        float_model.eval()
-
-        prepared_model = prepare_fx(float_model, qconfig_dict)
-
-        prepared_float_model = copy.deepcopy(prepared_model)
-        prepared_float_model.eval()
-
-        q_model = convert_fx(prepared_model)
-
-        linear_data = self.calib_data[0][0]
-        module_swap_list = [nn.Linear]
-
-        expected_ob_dict_keys = {"fc1.stats"}
-        self.compare_and_validate_model_stub_results_fx(
-            prepared_float_model,
-            q_model,
-            module_swap_list,
-            expected_ob_dict_keys,
-            linear_data,
-        )
-
-    @override_qengines
-    def test_compare_model_stub_lstm_dynamic_fx(self):
-        r"""Compare the output of dynamic quantized linear layer and its float shadow module"""
-
-        qconfig_dict = {"object_type": [(nn.LSTM, default_dynamic_qconfig)]}
-
-        float_model = LSTMwithHiddenDynamicModel()
-        float_model.eval()
-
-        prepared_model = prepare_fx(float_model, qconfig_dict)
-
-        prepared_float_model = copy.deepcopy(prepared_model)
-        prepared_float_model.eval()
-
-        q_model = convert_fx(prepared_model)
-
-        module_swap_list = [nn.LSTM]
-
-        lstm_input = torch.rand((1, 1, 2))
-        lstm_hidden = (torch.rand(1, 1, 2), torch.rand(1, 1, 2))
-
-        expected_ob_dict_keys = {"lstm.stats"}
-        self.compare_and_validate_model_stub_results_fx(
-            prepared_float_model,
-            q_model,
-            module_swap_list,
-            expected_ob_dict_keys,
-            lstm_input,
-            lstm_hidden,
-        )
-
-    def compare_and_validate_model_outputs_results_fx(
-        self, prepared_float_model, q_model, expected_act_compare_dict_keys, *data
-    ):
-        act_compare_dict = compare_model_outputs_fx(
-            prepared_float_model, q_model, *data
-        )
-
-        self.assertTrue(act_compare_dict.keys() == expected_act_compare_dict_keys)
-        for k, v in act_compare_dict.items():
-            self.assertTrue(len(v["float"]) == 1)
-            self.assertTrue(len(v["float"]) == len(v["quantized"]))
-
-            for i, val in enumerate(v["quantized"]):
-                if "lstm.stats" not in act_compare_dict:
-                    self.assertTrue(v["float"][i].shape == v["quantized"][i].shape)
-                else:
-                    self.assertTrue(
-                        v["float"][i][0].shape == v["quantized"][i][0].shape
-                    )
-                    if i == 1:
-                        self.assertTrue(
-                            v["float"][i][1].shape == v["quantized"][i][1].shape
-                        )
-
-    @override_qengines
-    def test_compare_model_outputs_lstm_dynamic_fx(self):
-        r"""Compare the output of LSTM layer in dynamic quantized model and corresponding
-        output of linear layer in float model
-        """
-
-        qconfig_dict = {"object_type": [(nn.LSTM, default_dynamic_qconfig)]}
-
-        float_model = LSTMwithHiddenDynamicModel()
-        float_model.eval()
-
-        prepared_model = prepare_fx(float_model, qconfig_dict)
-        prepared_float_model = copy.deepcopy(prepared_model)
-
-        q_model = convert_fx(prepared_model)
-
-        lstm_input = torch.rand((1, 1, 2))
-        lstm_hidden = (torch.rand(1, 1, 2), torch.rand(1, 1, 2))
-
-        expected_act_compare_dict_keys = {"x.stats", "hid.stats", "lstm.stats"}
-        self.compare_and_validate_model_outputs_results_fx(
-            prepared_float_model,
-            q_model,
-            expected_act_compare_dict_keys,
-            lstm_input,
-            lstm_hidden,
-        )
-
-=======
->>>>>>> 2fd1eb3a
 class TestFXGraphMatcher(QuantizationTestCase):
 
     @override_qengines
@@ -527,10 +319,7 @@
         self, m, data, prepared_expected_node_occurrence=None, results_len=0,
         should_log_inputs=False,
         qconfig_dict=None,
-<<<<<<< HEAD
-=======
         skip_scripting=False,
->>>>>>> 2fd1eb3a
     ):
         if qconfig_dict is None:
             qconfig_dict = {'': torch.quantization.default_qconfig}
@@ -551,14 +340,9 @@
             self.checkGraphModuleNodes(
                 mq_ns, expected_node_occurrence=prepared_expected_node_occurrence)
 
-<<<<<<< HEAD
-        mp_ns = torch.jit.script(mp_ns)
-        mq_ns = torch.jit.script(mq_ns)
-=======
         if not skip_scripting:
             mp_ns = torch.jit.script(mp_ns)
             mq_ns = torch.jit.script(mq_ns)
->>>>>>> 2fd1eb3a
 
         # calibrate
         mp_ns(*data)
@@ -574,17 +358,11 @@
 
     def _test_match_shadow_activations(
         self, m, data, prepared_expected_node_occurrence=None, results_len=0,
-<<<<<<< HEAD
-        should_log_inputs=False,
-    ):
-        mp = prepare_fx(m, {'': torch.quantization.default_qconfig})
-=======
         should_log_inputs=False, qconfig_dict=None, skip_scripting=False,
     ):
         if qconfig_dict is None:
             qconfig_dict = {'': torch.quantization.default_qconfig}
         mp = prepare_fx(m, qconfig_dict)
->>>>>>> 2fd1eb3a
         mp(*data)
         # TODO(future PR): prevent the need for copying here, we can copy the
         # modules but should reuse the underlying tensors
@@ -599,13 +377,8 @@
             self.checkGraphModuleNodes(
                 mp_shadows_mq, expected_node_occurrence=prepared_expected_node_occurrence)
 
-<<<<<<< HEAD
-        # TODO(before land): test both scripted and non-scripted
-        mp_shadows_mq = torch.jit.script(mp_shadows_mq)
-=======
         if not skip_scripting:
             mp_shadows_mq = torch.jit.script(mp_shadows_mq)
->>>>>>> 2fd1eb3a
 
         # calibrate
         mp_shadows_mq(*data)
@@ -617,10 +390,7 @@
             len(act_compare_dict) == results_len,
             f"expected len {results_len}, got len {len(act_compare_dict)}")
         self.assert_ns_compare_dict_valid(act_compare_dict)
-<<<<<<< HEAD
-=======
         return act_compare_dict
->>>>>>> 2fd1eb3a
 
 
 class TestFXNumericSuiteCoreAPIs(FXNumericSuiteQuantizationTestCase):
@@ -731,7 +501,6 @@
         class M(nn.Module):
             def __init__(self):
                 super().__init__()
-<<<<<<< HEAD
 
             def forward(self, x):
                 x = torch.cat([x, x, x], dim=0)
@@ -770,51 +539,6 @@
             results_len=2,
             should_log_inputs=True)
 
-
-class TestFXNumericSuiteCoreAPIsModels(FXNumericSuiteQuantizationTestCase):
-    """
-    Tests numeric suite core APIs on non-toy models.
-    """
-
-=======
-
-            def forward(self, x):
-                x = torch.cat([x, x, x], dim=0)
-                return x
-
-        m = M().eval()
-        expected_occurrence = {
-            # 3 dequantize function calls from the 3 dtype casts for [x, x, x]
-            ns.call_function(torch.dequantize): 3,
-            # 1 dequantize method call for module output
-            ns.call_method("dequantize"): 1,
-        }
-        self._test_match_shadow_activations(
-            m, (torch.randn(4, 4),),
-            prepared_expected_node_occurrence=expected_occurrence,
-            results_len=1)
-
-    @skipIfNoFBGEMM
-    def test_logging_inputs(self):
-        """
-        Verifies that logging inputs works correctly
-        """
-        class M(nn.Module):
-            def __init__(self):
-                super().__init__()
-                self.conv = nn.Conv2d(1, 1, 1)
-
-            def forward(self, x):
-                x = self.conv(x)
-                x = torch.cat([x, x], dim=0)
-                return x
-
-        m = M().eval()
-        self._test_match_shadow_activations(
-            m, (torch.randn(1, 1, 4, 4),),
-            results_len=2,
-            should_log_inputs=True)
-
     @skipIfNoFBGEMM
     def test_linear_fp16(self):
         class M(nn.Module):
@@ -849,14 +573,12 @@
     Tests numeric suite core APIs on non-toy models.
     """
 
->>>>>>> 2fd1eb3a
     @skipIfNoFBGEMM
     def test_compare_weights_conv(self):
         test_cases = (
             (ConvModel(),),
             (ConvBnModel(),),
             (ConvBnReLUModel(),),
-<<<<<<< HEAD
         )
         for m, in test_cases:
             m.eval()
@@ -871,22 +593,6 @@
                 {"object_type": [(nn.Linear, default_dynamic_qconfig)]},
             ),
         )
-=======
-        )
-        for m, in test_cases:
-            m.eval()
-            self._test_extract_weights(m, results_len=1)
-
-    @skipIfNoFBGEMM
-    def test_compare_weights_linear(self):
-        test_cases = (
-            (SingleLayerLinearModel(), None),
-            (
-                SingleLayerLinearDynamicModel(),
-                {"object_type": [(nn.Linear, default_dynamic_qconfig)]},
-            ),
-        )
->>>>>>> 2fd1eb3a
         for m, qconfig_dict in test_cases:
             m.eval()
             res = self._test_extract_weights(
@@ -924,8 +630,6 @@
             m.eval()
             res = self._test_match_activations(
                 m, (torch.randn(5, 5),), results_len=1, qconfig_dict=qconfig_dict)
-<<<<<<< HEAD
-=======
 
     @skipIfNoFBGEMM
     def test_compare_activations_lstm_dynamic(self):
@@ -974,7 +678,6 @@
         res = self._test_match_shadow_activations(
             m, (lstm_input, lstm_hidden), results_len=1, qconfig_dict=qconfig_dict,
             skip_scripting=True)
->>>>>>> 2fd1eb3a
 
     @skipIfNoFBGEMM
     def test_sparsenn_compare_activations(self):
