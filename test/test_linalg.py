--- conflicted
+++ resolved
@@ -3659,8 +3659,8 @@
             self.assertEqual(torch.matrix_rank(aaT, 0.01, True), np.linalg.matrix_rank(aaT.cpu().numpy(), 0.01, True))
 
     @onlyOnCPUAndCUDA
-<<<<<<< HEAD
     @dtypes(torch.double)
+    # This tests only the cases where torch.chain_matmul differs from torch.linalg.multi_dot which this is an "alias" for.
     def test_chain_matmul(self, device, dtype):
         # chain_matmul accepts a single input tensor while multi_dot does not
         t = make_tensor((2, 2), device, dtype)
@@ -3674,8 +3674,6 @@
             torch.chain_matmul(make_tensor(1, device, dtype), make_tensor(1, device, dtype))
 
     @onlyOnCPUAndCUDA
-=======
->>>>>>> e98ae296
     @dtypes(torch.double, torch.cdouble)
     def test_multi_dot(self, device, dtype):
         def check(*shapes, discontiguous=False):
