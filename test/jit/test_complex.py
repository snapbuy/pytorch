--- conflicted
+++ resolved
@@ -172,18 +172,6 @@
         self.assertEqual(loaded(2, 3), 2 + cmath.infj)
         self.assertEqual(loaded(3, 4), 4 + cmath.nanj)
 
-<<<<<<< HEAD
-    def test_tensor_attributes(self):
-        def tensor_real(x):
-            return x.real
-
-        def tensor_imag(x):
-            return x.imag
-
-        t = torch.randn(2, 3, dtype=torch.cdouble)
-        self.checkScript(tensor_real, (t, ))
-        self.checkScript(tensor_imag, (t, ))
-=======
     def test_comparison_ops(self):
         def fn1(a: complex, b: complex):
             return a == b
@@ -203,4 +191,14 @@
 
         x, y = 2 - 3j, 4j
         self.checkScript(fn1, (x, y))
->>>>>>> 81b7438f
+
+    def test_tensor_attributes(self):
+        def tensor_real(x):
+            return x.real
+
+        def tensor_imag(x):
+            return x.imag
+
+        t = torch.randn(2, 3, dtype=torch.cdouble)
+        self.checkScript(tensor_real, (t, ))
+        self.checkScript(tensor_imag, (t, ))