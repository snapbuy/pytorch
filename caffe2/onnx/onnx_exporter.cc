--- conflicted
+++ resolved
@@ -103,6 +103,179 @@
   return shape_node;
 }
 
+void collectExternalsFromIfOpSubnet(
+    const NetDef* net,
+    std::vector<std::string>* input,
+    std::vector<std::string>* output) {
+  std::set<std::string> in_input, in_output;
+  for (const auto& op : net->op()) {
+    for (const auto& blob : op.input()) {
+      in_input.emplace(blob);
+    }
+    for (const auto& blob : op.output()) {
+      in_output.emplace(blob);
+    }
+  }
+
+  for (const auto& blob : in_input) {
+    if (!in_output.count(blob)) {
+      input->push_back(blob);
+    }
+  }
+  for (const auto& blob : in_output) {
+    if (!in_input.count(blob)) {
+      output->push_back(blob);
+    }
+  }
+}
+
+void rewriteSubnet(
+    Argument* arg,
+    std::map<std::string, std::string> oldname_to_newname) {
+  NetDef* net = arg->mutable_n();
+  // clear external inputs and outputs since they're no longer valid
+  net->mutable_external_input()->Clear();
+  net->mutable_external_output()->Clear();
+  for (auto& op : *(net->mutable_op())) {
+    for (auto& input : *(op.mutable_input())) {
+      if (oldname_to_newname.find(input) != oldname_to_newname.end()) {
+        input = oldname_to_newname[input];
+      }
+    }
+    for (auto& output : *(op.mutable_output())) {
+      if (oldname_to_newname.find(output) != oldname_to_newname.end()) {
+        output = oldname_to_newname[output];
+      }
+    }
+  }
+  for (auto& external_input : *(net->mutable_external_input())) {
+    if (oldname_to_newname.find(external_input) != oldname_to_newname.end()) {
+      external_input = oldname_to_newname[external_input];
+    }
+  }
+  for (auto& external_output : *(net->mutable_external_output())) {
+    if (oldname_to_newname.find(external_output) != oldname_to_newname.end()) {
+      external_output = oldname_to_newname[external_output];
+    }
+  }
+}
+
+Argument* getArgumentFromName(OperatorDef* op, const std::string& name) {
+  for (int i = 0; i < op->arg_size(); i++) {
+    if (op->mutable_arg(i)->name() == name) {
+      return op->mutable_arg(i);
+    }
+  }
+  return nullptr;
+}
+
+void ssaRewriteForIfOp(
+    OperatorDef* op,
+    std::unordered_map<std::string, int>* blob_versions,
+    std::set<std::string>* is_initialized_tensor) {
+  // Get all the "external" inputs and outputs of the subnet
+  // Since then_net and else_net has same external input/output, we only collect
+  // external input/output from one of its subnet And perform the rewrite to
+  // both then_net and else_net
+  std::vector<std::string> if_external_input;
+  std::vector<std::string> if_external_output;
+  ArgumentHelper helper(*op);
+  Argument *then_arg = nullptr, *else_arg = nullptr;
+  NetDef* target_net = nullptr;
+  bool has_then = false, has_else = false;
+
+  if (helper.HasSingleArgumentOfType<NetDef>("then_net")) {
+    then_arg = getArgumentFromName(op, "then_net");
+    target_net = then_arg->mutable_n();
+    has_then = true;
+  }
+  if (helper.HasSingleArgumentOfType<NetDef>("else_net")) {
+    else_arg = getArgumentFromName(op, "else_net");
+    if (!has_then) {
+      target_net = else_arg->mutable_n();
+    }
+    has_else = true;
+  }
+
+  if (has_then || has_else) {
+    collectExternalsFromIfOpSubnet(
+        target_net, &if_external_input, &if_external_output);
+    std::map<string, string> oldname_to_newname;
+
+    // Build oldname_to_newname map
+    for (auto& input : if_external_input) {
+      const auto it = blob_versions->find(input);
+      if (it != blob_versions->end()) {
+        oldname_to_newname[input] = SsaName(input, it->second);
+      }
+    }
+    for (auto& output : if_external_output) {
+      auto it = blob_versions->find(output);
+      if (it != blob_versions->end()) {
+        if (is_initialized_tensor->count(output) == 0) {
+          it->second += 1;
+        } else {
+          is_initialized_tensor->erase(output);
+        }
+        oldname_to_newname[output] = SsaName(output, it->second);
+      } else {
+        blob_versions->emplace(output, 0);
+        oldname_to_newname[output] = SsaName(output, 0);
+      }
+    }
+
+    if (has_then) {
+      rewriteSubnet(then_arg, oldname_to_newname);
+    }
+    if (has_else) {
+      rewriteSubnet(else_arg, oldname_to_newname);
+    }
+  }
+}
+
+void revertRenamedExternalOutput(
+    OperatorDef* op,
+    const std::unordered_map<std::string, std::string>&
+        renamed_external_outputs) {
+  for (auto& input : *(op->mutable_input())) {
+    const auto it = renamed_external_outputs.find(input);
+    if (it != renamed_external_outputs.end()) {
+      input = it->second;
+    }
+  }
+  for (auto& output : *(op->mutable_output())) {
+    const auto it = renamed_external_outputs.find(output);
+    if (it != renamed_external_outputs.end()) {
+      output = it->second;
+    }
+  }
+}
+
+void revertRenamedExternalOutputForIfOp(
+    OperatorDef* if_op,
+    const std::unordered_map<std::string, std::string>&
+        renamed_external_outputs) {
+  ArgumentHelper helper(*if_op);
+  Argument *then_arg = nullptr, *else_arg = nullptr;
+
+  revertRenamedExternalOutput(if_op, renamed_external_outputs);
+
+  if (helper.HasSingleArgumentOfType<NetDef>("then_net")) {
+    then_arg = getArgumentFromName(if_op, "then_net");
+    NetDef* net = then_arg->mutable_n();
+    for (auto& op : *(net->mutable_op())) {
+      revertRenamedExternalOutput(&op, renamed_external_outputs);
+    }
+  }
+  if (helper.HasSingleArgumentOfType<NetDef>("else_net")) {
+    else_arg = getArgumentFromName(if_op, "else_net");
+    NetDef* net = else_arg->mutable_n();
+    for (auto& op : *(net->mutable_op())) {
+      revertRenamedExternalOutput(&op, renamed_external_outputs);
+    }
+  }
+}
+
 } // namespace
 
 ::ONNX_NAMESPACE::TensorProto::DataType Caffe2TypeToOnnxType(
@@ -128,204 +301,6 @@
 #undef CAFFE2_TO_ONNX_TYPE
 }
 
-void collectExternalsFromIfOpSubnet(
-    const NetDef* net,
-    std::vector<std::string>* input,
-    std::vector<std::string>* output) {
-  std::set<std::string> in_input, in_output;
-  for (const auto& op : net->op()) {
-    for (const auto& blob : op.input()) {
-      in_input.emplace(blob);
-    }
-    for (const auto& blob : op.output()) {
-      in_output.emplace(blob);
-    }
-  }
-
-  for (const auto& blob : in_input) {
-    if (!in_output.count(blob)) {
-      input->push_back(blob);
-    }
-  }
-  for (const auto& blob : in_output) {
-    if (!in_input.count(blob)) {
-      output->push_back(blob);
-    }
-  }
-}
-
-void rewriteSubnet(
-    Argument* arg,
-    std::map<std::string, std::string> oldname_to_newname) {
-  NetDef* net = arg->mutable_n();
-  for (auto& op : *(net->mutable_op())) {
-    for (auto& input : *(op.mutable_input())) {
-      if (oldname_to_newname.find(input) != oldname_to_newname.end()) {
-        input = oldname_to_newname[input];
-      }
-    }
-    for (auto& output : *(op.mutable_output())) {
-      if (oldname_to_newname.find(output) != oldname_to_newname.end()) {
-        output = oldname_to_newname[output];
-      }
-    }
-  }
-  for (auto& external_input : *(net->mutable_external_input())) {
-    if (oldname_to_newname.find(external_input) != oldname_to_newname.end()) {
-      external_input = oldname_to_newname[external_input];
-    }
-  }
-  for (auto& external_output : *(net->mutable_external_output())) {
-    if (oldname_to_newname.find(external_output) != oldname_to_newname.end()) {
-      external_output = oldname_to_newname[external_output];
-    }
-  }
-}
-
-Argument* getArgumentFromName(OperatorDef* op, const std::string& name) {
-  for (int i = 0; i < op->arg_size(); i++) {
-    if (op->mutable_arg(i)->name() == name) {
-      return op->mutable_arg(i);
-    }
-  }
-  return nullptr;
-}
-
-void ssaRewriteForIfOp(
-    OperatorDef* op,
-    std::unordered_map<std::string, int>* blob_versions,
-    std::set<std::string>* is_initialized_tensor) {
-  // Get all the "external" inputs and outputs of the subnet
-  // Since then_net and else_net has same external input/output, we only collect
-  // external input/output from one of its subnet And perform the rewrite to
-  // both then_net and else_net
-  std::vector<std::string> if_external_input;
-  std::vector<std::string> if_external_output;
-  ArgumentHelper helper(*op);
-  Argument *then_arg = nullptr, *else_arg = nullptr;
-  NetDef* target_net = nullptr;
-  bool has_then = false, has_else = false;
-
-  if (helper.HasSingleArgumentOfType<NetDef>("then_net")) {
-    then_arg = getArgumentFromName(op, "then_net");
-    target_net = then_arg->mutable_n();
-    has_then = true;
-  }
-  if (helper.HasSingleArgumentOfType<NetDef>("else_net")) {
-    else_arg = getArgumentFromName(op, "else_net");
-    if (!has_then) {
-      target_net = else_arg->mutable_n();
-    }
-    has_else = true;
-  }
-
-  if (has_then || has_else) {
-    collectExternalsFromIfOpSubnet(
-        target_net, &if_external_input, &if_external_output);
-    std::map<string, string> oldname_to_newname;
-
-    // Build oldname_to_newname map
-    for (auto& input : if_external_input) {
-      const auto it = blob_versions->find(input);
-      if (it != blob_versions->end()) {
-        oldname_to_newname[input] = SsaName(input, it->second);
-      }
-    }
-    for (auto& output : if_external_output) {
-      auto it = blob_versions->find(output);
-      if (it != blob_versions->end()) {
-        if (is_initialized_tensor->count(output) == 0) {
-          it->second += 1;
-        } else {
-          is_initialized_tensor->erase(output);
-        }
-        oldname_to_newname[output] = SsaName(output, it->second);
-      } else {
-        blob_versions->emplace(output, 0);
-        oldname_to_newname[output] = SsaName(output, 0);
-      }
-    }
-
-    if (has_then) {
-      rewriteSubnet(then_arg, oldname_to_newname);
-    }
-    if (has_else) {
-      rewriteSubnet(else_arg, oldname_to_newname);
-    }
-  }
-}
-
-<<<<<<< HEAD
-=======
-void revertRenamedExternalOutput(
-    OperatorDef* op,
-    const std::unordered_map<std::string, std::string>&
-        renamed_external_outputs) {
-  for (auto& input : *(op->mutable_input())) {
-    const auto it = renamed_external_outputs.find(input);
-    if (it != renamed_external_outputs.end()) {
-      input = it->second;
-    }
-  }
-  for (auto& output : *(op->mutable_output())) {
-    const auto it = renamed_external_outputs.find(output);
-    if (it != renamed_external_outputs.end()) {
-      output = it->second;
-    }
-  }
-}
-
-void revertRenamedExternalOutputForIfOp(
-    OperatorDef* if_op,
-    const std::unordered_map<std::string, std::string>&
-        renamed_external_outputs) {
-  ArgumentHelper helper(*if_op);
-  Argument *then_arg = nullptr, *else_arg = nullptr;
-
-  revertRenamedExternalOutput(if_op, renamed_external_outputs);
-
-  if (helper.HasSingleArgumentOfType<NetDef>("then_net")) {
-    then_arg = getArgumentFromName(if_op, "then_net");
-    NetDef* net = then_arg->mutable_n();
-    for (auto& op : *(net->mutable_op())) {
-      revertRenamedExternalOutput(&op, renamed_external_outputs);
-    }
-  }
-  if (helper.HasSingleArgumentOfType<NetDef>("else_net")) {
-    else_arg = getArgumentFromName(if_op, "else_net");
-    NetDef* net = else_arg->mutable_n();
-    for (auto& op : *(net->mutable_op())) {
-      revertRenamedExternalOutput(&op, renamed_external_outputs);
-    }
-  }
-}
-
-} // namespace
-
-::ONNX_NAMESPACE::TensorProto::DataType Caffe2TypeToOnnxType(
-    caffe2::TensorProto::DataType t) {
-#define CAFFE2_TO_ONNX_TYPE(x)   \
-  case (caffe2::TensorProto::x): \
-    return ::ONNX_NAMESPACE::TensorProto::x
-  switch (t) {
-    CAFFE2_TO_ONNX_TYPE(FLOAT);
-    CAFFE2_TO_ONNX_TYPE(BOOL);
-    CAFFE2_TO_ONNX_TYPE(INT8);
-    CAFFE2_TO_ONNX_TYPE(UINT8);
-    CAFFE2_TO_ONNX_TYPE(UINT16);
-    CAFFE2_TO_ONNX_TYPE(INT16);
-    CAFFE2_TO_ONNX_TYPE(INT32);
-    CAFFE2_TO_ONNX_TYPE(INT64);
-    CAFFE2_TO_ONNX_TYPE(FLOAT16);
-    default:
-      LOG(WARNING) << "Unsupported Caffe2 tensor type: " << t
-                   << ", fallback to FLOAT";
-      return ::ONNX_NAMESPACE::TensorProto::FLOAT;
-  }
-#undef CAFFE2_TO_ONNX_TYPE
-}
-
->>>>>>> 48acdfd5
 std::unordered_map<std::string, std::string> SsaRewrite(
     caffe2::NetDef* init_net,
     caffe2::NetDef* pred_net) {
@@ -369,13 +344,13 @@
         }
       }
       // Special SSA Rewrite for subnet of If Operator
-      if (op.type() == "If") {
+      if (op.type() == "If" || op.type() == "AsyncIf") {
         ssaRewriteForIfOp(&op, &blob_versions, &is_initialized_tensor);
       }
       for (auto& output : *op.mutable_output()) {
         auto it = blob_versions.find(output);
         if (it != blob_versions.end()) {
-          if (op.type() != "If") {
+          if (op.type() != "If" && op.type() != "AsyncIf") {
             if (is_initialized_tensor.count(output) == 0) {
               it->second += 1;
             } else {
@@ -419,17 +394,11 @@
     // Use the mapping to find if the input or output of an op was a renamed
     // external output. If so replace it with its original name.
     for (auto& op : *pred_net->mutable_op()) {
-      for (auto& input : *op.mutable_input()) {
-        const auto it = renamed_external_outputs.find(input);
-        if (it != renamed_external_outputs.end()) {
-          input = it->second;
-        }
-      }
-      for (auto& output : *op.mutable_output()) {
-        const auto it = renamed_external_outputs.find(output);
-        if (it != renamed_external_outputs.end()) {
-          output = it->second;
-        }
+      // If/AsyncIf needs special handling
+      if (op.type() == "If" || op.type() == "AsyncIf") {
+        revertRenamedExternalOutputForIfOp(&op, renamed_external_outputs);
+      } else {
+        revertRenamedExternalOutput(&op, renamed_external_outputs);
       }
     }
   }
