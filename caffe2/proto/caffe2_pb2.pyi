"""
@generated by mypy-protobuf.  Do not edit manually!
isort:skip_file
"""
import builtins
import google.protobuf.descriptor
import google.protobuf.internal.containers
import google.protobuf.internal.enum_type_wrapper
import google.protobuf.message
import typing
import typing_extensions

DESCRIPTOR: google.protobuf.descriptor.FileDescriptor = ...

global___DeviceTypeProto = DeviceTypeProto
class _DeviceTypeProto(google.protobuf.internal.enum_type_wrapper._EnumTypeWrapper[DeviceTypeProto.V], builtins.type):
    DESCRIPTOR: google.protobuf.descriptor.EnumDescriptor = ...
    PROTO_CPU = DeviceTypeProto.V(0)
    PROTO_CUDA = DeviceTypeProto.V(1)
    PROTO_MKLDNN = DeviceTypeProto.V(2)
    PROTO_OPENGL = DeviceTypeProto.V(3)
    PROTO_OPENCL = DeviceTypeProto.V(4)
    PROTO_IDEEP = DeviceTypeProto.V(5)
    PROTO_HIP = DeviceTypeProto.V(6)
    PROTO_FPGA = DeviceTypeProto.V(7)
    PROTO_MSNPU = DeviceTypeProto.V(8)
    PROTO_XLA = DeviceTypeProto.V(9)
    PROTO_COMPILE_TIME_MAX_DEVICE_TYPES = DeviceTypeProto.V(10)
class DeviceTypeProto(metaclass=_DeviceTypeProto):
    V = typing.NewType('V', builtins.int)
PROTO_CPU = DeviceTypeProto.V(0)
PROTO_CUDA = DeviceTypeProto.V(1)
PROTO_MKLDNN = DeviceTypeProto.V(2)
PROTO_OPENGL = DeviceTypeProto.V(3)
PROTO_OPENCL = DeviceTypeProto.V(4)
PROTO_IDEEP = DeviceTypeProto.V(5)
PROTO_HIP = DeviceTypeProto.V(6)
PROTO_FPGA = DeviceTypeProto.V(7)
PROTO_MSNPU = DeviceTypeProto.V(8)
PROTO_XLA = DeviceTypeProto.V(9)
PROTO_COMPILE_TIME_MAX_DEVICE_TYPES = DeviceTypeProto.V(10)

class TensorProto(google.protobuf.message.Message):
    DESCRIPTOR: google.protobuf.descriptor.Descriptor = ...
    class _DataType(google.protobuf.internal.enum_type_wrapper._EnumTypeWrapper[DataType.V], builtins.type):
        DESCRIPTOR: google.protobuf.descriptor.EnumDescriptor = ...
        UNDEFINED = TensorProto.DataType.V(0)
        FLOAT = TensorProto.DataType.V(1)
        INT32 = TensorProto.DataType.V(2)
        BYTE = TensorProto.DataType.V(3)
        STRING = TensorProto.DataType.V(4)
        BOOL = TensorProto.DataType.V(5)
        UINT8 = TensorProto.DataType.V(6)
        INT8 = TensorProto.DataType.V(7)
        UINT16 = TensorProto.DataType.V(8)
        INT16 = TensorProto.DataType.V(9)
        INT64 = TensorProto.DataType.V(10)
        FLOAT16 = TensorProto.DataType.V(12)
        DOUBLE = TensorProto.DataType.V(13)
        ZERO_COLLISION_HASH = TensorProto.DataType.V(14)
        REBATCHING_BUFFER = TensorProto.DataType.V(15)
    class DataType(metaclass=_DataType):
        V = typing.NewType('V', builtins.int)
    UNDEFINED = TensorProto.DataType.V(0)
    FLOAT = TensorProto.DataType.V(1)
    INT32 = TensorProto.DataType.V(2)
    BYTE = TensorProto.DataType.V(3)
    STRING = TensorProto.DataType.V(4)
    BOOL = TensorProto.DataType.V(5)
    UINT8 = TensorProto.DataType.V(6)
    INT8 = TensorProto.DataType.V(7)
    UINT16 = TensorProto.DataType.V(8)
    INT16 = TensorProto.DataType.V(9)
    INT64 = TensorProto.DataType.V(10)
    FLOAT16 = TensorProto.DataType.V(12)
    DOUBLE = TensorProto.DataType.V(13)
    ZERO_COLLISION_HASH = TensorProto.DataType.V(14)
    REBATCHING_BUFFER = TensorProto.DataType.V(15)

    class _SerializationFormat(google.protobuf.internal.enum_type_wrapper._EnumTypeWrapper[SerializationFormat.V], builtins.type):
        DESCRIPTOR: google.protobuf.descriptor.EnumDescriptor = ...
        FMT_PROTOBUF = TensorProto.SerializationFormat.V(0)
<<<<<<< HEAD
    class SerializationFormat(metaclass=_SerializationFormat):
        V = typing.NewType('V', builtins.int)
    FMT_PROTOBUF = TensorProto.SerializationFormat.V(0)
=======
        FMT_BFLOAT16 = TensorProto.SerializationFormat.V(1)
    class SerializationFormat(metaclass=_SerializationFormat):
        V = typing.NewType('V', builtins.int)
    FMT_PROTOBUF = TensorProto.SerializationFormat.V(0)
    FMT_BFLOAT16 = TensorProto.SerializationFormat.V(1)
>>>>>>> 2fd1eb3a

    class Segment(google.protobuf.message.Message):
        DESCRIPTOR: google.protobuf.descriptor.Descriptor = ...
        BEGIN_FIELD_NUMBER: builtins.int
        END_FIELD_NUMBER: builtins.int
        begin: builtins.int = ...
        end: builtins.int = ...

        def __init__(self,
            *,
            begin : typing.Optional[builtins.int] = ...,
            end : typing.Optional[builtins.int] = ...,
            ) -> None: ...
        def HasField(self, field_name: typing_extensions.Literal[u"begin",b"begin",u"end",b"end"]) -> builtins.bool: ...
        def ClearField(self, field_name: typing_extensions.Literal[u"begin",b"begin",u"end",b"end"]) -> None: ...

    DIMS_FIELD_NUMBER: builtins.int
    DATA_TYPE_FIELD_NUMBER: builtins.int
    DATA_FORMAT_FIELD_NUMBER: builtins.int
    FLOAT_DATA_FIELD_NUMBER: builtins.int
    INT32_DATA_FIELD_NUMBER: builtins.int
    BYTE_DATA_FIELD_NUMBER: builtins.int
    STRING_DATA_FIELD_NUMBER: builtins.int
    DOUBLE_DATA_FIELD_NUMBER: builtins.int
    INT64_DATA_FIELD_NUMBER: builtins.int
    RAW_DATA_FIELD_NUMBER: builtins.int
    NAME_FIELD_NUMBER: builtins.int
    DEVICE_DETAIL_FIELD_NUMBER: builtins.int
    SEGMENT_FIELD_NUMBER: builtins.int
    dims: google.protobuf.internal.containers.RepeatedScalarFieldContainer[builtins.int] = ...
    data_type: global___TensorProto.DataType.V = ...
    data_format: builtins.int = ...
    float_data: google.protobuf.internal.containers.RepeatedScalarFieldContainer[builtins.float] = ...
    int32_data: google.protobuf.internal.containers.RepeatedScalarFieldContainer[builtins.int] = ...
    byte_data: builtins.bytes = ...
    string_data: google.protobuf.internal.containers.RepeatedScalarFieldContainer[builtins.bytes] = ...
    double_data: google.protobuf.internal.containers.RepeatedScalarFieldContainer[builtins.float] = ...
    int64_data: google.protobuf.internal.containers.RepeatedScalarFieldContainer[builtins.int] = ...
    raw_data: builtins.bytes = ...
    name: typing.Text = ...

    @property
    def device_detail(self) -> global___DeviceOption: ...

    @property
    def segment(self) -> global___TensorProto.Segment: ...

    def __init__(self,
        *,
        dims : typing.Optional[typing.Iterable[builtins.int]] = ...,
        data_type : typing.Optional[global___TensorProto.DataType.V] = ...,
        data_format : typing.Optional[builtins.int] = ...,
        float_data : typing.Optional[typing.Iterable[builtins.float]] = ...,
        int32_data : typing.Optional[typing.Iterable[builtins.int]] = ...,
        byte_data : typing.Optional[builtins.bytes] = ...,
        string_data : typing.Optional[typing.Iterable[builtins.bytes]] = ...,
        double_data : typing.Optional[typing.Iterable[builtins.float]] = ...,
        int64_data : typing.Optional[typing.Iterable[builtins.int]] = ...,
        raw_data : typing.Optional[builtins.bytes] = ...,
        name : typing.Optional[typing.Text] = ...,
        device_detail : typing.Optional[global___DeviceOption] = ...,
        segment : typing.Optional[global___TensorProto.Segment] = ...,
        ) -> None: ...
    def HasField(self, field_name: typing_extensions.Literal[u"byte_data",b"byte_data",u"data_format",b"data_format",u"data_type",b"data_type",u"device_detail",b"device_detail",u"name",b"name",u"raw_data",b"raw_data",u"segment",b"segment"]) -> builtins.bool: ...
    def ClearField(self, field_name: typing_extensions.Literal[u"byte_data",b"byte_data",u"data_format",b"data_format",u"data_type",b"data_type",u"device_detail",b"device_detail",u"dims",b"dims",u"double_data",b"double_data",u"float_data",b"float_data",u"int32_data",b"int32_data",u"int64_data",b"int64_data",u"name",b"name",u"raw_data",b"raw_data",u"segment",b"segment",u"string_data",b"string_data"]) -> None: ...
global___TensorProto = TensorProto

class QTensorProto(google.protobuf.message.Message):
    DESCRIPTOR: google.protobuf.descriptor.Descriptor = ...
    DIMS_FIELD_NUMBER: builtins.int
    PRECISION_FIELD_NUMBER: builtins.int
    SCALE_FIELD_NUMBER: builtins.int
    BIAS_FIELD_NUMBER: builtins.int
    IS_SIGNED_FIELD_NUMBER: builtins.int
    DATA_FIELD_NUMBER: builtins.int
    NAME_FIELD_NUMBER: builtins.int
    DATA_TYPE_FIELD_NUMBER: builtins.int
    SCALES_FIELD_NUMBER: builtins.int
    BIASES_FIELD_NUMBER: builtins.int
    AXIS_FIELD_NUMBER: builtins.int
    IS_MULTIPARAM_FIELD_NUMBER: builtins.int
    dims: google.protobuf.internal.containers.RepeatedScalarFieldContainer[builtins.int] = ...
    precision: builtins.int = ...
    scale: builtins.float = ...
    bias: builtins.float = ...
    is_signed: builtins.bool = ...
    data: google.protobuf.internal.containers.RepeatedScalarFieldContainer[builtins.int] = ...
    name: typing.Text = ...
    data_type: global___TensorProto.DataType.V = ...
    scales: google.protobuf.internal.containers.RepeatedScalarFieldContainer[builtins.float] = ...
    biases: google.protobuf.internal.containers.RepeatedScalarFieldContainer[builtins.float] = ...
    axis: builtins.int = ...
    is_multiparam: builtins.bool = ...

    def __init__(self,
        *,
        dims : typing.Optional[typing.Iterable[builtins.int]] = ...,
        precision : typing.Optional[builtins.int] = ...,
        scale : typing.Optional[builtins.float] = ...,
        bias : typing.Optional[builtins.float] = ...,
        is_signed : typing.Optional[builtins.bool] = ...,
        data : typing.Optional[typing.Iterable[builtins.int]] = ...,
        name : typing.Optional[typing.Text] = ...,
        data_type : typing.Optional[global___TensorProto.DataType.V] = ...,
        scales : typing.Optional[typing.Iterable[builtins.float]] = ...,
        biases : typing.Optional[typing.Iterable[builtins.float]] = ...,
        axis : typing.Optional[builtins.int] = ...,
        is_multiparam : typing.Optional[builtins.bool] = ...,
        ) -> None: ...
    def HasField(self, field_name: typing_extensions.Literal[u"axis",b"axis",u"bias",b"bias",u"data_type",b"data_type",u"is_multiparam",b"is_multiparam",u"is_signed",b"is_signed",u"name",b"name",u"precision",b"precision",u"scale",b"scale"]) -> builtins.bool: ...
    def ClearField(self, field_name: typing_extensions.Literal[u"axis",b"axis",u"bias",b"bias",u"biases",b"biases",u"data",b"data",u"data_type",b"data_type",u"dims",b"dims",u"is_multiparam",b"is_multiparam",u"is_signed",b"is_signed",u"name",b"name",u"precision",b"precision",u"scale",b"scale",u"scales",b"scales"]) -> None: ...
global___QTensorProto = QTensorProto

class TensorProtos(google.protobuf.message.Message):
    DESCRIPTOR: google.protobuf.descriptor.Descriptor = ...
    PROTOS_FIELD_NUMBER: builtins.int

    @property
    def protos(self) -> google.protobuf.internal.containers.RepeatedCompositeFieldContainer[global___TensorProto]: ...

    def __init__(self,
        *,
        protos : typing.Optional[typing.Iterable[global___TensorProto]] = ...,
        ) -> None: ...
    def ClearField(self, field_name: typing_extensions.Literal[u"protos",b"protos"]) -> None: ...
global___TensorProtos = TensorProtos

class TensorShape(google.protobuf.message.Message):
    DESCRIPTOR: google.protobuf.descriptor.Descriptor = ...
    DIMS_FIELD_NUMBER: builtins.int
    DATA_TYPE_FIELD_NUMBER: builtins.int
    UNKNOWN_DIMS_FIELD_NUMBER: builtins.int
    UNKNOWN_SHAPE_FIELD_NUMBER: builtins.int
    NAME_FIELD_NUMBER: builtins.int
    dims: google.protobuf.internal.containers.RepeatedScalarFieldContainer[builtins.int] = ...
    data_type: global___TensorProto.DataType.V = ...
    unknown_dims: google.protobuf.internal.containers.RepeatedScalarFieldContainer[builtins.int] = ...
    unknown_shape: builtins.bool = ...
    name: typing.Text = ...

    def __init__(self,
        *,
        dims : typing.Optional[typing.Iterable[builtins.int]] = ...,
        data_type : typing.Optional[global___TensorProto.DataType.V] = ...,
        unknown_dims : typing.Optional[typing.Iterable[builtins.int]] = ...,
        unknown_shape : typing.Optional[builtins.bool] = ...,
        name : typing.Optional[typing.Text] = ...,
        ) -> None: ...
    def HasField(self, field_name: typing_extensions.Literal[u"data_type",b"data_type",u"name",b"name",u"unknown_shape",b"unknown_shape"]) -> builtins.bool: ...
    def ClearField(self, field_name: typing_extensions.Literal[u"data_type",b"data_type",u"dims",b"dims",u"name",b"name",u"unknown_dims",b"unknown_dims",u"unknown_shape",b"unknown_shape"]) -> None: ...
global___TensorShape = TensorShape

class TensorShapes(google.protobuf.message.Message):
    DESCRIPTOR: google.protobuf.descriptor.Descriptor = ...
    SHAPES_FIELD_NUMBER: builtins.int

    @property
    def shapes(self) -> google.protobuf.internal.containers.RepeatedCompositeFieldContainer[global___TensorShape]: ...

    def __init__(self,
        *,
        shapes : typing.Optional[typing.Iterable[global___TensorShape]] = ...,
        ) -> None: ...
    def ClearField(self, field_name: typing_extensions.Literal[u"shapes",b"shapes"]) -> None: ...
global___TensorShapes = TensorShapes

class TensorBoundShape(google.protobuf.message.Message):
    DESCRIPTOR: google.protobuf.descriptor.Descriptor = ...
    class _DimType(google.protobuf.internal.enum_type_wrapper._EnumTypeWrapper[DimType.V], builtins.type):
        DESCRIPTOR: google.protobuf.descriptor.EnumDescriptor = ...
        UNKNOWN = TensorBoundShape.DimType.V(0)
        CONSTANT = TensorBoundShape.DimType.V(1)
        BATCH = TensorBoundShape.DimType.V(2)
        BATCH_OF_FEATURE_MAX = TensorBoundShape.DimType.V(3)
        BATCH_OF_FEATURE_MAX_DEFAULT = TensorBoundShape.DimType.V(4)
        FEATURE_MAX = TensorBoundShape.DimType.V(5)
        FEATURE_MAX_DEFAULT = TensorBoundShape.DimType.V(6)
    class DimType(metaclass=_DimType):
        V = typing.NewType('V', builtins.int)
    UNKNOWN = TensorBoundShape.DimType.V(0)
    CONSTANT = TensorBoundShape.DimType.V(1)
    BATCH = TensorBoundShape.DimType.V(2)
    BATCH_OF_FEATURE_MAX = TensorBoundShape.DimType.V(3)
    BATCH_OF_FEATURE_MAX_DEFAULT = TensorBoundShape.DimType.V(4)
    FEATURE_MAX = TensorBoundShape.DimType.V(5)
    FEATURE_MAX_DEFAULT = TensorBoundShape.DimType.V(6)

    SHAPE_FIELD_NUMBER: builtins.int
    DIM_TYPE_FIELD_NUMBER: builtins.int
    NAME_FIELD_NUMBER: builtins.int
    SHAPE_IS_FINAL_FIELD_NUMBER: builtins.int
    dim_type: google.protobuf.internal.containers.RepeatedScalarFieldContainer[global___TensorBoundShape.DimType.V] = ...
    name: typing.Text = ...
    shape_is_final: builtins.bool = ...

    @property
    def shape(self) -> global___TensorShape: ...

    def __init__(self,
        *,
        shape : typing.Optional[global___TensorShape] = ...,
        dim_type : typing.Optional[typing.Iterable[global___TensorBoundShape.DimType.V]] = ...,
        name : typing.Optional[typing.Text] = ...,
        shape_is_final : typing.Optional[builtins.bool] = ...,
        ) -> None: ...
    def HasField(self, field_name: typing_extensions.Literal[u"name",b"name",u"shape",b"shape",u"shape_is_final",b"shape_is_final"]) -> builtins.bool: ...
    def ClearField(self, field_name: typing_extensions.Literal[u"dim_type",b"dim_type",u"name",b"name",u"shape",b"shape",u"shape_is_final",b"shape_is_final"]) -> None: ...
global___TensorBoundShape = TensorBoundShape

class TensorBoundShapes(google.protobuf.message.Message):
    DESCRIPTOR: google.protobuf.descriptor.Descriptor = ...
    SHAPES_FIELD_NUMBER: builtins.int
    MAX_BATCH_SIZE_FIELD_NUMBER: builtins.int
    MAX_FEATURE_LEN_FIELD_NUMBER: builtins.int
    max_batch_size: builtins.int = ...
    max_feature_len: builtins.int = ...

    @property
    def shapes(self) -> google.protobuf.internal.containers.RepeatedCompositeFieldContainer[global___TensorBoundShape]: ...

    def __init__(self,
        *,
        shapes : typing.Optional[typing.Iterable[global___TensorBoundShape]] = ...,
        max_batch_size : typing.Optional[builtins.int] = ...,
        max_feature_len : typing.Optional[builtins.int] = ...,
        ) -> None: ...
    def HasField(self, field_name: typing_extensions.Literal[u"max_batch_size",b"max_batch_size",u"max_feature_len",b"max_feature_len"]) -> builtins.bool: ...
    def ClearField(self, field_name: typing_extensions.Literal[u"max_batch_size",b"max_batch_size",u"max_feature_len",b"max_feature_len",u"shapes",b"shapes"]) -> None: ...
global___TensorBoundShapes = TensorBoundShapes

class AOTConfig(google.protobuf.message.Message):
    DESCRIPTOR: google.protobuf.descriptor.Descriptor = ...
    MAX_BATCH_SIZE_FIELD_NUMBER: builtins.int
    MAX_SEQ_SIZE_FIELD_NUMBER: builtins.int
    IN_BATCH_BROADCAST_FIELD_NUMBER: builtins.int
    ONNXIFI_BLACKLIST_OPS_FIELD_NUMBER: builtins.int
    ONNXIFI_MIN_OPS_FIELD_NUMBER: builtins.int
    max_batch_size: builtins.int = ...
    max_seq_size: builtins.int = ...
    in_batch_broadcast: builtins.bool = ...
    onnxifi_blacklist_ops: typing.Text = ...
    onnxifi_min_ops: builtins.int = ...

    def __init__(self,
        *,
        max_batch_size : typing.Optional[builtins.int] = ...,
        max_seq_size : typing.Optional[builtins.int] = ...,
        in_batch_broadcast : typing.Optional[builtins.bool] = ...,
        onnxifi_blacklist_ops : typing.Optional[typing.Text] = ...,
        onnxifi_min_ops : typing.Optional[builtins.int] = ...,
        ) -> None: ...
    def HasField(self, field_name: typing_extensions.Literal[u"in_batch_broadcast",b"in_batch_broadcast",u"max_batch_size",b"max_batch_size",u"max_seq_size",b"max_seq_size",u"onnxifi_blacklist_ops",b"onnxifi_blacklist_ops",u"onnxifi_min_ops",b"onnxifi_min_ops"]) -> builtins.bool: ...
    def ClearField(self, field_name: typing_extensions.Literal[u"in_batch_broadcast",b"in_batch_broadcast",u"max_batch_size",b"max_batch_size",u"max_seq_size",b"max_seq_size",u"onnxifi_blacklist_ops",b"onnxifi_blacklist_ops",u"onnxifi_min_ops",b"onnxifi_min_ops"]) -> None: ...
global___AOTConfig = AOTConfig

class Argument(google.protobuf.message.Message):
    DESCRIPTOR: google.protobuf.descriptor.Descriptor = ...
    NAME_FIELD_NUMBER: builtins.int
    F_FIELD_NUMBER: builtins.int
    I_FIELD_NUMBER: builtins.int
    S_FIELD_NUMBER: builtins.int
    T_FIELD_NUMBER: builtins.int
    N_FIELD_NUMBER: builtins.int
    FLOATS_FIELD_NUMBER: builtins.int
    INTS_FIELD_NUMBER: builtins.int
    STRINGS_FIELD_NUMBER: builtins.int
    TENSORS_FIELD_NUMBER: builtins.int
    NETS_FIELD_NUMBER: builtins.int
    QTENSORS_FIELD_NUMBER: builtins.int
    name: typing.Text = ...
    f: builtins.float = ...
    i: builtins.int = ...
    s: builtins.bytes = ...
    floats: google.protobuf.internal.containers.RepeatedScalarFieldContainer[builtins.float] = ...
    ints: google.protobuf.internal.containers.RepeatedScalarFieldContainer[builtins.int] = ...
    strings: google.protobuf.internal.containers.RepeatedScalarFieldContainer[builtins.bytes] = ...

    @property
    def t(self) -> global___TensorProto: ...

    @property
    def n(self) -> global___NetDef: ...

    @property
    def tensors(self) -> google.protobuf.internal.containers.RepeatedCompositeFieldContainer[global___TensorProto]: ...

    @property
    def nets(self) -> google.protobuf.internal.containers.RepeatedCompositeFieldContainer[global___NetDef]: ...

    @property
    def qtensors(self) -> google.protobuf.internal.containers.RepeatedCompositeFieldContainer[global___QTensorProto]: ...

    def __init__(self,
        *,
        name : typing.Optional[typing.Text] = ...,
        f : typing.Optional[builtins.float] = ...,
        i : typing.Optional[builtins.int] = ...,
        s : typing.Optional[builtins.bytes] = ...,
        t : typing.Optional[global___TensorProto] = ...,
        n : typing.Optional[global___NetDef] = ...,
        floats : typing.Optional[typing.Iterable[builtins.float]] = ...,
        ints : typing.Optional[typing.Iterable[builtins.int]] = ...,
        strings : typing.Optional[typing.Iterable[builtins.bytes]] = ...,
        tensors : typing.Optional[typing.Iterable[global___TensorProto]] = ...,
        nets : typing.Optional[typing.Iterable[global___NetDef]] = ...,
        qtensors : typing.Optional[typing.Iterable[global___QTensorProto]] = ...,
        ) -> None: ...
    def HasField(self, field_name: typing_extensions.Literal[u"f",b"f",u"i",b"i",u"n",b"n",u"name",b"name",u"s",b"s",u"t",b"t"]) -> builtins.bool: ...
    def ClearField(self, field_name: typing_extensions.Literal[u"f",b"f",u"floats",b"floats",u"i",b"i",u"ints",b"ints",u"n",b"n",u"name",b"name",u"nets",b"nets",u"qtensors",b"qtensors",u"s",b"s",u"strings",b"strings",u"t",b"t",u"tensors",b"tensors"]) -> None: ...
global___Argument = Argument

class DeviceOption(google.protobuf.message.Message):
    DESCRIPTOR: google.protobuf.descriptor.Descriptor = ...
    DEVICE_TYPE_FIELD_NUMBER: builtins.int
    DEVICE_ID_FIELD_NUMBER: builtins.int
    RANDOM_SEED_FIELD_NUMBER: builtins.int
    NODE_NAME_FIELD_NUMBER: builtins.int
    NUMA_NODE_ID_FIELD_NUMBER: builtins.int
    EXTRA_INFO_FIELD_NUMBER: builtins.int
    device_type: builtins.int = ...
    device_id: builtins.int = ...
    random_seed: builtins.int = ...
    node_name: typing.Text = ...
    numa_node_id: builtins.int = ...
    extra_info: google.protobuf.internal.containers.RepeatedScalarFieldContainer[typing.Text] = ...

    def __init__(self,
        *,
        device_type : typing.Optional[builtins.int] = ...,
        device_id : typing.Optional[builtins.int] = ...,
        random_seed : typing.Optional[builtins.int] = ...,
        node_name : typing.Optional[typing.Text] = ...,
        numa_node_id : typing.Optional[builtins.int] = ...,
        extra_info : typing.Optional[typing.Iterable[typing.Text]] = ...,
        ) -> None: ...
    def HasField(self, field_name: typing_extensions.Literal[u"device_id",b"device_id",u"device_type",b"device_type",u"node_name",b"node_name",u"numa_node_id",b"numa_node_id",u"random_seed",b"random_seed"]) -> builtins.bool: ...
    def ClearField(self, field_name: typing_extensions.Literal[u"device_id",b"device_id",u"device_type",b"device_type",u"extra_info",b"extra_info",u"node_name",b"node_name",u"numa_node_id",b"numa_node_id",u"random_seed",b"random_seed"]) -> None: ...
global___DeviceOption = DeviceOption

class OperatorDef(google.protobuf.message.Message):
    DESCRIPTOR: google.protobuf.descriptor.Descriptor = ...
    INPUT_FIELD_NUMBER: builtins.int
    OUTPUT_FIELD_NUMBER: builtins.int
    NAME_FIELD_NUMBER: builtins.int
    TYPE_FIELD_NUMBER: builtins.int
    ARG_FIELD_NUMBER: builtins.int
    DEVICE_OPTION_FIELD_NUMBER: builtins.int
    ENGINE_FIELD_NUMBER: builtins.int
    CONTROL_INPUT_FIELD_NUMBER: builtins.int
    IS_GRADIENT_OP_FIELD_NUMBER: builtins.int
    DEBUG_INFO_FIELD_NUMBER: builtins.int
    DOMAIN_FIELD_NUMBER: builtins.int
    OP_VERSION_FIELD_NUMBER: builtins.int
    input: google.protobuf.internal.containers.RepeatedScalarFieldContainer[typing.Text] = ...
    output: google.protobuf.internal.containers.RepeatedScalarFieldContainer[typing.Text] = ...
    name: typing.Text = ...
    type: typing.Text = ...
    engine: typing.Text = ...
    control_input: google.protobuf.internal.containers.RepeatedScalarFieldContainer[typing.Text] = ...
    is_gradient_op: builtins.bool = ...
    debug_info: typing.Text = ...
    domain: typing.Text = ...
    op_version: builtins.int = ...

    @property
    def arg(self) -> google.protobuf.internal.containers.RepeatedCompositeFieldContainer[global___Argument]: ...

    @property
    def device_option(self) -> global___DeviceOption: ...

    def __init__(self,
        *,
        input : typing.Optional[typing.Iterable[typing.Text]] = ...,
        output : typing.Optional[typing.Iterable[typing.Text]] = ...,
        name : typing.Optional[typing.Text] = ...,
        type : typing.Optional[typing.Text] = ...,
        arg : typing.Optional[typing.Iterable[global___Argument]] = ...,
        device_option : typing.Optional[global___DeviceOption] = ...,
        engine : typing.Optional[typing.Text] = ...,
        control_input : typing.Optional[typing.Iterable[typing.Text]] = ...,
        is_gradient_op : typing.Optional[builtins.bool] = ...,
        debug_info : typing.Optional[typing.Text] = ...,
        domain : typing.Optional[typing.Text] = ...,
        op_version : typing.Optional[builtins.int] = ...,
        ) -> None: ...
    def HasField(self, field_name: typing_extensions.Literal[u"debug_info",b"debug_info",u"device_option",b"device_option",u"domain",b"domain",u"engine",b"engine",u"is_gradient_op",b"is_gradient_op",u"name",b"name",u"op_version",b"op_version",u"type",b"type"]) -> builtins.bool: ...
    def ClearField(self, field_name: typing_extensions.Literal[u"arg",b"arg",u"control_input",b"control_input",u"debug_info",b"debug_info",u"device_option",b"device_option",u"domain",b"domain",u"engine",b"engine",u"input",b"input",u"is_gradient_op",b"is_gradient_op",u"name",b"name",u"op_version",b"op_version",u"output",b"output",u"type",b"type"]) -> None: ...
global___OperatorDef = OperatorDef

class MapFieldEntry(google.protobuf.message.Message):
    DESCRIPTOR: google.protobuf.descriptor.Descriptor = ...
    KEY_FIELD_NUMBER: builtins.int
    VAL_FIELD_NUMBER: builtins.int
    key: typing.Text = ...
    val: typing.Text = ...

    def __init__(self,
        *,
        key : typing.Optional[typing.Text] = ...,
        val : typing.Optional[typing.Text] = ...,
        ) -> None: ...
    def HasField(self, field_name: typing_extensions.Literal[u"key",b"key",u"val",b"val"]) -> builtins.bool: ...
    def ClearField(self, field_name: typing_extensions.Literal[u"key",b"key",u"val",b"val"]) -> None: ...
global___MapFieldEntry = MapFieldEntry

class BackendOptions(google.protobuf.message.Message):
    DESCRIPTOR: google.protobuf.descriptor.Descriptor = ...
    BACKEND_NAME_FIELD_NUMBER: builtins.int
    OPTION_FIELD_NUMBER: builtins.int
    backend_name: typing.Text = ...

    @property
    def option(self) -> google.protobuf.internal.containers.RepeatedCompositeFieldContainer[global___MapFieldEntry]: ...

    def __init__(self,
        *,
        backend_name : typing.Optional[typing.Text] = ...,
        option : typing.Optional[typing.Iterable[global___MapFieldEntry]] = ...,
        ) -> None: ...
    def HasField(self, field_name: typing_extensions.Literal[u"backend_name",b"backend_name"]) -> builtins.bool: ...
    def ClearField(self, field_name: typing_extensions.Literal[u"backend_name",b"backend_name",u"option",b"option"]) -> None: ...
global___BackendOptions = BackendOptions

class PartitionInfo(google.protobuf.message.Message):
    DESCRIPTOR: google.protobuf.descriptor.Descriptor = ...
    NAME_FIELD_NUMBER: builtins.int
    DEVICE_ID_FIELD_NUMBER: builtins.int
    EXTRA_INFO_FIELD_NUMBER: builtins.int
    BACKEND_OPTIONS_FIELD_NUMBER: builtins.int
    name: typing.Text = ...
    device_id: google.protobuf.internal.containers.RepeatedScalarFieldContainer[builtins.int] = ...
    extra_info: typing.Text = ...

    @property
    def backend_options(self) -> google.protobuf.internal.containers.RepeatedCompositeFieldContainer[global___BackendOptions]: ...

    def __init__(self,
        *,
        name : typing.Optional[typing.Text] = ...,
        device_id : typing.Optional[typing.Iterable[builtins.int]] = ...,
        extra_info : typing.Optional[typing.Text] = ...,
        backend_options : typing.Optional[typing.Iterable[global___BackendOptions]] = ...,
        ) -> None: ...
    def HasField(self, field_name: typing_extensions.Literal[u"extra_info",b"extra_info",u"name",b"name"]) -> builtins.bool: ...
    def ClearField(self, field_name: typing_extensions.Literal[u"backend_options",b"backend_options",u"device_id",b"device_id",u"extra_info",b"extra_info",u"name",b"name"]) -> None: ...
global___PartitionInfo = PartitionInfo

class NetDef(google.protobuf.message.Message):
    DESCRIPTOR: google.protobuf.descriptor.Descriptor = ...
    NAME_FIELD_NUMBER: builtins.int
    OP_FIELD_NUMBER: builtins.int
    TYPE_FIELD_NUMBER: builtins.int
    NUM_WORKERS_FIELD_NUMBER: builtins.int
    DEVICE_OPTION_FIELD_NUMBER: builtins.int
    ARG_FIELD_NUMBER: builtins.int
    EXTERNAL_INPUT_FIELD_NUMBER: builtins.int
    EXTERNAL_OUTPUT_FIELD_NUMBER: builtins.int
    PARTITION_INFO_FIELD_NUMBER: builtins.int
    name: typing.Text = ...
    type: typing.Text = ...
    num_workers: builtins.int = ...
    external_input: google.protobuf.internal.containers.RepeatedScalarFieldContainer[typing.Text] = ...
    external_output: google.protobuf.internal.containers.RepeatedScalarFieldContainer[typing.Text] = ...

    @property
    def op(self) -> google.protobuf.internal.containers.RepeatedCompositeFieldContainer[global___OperatorDef]: ...

    @property
    def device_option(self) -> global___DeviceOption: ...

    @property
    def arg(self) -> google.protobuf.internal.containers.RepeatedCompositeFieldContainer[global___Argument]: ...

    @property
    def partition_info(self) -> google.protobuf.internal.containers.RepeatedCompositeFieldContainer[global___PartitionInfo]: ...

    def __init__(self,
        *,
        name : typing.Optional[typing.Text] = ...,
        op : typing.Optional[typing.Iterable[global___OperatorDef]] = ...,
        type : typing.Optional[typing.Text] = ...,
        num_workers : typing.Optional[builtins.int] = ...,
        device_option : typing.Optional[global___DeviceOption] = ...,
        arg : typing.Optional[typing.Iterable[global___Argument]] = ...,
        external_input : typing.Optional[typing.Iterable[typing.Text]] = ...,
        external_output : typing.Optional[typing.Iterable[typing.Text]] = ...,
        partition_info : typing.Optional[typing.Iterable[global___PartitionInfo]] = ...,
        ) -> None: ...
    def HasField(self, field_name: typing_extensions.Literal[u"device_option",b"device_option",u"name",b"name",u"num_workers",b"num_workers",u"type",b"type"]) -> builtins.bool: ...
    def ClearField(self, field_name: typing_extensions.Literal[u"arg",b"arg",u"device_option",b"device_option",u"external_input",b"external_input",u"external_output",b"external_output",u"name",b"name",u"num_workers",b"num_workers",u"op",b"op",u"partition_info",b"partition_info",u"type",b"type"]) -> None: ...
global___NetDef = NetDef

class ExecutionStep(google.protobuf.message.Message):
    DESCRIPTOR: google.protobuf.descriptor.Descriptor = ...
    NAME_FIELD_NUMBER: builtins.int
    SUBSTEP_FIELD_NUMBER: builtins.int
    NETWORK_FIELD_NUMBER: builtins.int
    NUM_ITER_FIELD_NUMBER: builtins.int
    CRITERIA_NETWORK_FIELD_NUMBER: builtins.int
    REPORT_NET_FIELD_NUMBER: builtins.int
    REPORT_INTERVAL_FIELD_NUMBER: builtins.int
    RUN_EVERY_MS_FIELD_NUMBER: builtins.int
    CONCURRENT_SUBSTEPS_FIELD_NUMBER: builtins.int
    SHOULD_STOP_BLOB_FIELD_NUMBER: builtins.int
    ONLY_ONCE_FIELD_NUMBER: builtins.int
    CREATE_WORKSPACE_FIELD_NUMBER: builtins.int
    NUM_CONCURRENT_INSTANCES_FIELD_NUMBER: builtins.int
    name: typing.Text = ...
    network: google.protobuf.internal.containers.RepeatedScalarFieldContainer[typing.Text] = ...
    num_iter: builtins.int = ...
    criteria_network: typing.Text = ...
    report_net: typing.Text = ...
    report_interval: builtins.int = ...
    run_every_ms: builtins.int = ...
    concurrent_substeps: builtins.bool = ...
    should_stop_blob: typing.Text = ...
    only_once: builtins.bool = ...
    create_workspace: builtins.bool = ...
    num_concurrent_instances: builtins.int = ...

    @property
    def substep(self) -> google.protobuf.internal.containers.RepeatedCompositeFieldContainer[global___ExecutionStep]: ...

    def __init__(self,
        *,
        name : typing.Optional[typing.Text] = ...,
        substep : typing.Optional[typing.Iterable[global___ExecutionStep]] = ...,
        network : typing.Optional[typing.Iterable[typing.Text]] = ...,
        num_iter : typing.Optional[builtins.int] = ...,
        criteria_network : typing.Optional[typing.Text] = ...,
        report_net : typing.Optional[typing.Text] = ...,
        report_interval : typing.Optional[builtins.int] = ...,
        run_every_ms : typing.Optional[builtins.int] = ...,
        concurrent_substeps : typing.Optional[builtins.bool] = ...,
        should_stop_blob : typing.Optional[typing.Text] = ...,
        only_once : typing.Optional[builtins.bool] = ...,
        create_workspace : typing.Optional[builtins.bool] = ...,
        num_concurrent_instances : typing.Optional[builtins.int] = ...,
        ) -> None: ...
    def HasField(self, field_name: typing_extensions.Literal[u"concurrent_substeps",b"concurrent_substeps",u"create_workspace",b"create_workspace",u"criteria_network",b"criteria_network",u"name",b"name",u"num_concurrent_instances",b"num_concurrent_instances",u"num_iter",b"num_iter",u"only_once",b"only_once",u"report_interval",b"report_interval",u"report_net",b"report_net",u"run_every_ms",b"run_every_ms",u"should_stop_blob",b"should_stop_blob"]) -> builtins.bool: ...
    def ClearField(self, field_name: typing_extensions.Literal[u"concurrent_substeps",b"concurrent_substeps",u"create_workspace",b"create_workspace",u"criteria_network",b"criteria_network",u"name",b"name",u"network",b"network",u"num_concurrent_instances",b"num_concurrent_instances",u"num_iter",b"num_iter",u"only_once",b"only_once",u"report_interval",b"report_interval",u"report_net",b"report_net",u"run_every_ms",b"run_every_ms",u"should_stop_blob",b"should_stop_blob",u"substep",b"substep"]) -> None: ...
global___ExecutionStep = ExecutionStep

class PlanDef(google.protobuf.message.Message):
    DESCRIPTOR: google.protobuf.descriptor.Descriptor = ...
    NAME_FIELD_NUMBER: builtins.int
    NETWORK_FIELD_NUMBER: builtins.int
    EXECUTION_STEP_FIELD_NUMBER: builtins.int
    name: typing.Text = ...

    @property
    def network(self) -> google.protobuf.internal.containers.RepeatedCompositeFieldContainer[global___NetDef]: ...

    @property
    def execution_step(self) -> google.protobuf.internal.containers.RepeatedCompositeFieldContainer[global___ExecutionStep]: ...

    def __init__(self,
        *,
        name : typing.Optional[typing.Text] = ...,
        network : typing.Optional[typing.Iterable[global___NetDef]] = ...,
        execution_step : typing.Optional[typing.Iterable[global___ExecutionStep]] = ...,
        ) -> None: ...
    def HasField(self, field_name: typing_extensions.Literal[u"name",b"name"]) -> builtins.bool: ...
    def ClearField(self, field_name: typing_extensions.Literal[u"execution_step",b"execution_step",u"name",b"name",u"network",b"network"]) -> None: ...
global___PlanDef = PlanDef

class BlobProto(google.protobuf.message.Message):
    DESCRIPTOR: google.protobuf.descriptor.Descriptor = ...
    NAME_FIELD_NUMBER: builtins.int
    TYPE_FIELD_NUMBER: builtins.int
    TENSOR_FIELD_NUMBER: builtins.int
    CONTENT_FIELD_NUMBER: builtins.int
    QTENSOR_FIELD_NUMBER: builtins.int
    CONTENT_NUM_CHUNKS_FIELD_NUMBER: builtins.int
    CONTENT_CHUNK_ID_FIELD_NUMBER: builtins.int
    name: typing.Text = ...
    type: typing.Text = ...
    content: builtins.bytes = ...
    content_num_chunks: builtins.int = ...
    content_chunk_id: builtins.int = ...

    @property
    def tensor(self) -> global___TensorProto: ...

    @property
    def qtensor(self) -> global___QTensorProto: ...

    def __init__(self,
        *,
        name : typing.Optional[typing.Text] = ...,
        type : typing.Optional[typing.Text] = ...,
        tensor : typing.Optional[global___TensorProto] = ...,
        content : typing.Optional[builtins.bytes] = ...,
        qtensor : typing.Optional[global___QTensorProto] = ...,
        content_num_chunks : typing.Optional[builtins.int] = ...,
        content_chunk_id : typing.Optional[builtins.int] = ...,
        ) -> None: ...
    def HasField(self, field_name: typing_extensions.Literal[u"content",b"content",u"content_chunk_id",b"content_chunk_id",u"content_num_chunks",b"content_num_chunks",u"name",b"name",u"qtensor",b"qtensor",u"tensor",b"tensor",u"type",b"type"]) -> builtins.bool: ...
    def ClearField(self, field_name: typing_extensions.Literal[u"content",b"content",u"content_chunk_id",b"content_chunk_id",u"content_num_chunks",b"content_num_chunks",u"name",b"name",u"qtensor",b"qtensor",u"tensor",b"tensor",u"type",b"type"]) -> None: ...
global___BlobProto = BlobProto

class DBReaderProto(google.protobuf.message.Message):
    DESCRIPTOR: google.protobuf.descriptor.Descriptor = ...
    NAME_FIELD_NUMBER: builtins.int
    SOURCE_FIELD_NUMBER: builtins.int
    DB_TYPE_FIELD_NUMBER: builtins.int
    KEY_FIELD_NUMBER: builtins.int
    name: typing.Text = ...
    source: typing.Text = ...
    db_type: typing.Text = ...
    key: typing.Text = ...

    def __init__(self,
        *,
        name : typing.Optional[typing.Text] = ...,
        source : typing.Optional[typing.Text] = ...,
        db_type : typing.Optional[typing.Text] = ...,
        key : typing.Optional[typing.Text] = ...,
        ) -> None: ...
    def HasField(self, field_name: typing_extensions.Literal[u"db_type",b"db_type",u"key",b"key",u"name",b"name",u"source",b"source"]) -> builtins.bool: ...
    def ClearField(self, field_name: typing_extensions.Literal[u"db_type",b"db_type",u"key",b"key",u"name",b"name",u"source",b"source"]) -> None: ...
global___DBReaderProto = DBReaderProto

class BlobSerializationOptions(google.protobuf.message.Message):
    DESCRIPTOR: google.protobuf.descriptor.Descriptor = ...
    class _FloatFormat(google.protobuf.internal.enum_type_wrapper._EnumTypeWrapper[FloatFormat.V], builtins.type):
        DESCRIPTOR: google.protobuf.descriptor.EnumDescriptor = ...
        FLOAT_DEFAULT = BlobSerializationOptions.FloatFormat.V(0)
        FLOAT_PROTOBUF = BlobSerializationOptions.FloatFormat.V(1)
        FLOAT_BFLOAT16 = BlobSerializationOptions.FloatFormat.V(2)
    class FloatFormat(metaclass=_FloatFormat):
        V = typing.NewType('V', builtins.int)
    FLOAT_DEFAULT = BlobSerializationOptions.FloatFormat.V(0)
    FLOAT_PROTOBUF = BlobSerializationOptions.FloatFormat.V(1)
    FLOAT_BFLOAT16 = BlobSerializationOptions.FloatFormat.V(2)

    BLOB_NAME_REGEX_FIELD_NUMBER: builtins.int
    CHUNK_SIZE_FIELD_NUMBER: builtins.int
    FLOAT_FORMAT_FIELD_NUMBER: builtins.int
    blob_name_regex: typing.Text = ...
    chunk_size: builtins.int = ...
    float_format: global___BlobSerializationOptions.FloatFormat.V = ...

    def __init__(self,
        *,
        blob_name_regex : typing.Optional[typing.Text] = ...,
        chunk_size : typing.Optional[builtins.int] = ...,
        float_format : typing.Optional[global___BlobSerializationOptions.FloatFormat.V] = ...,
        ) -> None: ...
    def HasField(self, field_name: typing_extensions.Literal[u"blob_name_regex",b"blob_name_regex",u"chunk_size",b"chunk_size",u"float_format",b"float_format"]) -> builtins.bool: ...
    def ClearField(self, field_name: typing_extensions.Literal[u"blob_name_regex",b"blob_name_regex",u"chunk_size",b"chunk_size",u"float_format",b"float_format"]) -> None: ...
global___BlobSerializationOptions = BlobSerializationOptions

class SerializationOptions(google.protobuf.message.Message):
    DESCRIPTOR: google.protobuf.descriptor.Descriptor = ...
    OPTIONS_FIELD_NUMBER: builtins.int

    @property
    def options(self) -> google.protobuf.internal.containers.RepeatedCompositeFieldContainer[global___BlobSerializationOptions]: ...

    def __init__(self,
        *,
        options : typing.Optional[typing.Iterable[global___BlobSerializationOptions]] = ...,
        ) -> None: ...
    def ClearField(self, field_name: typing_extensions.Literal[u"options",b"options"]) -> None: ...
global___SerializationOptions = SerializationOptions

DeviceType = DeviceTypeProto

# These are freedom-patched into caffe2_pb2 in caffe2/proto/__init__.py
CPU: DeviceType = DeviceType.PROTO_CPU
CUDA: DeviceType = DeviceType.PROTO_CUDA
MKLDNN: DeviceType = DeviceType.PROTO_MKLDNN
OPENGL: DeviceType = DeviceType.PROTO_OPENGL
OPENCL: DeviceType = DeviceType.PROTO_OPENCL
IDEEP: DeviceType = DeviceType.PROTO_IDEEP
HIP: DeviceType = DeviceType.PROTO_HIP
COMPILE_TIME_MAX_DEVICE_TYPES: DeviceType = DeviceType.PROTO_COMPILE_TIME_MAX_DEVICE_TYPES<|MERGE_RESOLUTION|>--- conflicted
+++ resolved
@@ -80,17 +80,11 @@
     class _SerializationFormat(google.protobuf.internal.enum_type_wrapper._EnumTypeWrapper[SerializationFormat.V], builtins.type):
         DESCRIPTOR: google.protobuf.descriptor.EnumDescriptor = ...
         FMT_PROTOBUF = TensorProto.SerializationFormat.V(0)
-<<<<<<< HEAD
-    class SerializationFormat(metaclass=_SerializationFormat):
-        V = typing.NewType('V', builtins.int)
-    FMT_PROTOBUF = TensorProto.SerializationFormat.V(0)
-=======
         FMT_BFLOAT16 = TensorProto.SerializationFormat.V(1)
     class SerializationFormat(metaclass=_SerializationFormat):
         V = typing.NewType('V', builtins.int)
     FMT_PROTOBUF = TensorProto.SerializationFormat.V(0)
     FMT_BFLOAT16 = TensorProto.SerializationFormat.V(1)
->>>>>>> 2fd1eb3a
 
     class Segment(google.protobuf.message.Message):
         DESCRIPTOR: google.protobuf.descriptor.Descriptor = ...
