--- conflicted
+++ resolved
@@ -49,11 +49,8 @@
     // the protobuf typed fields, although in some cases raw little endian data
     // is stored in the byte_data field instead.
     FMT_PROTOBUF = 0;
-<<<<<<< HEAD
-=======
     // bfloat16 data stored in the raw_data field.
     FMT_BFLOAT16 = 1;
->>>>>>> 2fd1eb3a
   }
   // data_format is a SerializationFormat enum value.
   // However, we intentionally store it as an integer value so we can
