--- conflicted
+++ resolved
@@ -197,14 +197,8 @@
 
 Tensor empty_like(
     const Tensor& self,
-<<<<<<< HEAD
-    c10::MemoryFormat memory_format) {
-  return native::empty_like(self, self.options(), memory_format);
-}
-=======
     const TensorOptions& options_,
     c10::optional<c10::MemoryFormat> optional_memory_format) {
->>>>>>> c94098ad
 
   TORCH_CHECK(
     !(options_.has_memory_format() && optional_memory_format.has_value()),
@@ -367,17 +361,6 @@
 Tensor full_like(
     const Tensor& self,
     Scalar fill_value,
-<<<<<<< HEAD
-    c10::MemoryFormat memory_format) {
-  return native::full_like(
-      self, fill_value, self.options(), memory_format);
-}
-
-Tensor full_like(
-    const Tensor& self,
-    Scalar fill_value,
-=======
->>>>>>> c94098ad
     const TensorOptions& options,
     c10::optional<c10::MemoryFormat> optional_memory_format) {
   auto result = at::empty_like(self, options, optional_memory_format);
@@ -436,16 +419,6 @@
   return result.fill_(1);
 }
 
-<<<<<<< HEAD
-Tensor ones_like(
-    const Tensor& self,
-    c10::MemoryFormat memory_format) {
-  return native::ones_like(
-      self, self.options(), memory_format);
-}
-
-=======
->>>>>>> c94098ad
 // ~~~~~~~~~~~~~~~~~~~~~~~~~~~~~~~ scalar_tensor ~~~~~~~~~~~~~~~~~~~~~~~~~~~~~~~
 
 Tensor scalar_tensor(Scalar s, const TensorOptions& options) {
@@ -486,15 +459,6 @@
 
 Tensor rand_like(
     const Tensor& self,
-<<<<<<< HEAD
-    c10::MemoryFormat memory_format) {
-  return native::rand_like(self, self.options(), memory_format);
-}
-
-Tensor rand_like(
-    const Tensor& self,
-=======
->>>>>>> c94098ad
     const TensorOptions& options,
     c10::optional<c10::MemoryFormat> optional_memory_format) {
   auto result = at::empty_like(self, options, optional_memory_format);
@@ -563,26 +527,6 @@
 Tensor randint_like(
     const Tensor& self,
     int64_t high,
-<<<<<<< HEAD
-    c10::MemoryFormat memory_format) {
-  return native::randint_like(
-      self, high, self.options(), memory_format);
-}
-
-Tensor randint_like(
-    const Tensor& self,
-    int64_t low,
-    int64_t high,
-    c10::MemoryFormat memory_format) {
-  return native::randint_like(
-      self, low, high, self.options(), memory_format);
-}
-
-Tensor randint_like(
-    const Tensor& self,
-    int64_t high,
-=======
->>>>>>> c94098ad
     const TensorOptions& options,
     c10::optional<c10::MemoryFormat> optional_memory_format) {
   auto result = at::empty_like(self, options, optional_memory_format);
@@ -634,15 +578,6 @@
 
 Tensor randn_like(
     const Tensor& self,
-<<<<<<< HEAD
-    c10::MemoryFormat memory_format) {
-  return native::randn_like(self, self.options(), memory_format);
-}
-
-Tensor randn_like(
-    const Tensor& self,
-=======
->>>>>>> c94098ad
     const TensorOptions& options,
     c10::optional<c10::MemoryFormat> optional_memory_format) {
   auto result = at::empty_like(self, options, optional_memory_format);
@@ -822,15 +757,6 @@
 
 Tensor zeros_like(
     const Tensor& self,
-<<<<<<< HEAD
-    c10::MemoryFormat memory_format) {
-  return native::zeros_like(self, self.options(), memory_format);
-}
-
-Tensor zeros_like(
-    const Tensor& self,
-=======
->>>>>>> c94098ad
     const TensorOptions& options,
     c10::optional<c10::MemoryFormat> optional_memory_format) {
   if (options.layout() == kSparse && self.is_sparse()) {
