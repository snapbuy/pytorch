#include <ATen/Context.h>
#include <ATen/Dispatch.h>
#include <ATen/native/cuda/Loops.cuh>
#include <ATen/native/DispatchStub.h>
#include <ATen/native/TensorIterator.h>
#include <ATen/native/Pow.h>

namespace at { namespace native {

namespace {


// SFINAE doesn't work well with NVCC under Windows for math functions like pow and sqrt.
// So we need to define the functions with the explicit function signatures.
// As for pow, the following signatures are defined as the device function:
//   pow(float, int)
//   pow(double, int)
//   pow(float, float)
//   pow(double, double)
// As for sqrt, the following signatures are defined as the device function:
//   sqrt(float)
//   sqrt(double)
// As for inverse sqrt, we must define it explicitly in MSVC, otherwise the static cast will be
// applied to the result of the inline function, and thus the result is incorrect.
//   e.g. if we use 1.0 / sqrt(2) for 2 ^ (-0.5) in MSVC, we get
//          int(2 ^ (-0.5)) = int(1.0 / sqrt(2)) = int(1.0 / int(1.414)) = int(1.0 / 1) = 1
//        However, the correct result is
//          int(2 ^ (-0.5)) = int(1.0 / 1.414) = 0
#ifdef _MSC_VER
// Functions for pow
// pow for at::Half
static inline __host__ __device__ at::Half pow_(at::Half base, at::Half exp) {
  return static_cast<at::Half>(std::pow(static_cast<float>(base), static_cast<float>(exp)));
}
// pow for at::BFloat16
static inline __host__ __device__ at::BFloat16 pow_(at::BFloat16 base, at::BFloat16 exp) {
  return static_cast<at::BFloat16>(std::pow(static_cast<float>(base), static_cast<float>(exp)));
}
// pow (floating, floating/int)
template <typename Base_type, typename Exp_type>
static inline __host__ __device__ typename std::enable_if<std::is_floating_point<Base_type>::value && (std::is_same<Base_type, Exp_type>::value || std::is_same<Exp_type, int>::value), Base_type>::type
  pow_(Base_type base, Exp_type exp) {
  return std::pow(base, exp);
}
// pow (integral, integral)
template <typename Base_type, typename Exp_type>
static inline __host__ __device__ typename std::enable_if<std::is_integral<Base_type>::value && std::is_same<Base_type, Exp_type>::value, Base_type>::type
  pow_(Base_type base, Exp_type exp) {
  return native::powi(base, exp);
}
// pow (Otherwise)
template <typename Base_type, typename Exp_type>
static inline __host__ __device__ typename std::enable_if<!std::is_same<Base_type, Exp_type>::value && !std::is_same<Exp_type, int>::value, Base_type>::type
  pow_(Base_type base, Exp_type exp) {
  return static_cast<Base_type>(std::pow(static_cast<double>(base), static_cast<double>(exp)));
}
// pow (Complex)
template<typename B, typename E>
static inline __host__ __device__ B complex_pow_(B base, E exp) {
  return std::pow(base, exp);
}
// Functions for sqrt
// sqrt (floating)
template <typename T>
static inline __host__ __device__ typename std::enable_if<std::is_floating_point<T>::value, T>::type sqrt_(T x) {
  return std::sqrt(x);
}
// sqrt (integral)
template <typename T>
static inline __host__ __device__ typename std::enable_if<!std::is_floating_point<T>::value, T>::type sqrt_(T x) {
  return static_cast<T>(std::sqrt(static_cast<double>(x)));
}
// Function for inverse sqrt
// invsqrt (floating)
template <typename T>
static inline __host__ __device__ typename std::enable_if<std::is_floating_point<T>::value, T>::type invsqrt_(T x) {
  return 1.0 / std::sqrt(x);
}
// invsqrt (integral)
template <typename T>
static inline __host__ __device__ typename std::enable_if<!std::is_floating_point<T>::value, T>::type invsqrt_(T x) {
  return static_cast<T>(1.0 / std::sqrt(static_cast<double>(x)));
}
#else
template <typename Base_type, typename Exp_type>
static inline __host__ __device__ Base_type pow_(Base_type base, Exp_type exp) {
  return ::pow(base, exp);
}
template <typename T>
static inline __host__ __device__ T sqrt_(T x) {
  return ::sqrt(x);
}
template <typename T>
static inline __host__ __device__ T invsqrt_(T x) {
  return 1.0 / ::sqrt(x);
}
// pow (Otherwise)
template<typename B, typename E>
static inline __host__ __device__ B complex_pow_(B base, E exp) {
  return std::pow(base, exp);
}
#endif

void pow_tensor_tensor_kernel(TensorIteratorBase& iter) {
  if (isComplexType(iter.dtype())) {
    AT_DISPATCH_COMPLEX_TYPES(iter.dtype(), "pow_cuda", [&]() {
      gpu_kernel_with_scalars(iter, [=]GPU_LAMBDA(scalar_t base, scalar_t exp) -> scalar_t {
        return complex_pow_(base, exp);
      });
    });
  } else if (isFloatingType(iter.dtype())) {
    AT_DISPATCH_FLOATING_TYPES_AND2(at::ScalarType::Half, at::ScalarType::BFloat16, iter.dtype(), "pow_cuda", [&]() {
      gpu_kernel_with_scalars(iter, []GPU_LAMBDA(scalar_t base, scalar_t exp) -> scalar_t {
        return pow_(base, exp);
      });
    });
  } else {
    AT_DISPATCH_INTEGRAL_TYPES(iter.dtype(), "pow_cuda", [&]() {
      gpu_kernel_with_scalars(iter, []GPU_LAMBDA(scalar_t base, scalar_t exp) -> scalar_t {
        return native::powi(base, exp);
      });
    });
  }
}

template<typename Base_type, typename Exp_type>
void pow_tensor_scalar_kernel_impl(TensorIteratorBase& iter,
                                                 Exp_type exp) {
  const auto d_exp = static_cast<double>(exp);
  if (d_exp == 0.5) {
    gpu_kernel(iter, [=]GPU_LAMBDA(Base_type base) -> Base_type {
      return sqrt_(base);
    });
  } else if (d_exp == 2) {
    gpu_kernel(iter, [=]GPU_LAMBDA(Base_type base) -> Base_type {
      return base * base;
    });
  } else if (d_exp == 3) {
    gpu_kernel(iter, [=]GPU_LAMBDA(Base_type base) -> Base_type {
      return base * base * base;
    });
  } else if (d_exp == -0.5) {
    gpu_kernel(iter, [=]GPU_LAMBDA(Base_type base) -> Base_type {
      return invsqrt_(base);
    });
  } else if (d_exp == -1) {
    gpu_kernel(iter, [=]GPU_LAMBDA(Base_type base) -> Base_type {
      return 1.0 / base;
    });
  } else if (d_exp == -2) {
    gpu_kernel(iter, [=]GPU_LAMBDA(Base_type base) -> Base_type {
      return 1.0 / (base * base);
    });
  } else {
    gpu_kernel(iter, [=]GPU_LAMBDA(Base_type base) -> Base_type {
      return pow_(base, exp);
    });
  }
}

<<<<<<< HEAD
void pow_tensor_scalar_kernel(TensorIteratorBase& iter, Scalar exp_scalar) {
=======
void pow_tensor_scalar_kernel(TensorIterator& iter, const Scalar& exp_scalar) {
>>>>>>> ecfa6423
  if (isComplexType(iter.dtype()) || exp_scalar.isComplex()) {
    AT_DISPATCH_COMPLEX_TYPES(iter.dtype(), "pow_cuda", [&]() {
      const auto exp = exp_scalar.to<scalar_t>();
      gpu_kernel(iter, [=]GPU_LAMBDA(scalar_t base) -> scalar_t {
        return complex_pow_(base, exp);
      });
    });
  } else if (isFloatingType(iter.dtype()) || exp_scalar.isIntegral(false)) {
    AT_DISPATCH_ALL_TYPES_AND2(kHalf, kBFloat16, iter.dtype(), "pow_cuda", [&]() {
      const auto exp = exp_scalar.to<scalar_t>();
      pow_tensor_scalar_kernel_impl<scalar_t>(iter, exp);
    });
  } else {
    const auto exp = exp_scalar.to<float>();
    AT_DISPATCH_INTEGRAL_TYPES(iter.dtype(), "pow_cuda", [&]() {
      pow_tensor_scalar_kernel_impl<scalar_t>(iter, exp);
    });
  }
}

} // anonymous namespace

REGISTER_DISPATCH(pow_tensor_tensor_stub, &pow_tensor_tensor_kernel);
REGISTER_DISPATCH(pow_tensor_scalar_stub, &pow_tensor_scalar_kernel);

}} // namespace at::native<|MERGE_RESOLUTION|>--- conflicted
+++ resolved
@@ -158,11 +158,7 @@
   }
 }
 
-<<<<<<< HEAD
-void pow_tensor_scalar_kernel(TensorIteratorBase& iter, Scalar exp_scalar) {
-=======
-void pow_tensor_scalar_kernel(TensorIterator& iter, const Scalar& exp_scalar) {
->>>>>>> ecfa6423
+void pow_tensor_scalar_kernel(TensorIteratorBase& iter, const Scalar& exp_scalar) {
   if (isComplexType(iter.dtype()) || exp_scalar.isComplex()) {
     AT_DISPATCH_COMPLEX_TYPES(iter.dtype(), "pow_cuda", [&]() {
       const auto exp = exp_scalar.to<scalar_t>();
