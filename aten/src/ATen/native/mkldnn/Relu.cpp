--- conflicted
+++ resolved
@@ -15,11 +15,7 @@
   TORCH_CHECK(false, "mkldnn_relu_: ATen not compiled with MKLDNN support");
 }
 
-<<<<<<< HEAD
-Tensor mkldnn_relu_backward(const Tensor& grad_output, const Tensor& input, Scalar threshold) {
-=======
 Tensor mkldnn_relu_backward(const Tensor& grad_output, const Tensor& input, const Scalar& threshold) {
->>>>>>> 2fd1eb3a
   TORCH_CHECK(false, "mkldnn_relu_backward: ATen not compiled with MKLDNN support");
 }
 
@@ -58,11 +54,7 @@
   return input;
 }
 
-<<<<<<< HEAD
-Tensor mkldnn_relu_backward(const Tensor& grad_output, const Tensor& input, Scalar threshold) {
-=======
 Tensor mkldnn_relu_backward(const Tensor& grad_output, const Tensor& input, const Scalar& threshold) {
->>>>>>> 2fd1eb3a
   ideep::tensor& x = itensor_from_mkldnn(input);
   ideep::tensor grady = itensor_from_mkldnn(grad_output);
   ideep::tensor gradx;
