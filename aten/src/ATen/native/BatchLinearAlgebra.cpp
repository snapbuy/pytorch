#include <ATen/ATen.h>
#include <ATen/CPUApplyUtils.h>
#include <ATen/Dispatch.h>
#include <ATen/NativeFunctions.h>
#include <ATen/ExpandUtils.h>

#include <ATen/native/BatchLinearAlgebra.h>
#include <ATen/native/LinearAlgebraUtils.h>
#include <ATen/native/Resize.h>
#include <ATen/native/cpu/zmath.h>
#include <ATen/Parallel.h>

#include <c10/util/irange.h>

#include <TH/TH.h>  // for USE_LAPACK

#include <vector>

// First the required LAPACK implementations are registered here.
// A comment above the registered LAPACK routine suggest which batched
// linear algebra function uses that routine
#ifdef USE_LAPACK

// gesv
extern "C" void zgesv_(int *n, int *nrhs, std::complex<double> *a, int *lda, int *ipiv, std::complex<double> *b, int *ldb, int *info);
extern "C" void cgesv_(int *n, int *nrhs, std::complex<float> *a, int *lda, int *ipiv, std::complex<float> *b, int *ldb, int *info);
extern "C" void dgesv_(int *n, int *nrhs, double *a, int *lda, int *ipiv, double *b, int *ldb, int *info);
extern "C" void sgesv_(int *n, int *nrhs, float *a, int *lda, int *ipiv, float *b, int *ldb, int *info);

// getrf
extern "C" void zgetrf_(int *m, int *n, std::complex<double> *a, int *lda, int *ipiv, int *info);
extern "C" void cgetrf_(int *m, int *n, std::complex<float> *a, int *lda, int *ipiv, int *info);
extern "C" void dgetrf_(int *m, int *n, double *a, int *lda, int *ipiv, int *info);
extern "C" void sgetrf_(int *m, int *n, float *a, int *lda, int *ipiv, int *info);

// getri
extern "C" void zgetri_(int *n, std::complex<double> *a, int *lda, int *ipiv, std::complex<double> *work, int *lwork, int *info);
extern "C" void cgetri_(int *n, std::complex<float> *a, int *lda, int *ipiv, std::complex<float> *work, int *lwork, int *info);
extern "C" void dgetri_(int *n, double *a, int *lda, int *ipiv, double *work, int *lwork, int *info);
extern "C" void sgetri_(int *n, float *a, int *lda, int *ipiv, float *work, int *lwork, int *info);

// potrs
extern "C" void zpotrs_(char *uplo, int *n, int *nrhs, std::complex<double> *a, int *lda, std::complex<double> *b, int *ldb, int *info);
extern "C" void cpotrs_(char *uplo, int *n, int *nrhs, std::complex<float> *a, int *lda, std::complex<float> *b, int *ldb, int *info);
extern "C" void dpotrs_(char *uplo, int *n, int *nrhs, double *a, int *lda, double *b, int *ldb, int *info);
extern "C" void spotrs_(char *uplo, int *n, int *nrhs, float *a, int *lda, float *b, int *ldb, int *info);

// potrf
extern "C" void zpotrf_(char *uplo, int *n, std::complex<double> *a, int *lda, int *info);
extern "C" void cpotrf_(char *uplo, int *n, std::complex<float> *a, int *lda, int *info);
extern "C" void dpotrf_(char *uplo, int *n, double *a, int *lda, int *info);
extern "C" void spotrf_(char *uplo, int *n, float *a, int *lda, int *info);

// potri
extern "C" void zpotri_(char *uplo, int *n, std::complex<double> *a, int *lda, int *info);
extern "C" void cpotri_(char *uplo, int *n, std::complex<float> *a, int *lda, int *info);
extern "C" void dpotri_(char *uplo, int *n, double *a, int *lda, int *info);
extern "C" void spotri_(char *uplo, int *n, float *a, int *lda, int *info);

// trtrs
extern "C" void ztrtrs_(char *uplo, char *trans, char *diag, int *n, int *nrhs, std::complex<double> *a, int *lda, std::complex<double> *b, int *ldb, int *info);
extern "C" void ctrtrs_(char *uplo, char *trans, char *diag, int *n, int *nrhs, std::complex<float> *a, int *lda, std::complex<float> *b, int *ldb, int *info);
extern "C" void dtrtrs_(char *uplo, char *trans, char *diag, int *n, int *nrhs, double *a, int *lda, double *b, int *ldb, int *info);
extern "C" void strtrs_(char *uplo, char *trans, char *diag, int *n, int *nrhs, float *a, int *lda, float *b, int *ldb, int *info);

// geqrf
extern "C" void zgeqrf_(int *m, int *n, std::complex<double> *a, int *lda, std::complex<double> *tau, std::complex<double> *work, int *lwork, int *info);
extern "C" void cgeqrf_(int *m, int *n, std::complex<float> *a, int *lda, std::complex<float> *tau, std::complex<float> *work, int *lwork, int *info);
extern "C" void dgeqrf_(int *m, int *n, double *a, int *lda, double *tau, double *work, int *lwork, int *info);
extern "C" void sgeqrf_(int *m, int *n, float *a, int *lda, float *tau, float *work, int *lwork, int *info);

// orgqr
extern "C" void zungqr_(int *m, int *n, int *k, std::complex<double> *a, int *lda, std::complex<double> *tau, std::complex<double> *work, int *lwork, int *info);
extern "C" void cungqr_(int *m, int *n, int *k, std::complex<float> *a, int *lda, std::complex<float> *tau, std::complex<float> *work, int *lwork, int *info);
extern "C" void dorgqr_(int *m, int *n, int *k, double *a, int *lda, double *tau, double *work, int *lwork, int *info);
extern "C" void sorgqr_(int *m, int *n, int *k, float *a, int *lda, float *tau, float *work, int *lwork, int *info);

// syev
extern "C" void zheev_(char *jobz, char *uplo, int *n, std::complex<double> *a, int *lda, double *w, std::complex<double> *work, int *lwork, double *rwork, int *info);
extern "C" void cheev_(char *jobz, char *uplo, int *n, std::complex<float> *a, int *lda, float *w, std::complex<float> *work, int *lwork, float *rwork, int *info);
extern "C" void dsyev_(char *jobz, char *uplo, int *n, double *a, int *lda, double *w, double *work, int *lwork, int *info);
extern "C" void ssyev_(char *jobz, char *uplo, int *n, float *a, int *lda, float *w, float *work, int *lwork, int *info);

// syevd
extern "C" void zheevd_(char *jobz, char *uplo, int *n, std::complex<double> *a, int *lda, double *w, std::complex<double> *work, int *lwork, double *rwork, int *lrwork, int *iwork, int *liwork, int *info);
extern "C" void cheevd_(char *jobz, char *uplo, int *n, std::complex<float> *a, int *lda, float *w, std::complex<float> *work, int *lwork, float *rwork, int *lrwork, int *iwork, int *liwork, int *info);
extern "C" void dsyevd_(char *jobz, char *uplo, int *n, double *a, int *lda, double *w, double *work, int *lwork, int *iwork, int *liwork, int *info);
extern "C" void ssyevd_(char *jobz, char *uplo, int *n, float *a, int *lda, float *w, float *work, int *lwork, int *iwork, int *liwork, int *info);

// geev
extern "C" void dgeev_(char *jobvl, char *jobvr, int *n, double *a, int *lda, double *wr, double *wi, double* vl, int *ldvl, double *vr, int *ldvr, double *work, int *lwork, int *info);
extern "C" void sgeev_(char *jobvl, char *jobvr, int *n, float *a, int *lda, float *wr, float *wi, float* vl, int *ldvl, float *vr, int *ldvr, float *work, int *lwork, int *info);
extern "C" void cgeev_(char *jobvl, char *jobvr, int *n,
             std::complex<float> *a, int *lda,
             std::complex<float> *w,
             std::complex<float> *vl, int *ldvl,
             std::complex<float> *vr, int *ldvr,
             std::complex<float> *work, int *lwork,
             float *rwork,
             int *info);
extern "C" void zgeev_(char *jobvl, char *jobvr, int *n,
             std::complex<double> *a, int *lda,
             std::complex<double> *w,
             std::complex<double> *vl, int *ldvl,
             std::complex<double> *vr, int *ldvr,
             std::complex<double> *work, int *lwork,
             double *rwork,
             int *info);

// gesdd
extern "C" void zgesdd_(char *jobz, int *m, int *n, std::complex<double> *a, int *lda,
                        double *s, std::complex<double> *u, int *ldu, std::complex<double> *vt, int *ldvt, std::complex<double> *work, int *lwork, double *rwork, int *iwork, int *info);
extern "C" void cgesdd_(char *jobz, int *m, int *n, std::complex<float> *a, int *lda,
                        float *s, std::complex<float> *u, int *ldu, std::complex<float> *vt, int *ldvt, std::complex<float> *work, int *lwork, float *rwork, int *iwork, int *info);
extern "C" void dgesdd_(char *jobz, int *m, int *n, double *a, int *lda,
                        double *s, double *u, int *ldu, double *vt, int *ldvt, double *work, int *lwork, int *iwork, int *info);
extern "C" void sgesdd_(char *jobz, int *m, int *n, float *a, int *lda,
                        float *s, float *u, int *ldu, float *vt, int *ldvt, float *work, int *lwork, int *iwork, int *info);

// getrs
extern "C" void zgetrs_(char *trans, int *n, int *nrhs, std::complex<double> *a, int *lda, int *ipiv, std::complex<double> *b, int *ldb, int *info);
extern "C" void cgetrs_(char *trans, int *n, int *nrhs, std::complex<float> *a, int *lda, int *ipiv, std::complex<float> *b, int *ldb, int *info);
extern "C" void dgetrs_(char *trans, int *n, int *nrhs, double *a, int *lda, int *ipiv, double *b, int *ldb, int *info);
extern "C" void sgetrs_(char *trans, int *n, int *nrhs, float *a, int *lda, int *ipiv, float *b, int *ldb, int *info);

// gels
extern "C" void zgels_(char *trans, int *m, int *n, int *nrhs,
    std::complex<double> *a, int *lda, std::complex<double> *b, int *ldb,
    std::complex<double> *work, int *lwork, int *info);
extern "C" void cgels_(char *trans, int *m, int *n, int *nrhs,
    std::complex<float> *a, int *lda, std::complex<float> *b, int *ldb,
    std::complex<float> *work, int *lwork, int *info);
extern "C" void dgels_(char *trans, int *m, int *n, int *nrhs,
    double *a, int *lda, double *b, int *ldb,
    double *work, int *lwork, int *info);
extern "C" void sgels_(char *trans, int *m, int *n, int *nrhs,
    float *a, int *lda, float *b, int *ldb,
    float *work, int *lwork, int *info);

// gelsd
extern "C" void zgelsd_(int *m, int *n, int *nrhs,
    std::complex<double> *a, int *lda, std::complex<double> *b, int *ldb,
    double *s, double *rcond, int *rank,
    std::complex<double> *work, int *lwork, double *rwork, int *iwork, int *info);
extern "C" void cgelsd_(int *m, int *n, int *nrhs,
    std::complex<float> *a, int *lda, std::complex<float> *b, int *ldb,
    float *s, float *rcond, int *rank,
    std::complex<float> *work, int *lwork, float *rwork, int *iwork, int *info);
extern "C" void dgelsd_(int *m, int *n, int *nrhs,
    double *a, int *lda, double *b, int *ldb,
    double *s, double *rcond, int *rank,
    double *work, int *lwork, int *iwork, int *info);
extern "C" void sgelsd_(int *m, int *n, int *nrhs,
    float *a, int *lda, float *b, int *ldb,
    float *s, float *rcond, int *rank,
    float *work, int *lwork, int *iwork, int *info);

// gelsy
extern "C" void zgelsy_(int *m, int *n, int *nrhs,
    std::complex<double> *a, int *lda, std::complex<double> *b, int *ldb,
    int *jpvt, double *rcond, int *rank,
    std::complex<double> *work, int *lwork,
    double *rwork, int *info);
extern "C" void cgelsy_(int *m, int *n, int *nrhs,
    std::complex<float> * a, int *lda, std::complex<float> *b, int *ldb,
    int *jpvt, float *rcond, int *rank,
    std::complex<float> *work, int *lwork,
    float *rwork, int *info);
extern "C" void dgelsy_(int *m, int *n, int *nrhs,
    double *a, int *lda, double *b, int *ldb,
    int *jpvt, double *rcond, int *rank,
    double *work, int *lwork, int *info);
extern "C" void sgelsy_(int *m, int *n, int *nrhs,
    float *a, int *lda, float *b, int *ldb,
    int *jpvt, float *rcond, int *rank,
    float *work, int *lwork, int *info);

// gelss
extern "C" void zgelss_(int *m, int *n, int *nrhs,
    std::complex<double> *a, int *lda, std::complex<double> *b, int *ldb,
    double *s, double *rcond, int *rank,
    std::complex<double> *work, int *lwork,
    double *rwork, int *info);
extern "C" void cgelss_(int *m, int *n, int *nrhs,
    std::complex<float> *a, int *lda, std::complex<float> *b, int *ldb,
    float *s, float *rcond, int *rank,
    std::complex<float> *work, int *lwork,
    float *rwork, int *info);
extern "C" void dgelss_(int *m, int *n, int *nrhs,
    double *a, int *lda, double *b, int *ldb,
    double *s, double *rcond, int *rank,
    double *work, int *lwork, int *info);
extern "C" void sgelss_(int *m, int *n, int *nrhs,
    float *a, int *lda, float *b, int *ldb,
    float *s, float *rcond, int *rank,
    float *work, int *lwork, int *info);
#endif

namespace at {
namespace native {

#ifdef USE_LAPACK
// Define the per-batch functions to be used in the main implementation of the batched
// linear algebra operations
template<class scalar_t>
void lapackSolve(int n, int nrhs, scalar_t *a, int lda, int *ipiv, scalar_t *b, int ldb, int *info);

template<class scalar_t>
void lapackLu(int m, int n, scalar_t *a, int lda, int *ipiv, int *info);

template<class scalar_t>
void lapackGetri(int n, scalar_t *a, int lda, int *ipiv, scalar_t *work, int lwork, int *info);

template<class scalar_t>
void lapackCholeskySolve(char uplo, int n, int nrhs, scalar_t *a, int lda, scalar_t *b, int ldb, int *info);

template<class scalar_t>
void lapackCholesky(char uplo, int n, scalar_t *a, int lda, int *info);

template<class scalar_t>
void lapackGeqrf(int m, int n, scalar_t *a, int lda, scalar_t *tau, scalar_t *work, int lwork, int *info);

template<class scalar_t, class value_t=scalar_t>
void lapackSymeig(char jobz, char uplo, int n, scalar_t *a, int lda, value_t *w, scalar_t *work, int lwork, value_t *rwork, int *info);

template<class scalar_t, class value_t=scalar_t>
void lapackSyevd(char jobz, char uplo, int n, scalar_t *a, int lda, value_t *w, scalar_t *work, int lwork, value_t *rwork, int lrwork, int *iwork, int liwork, int *info);

template<class scalar_t, class value_t=scalar_t>
void lapackSvd(char jobz, int m, int n, scalar_t *a, int lda,
               value_t *s, scalar_t *u, int ldu, scalar_t *vt, int ldvt, scalar_t *work, int lwork, value_t *rwork, int *iwork, int *info);

template<class scalar_t>
void lapackLuSolve(char trans, int n, int nrhs, scalar_t *a, int lda, int *ipiv, scalar_t *b, int ldb, int *info);

template<class scalar_t>
void lapackGels(char trans, int m, int n, int nrhs,
    scalar_t *a, int lda, scalar_t *b, int ldb,
    scalar_t *work, int lwork, int *info);

template<class scalar_t, class value_t = scalar_t>
void lapackGelsd(int m, int n, int nrhs,
    scalar_t *a, int lda, scalar_t *b, int ldb,
    value_t *s, value_t rcond, int *rank,
    scalar_t* work, int lwork,
    value_t *rwork, int* iwork, int *info);

template<class scalar_t, class value_t = scalar_t>
void lapackGelsy(int m, int n, int nrhs,
    scalar_t *a, int lda, scalar_t *b, int ldb,
    int *jpvt, value_t rcond, int *rank,
    scalar_t *work, int lwork, value_t* rwork, int *info);

template<class scalar_t, class value_t = scalar_t>
void lapackGelss(int m, int n, int nrhs,
    scalar_t *a, int lda, scalar_t *b, int ldb,
    value_t *s, value_t rcond, int *rank,
    scalar_t *work, int lwork,
    value_t *rwork, int *info);

enum class LapackLstsqDriverType : int64_t { Gels, Gelsd, Gelsy, Gelss};

template<LapackLstsqDriverType, class scalar_t, class value_t = scalar_t>
struct lapackLstsq_impl;

template<class scalar_t, class value_t>
struct lapackLstsq_impl<LapackLstsqDriverType::Gels, scalar_t, value_t> {
  static void call(
      char trans, int m, int n, int nrhs,
      scalar_t *a, int lda, scalar_t *b, int ldb,
      scalar_t *work, int lwork, int *info, // Gels flavor
      int *jpvt, value_t rcond, int *rank, value_t* rwork, // Gelsy flavor
      value_t *s, // Gelss flavor
      int *iwork // Gelsd flavor
      ) {
    lapackGels<scalar_t>(
        trans, m, n, nrhs,
        a, lda, b, ldb,
        work, lwork, info);
  }
};

template<class scalar_t, class value_t>
struct lapackLstsq_impl<LapackLstsqDriverType::Gelsy, scalar_t, value_t> {
  static void call(
      char trans, int m, int n, int nrhs,
      scalar_t *a, int lda, scalar_t *b, int ldb,
      scalar_t *work, int lwork, int *info, // Gels flavor
      int *jpvt, value_t rcond, int *rank, value_t* rwork, // Gelsy flavor
      value_t *s, // Gelss flavor
      int *iwork // Gelsd flavor
      ) {
    lapackGelsy<scalar_t, value_t>(
        m, n, nrhs,
        a, lda, b, ldb,
        jpvt, rcond, rank,
        work, lwork, rwork, info);
  }
};

template<class scalar_t, class value_t>
struct lapackLstsq_impl<LapackLstsqDriverType::Gelsd, scalar_t, value_t> {
  static void call(
      char trans, int m, int n, int nrhs,
      scalar_t *a, int lda, scalar_t *b, int ldb,
      scalar_t *work, int lwork, int *info, // Gels flavor
      int *jpvt, value_t rcond, int *rank, value_t* rwork, // Gelsy flavor
      value_t *s, // Gelss flavor
      int *iwork // Gelsd flavor
      ) {
    lapackGelsd<scalar_t, value_t>(
        m, n, nrhs,
        a, lda, b, ldb,
        s, rcond, rank,
        work, lwork,
        rwork, iwork, info);
  }
};

template<class scalar_t, class value_t>
struct lapackLstsq_impl<LapackLstsqDriverType::Gelss, scalar_t, value_t> {
  static void call(
      char trans, int m, int n, int nrhs,
      scalar_t *a, int lda, scalar_t *b, int ldb,
      scalar_t *work, int lwork, int *info, // Gels flavor
      int *jpvt, value_t rcond, int *rank, value_t* rwork, // Gelsy flavor
      value_t *s, // Gelss flavor
      int *iwork // Gelsd flavor
      ) {
    lapackGelss<scalar_t, value_t>(
        m, n, nrhs,
        a, lda, b, ldb,
        s, rcond, rank,
        work, lwork,
        rwork, info);
  }
};

template<LapackLstsqDriverType driver_type, class scalar_t, class value_t = scalar_t>
void lapackLstsq(
    char trans, int m, int n, int nrhs,
    scalar_t *a, int lda, scalar_t *b, int ldb,
    scalar_t *work, int lwork, int *info, // Gels flavor
    int *jpvt, value_t rcond, int *rank, value_t* rwork, // Gelsy flavor
    value_t *s, // Gelss flavor
    int *iwork // Gelsd flavor
    ) {
  lapackLstsq_impl<driver_type, scalar_t, value_t>::call(
      trans, m, n, nrhs,
      a, lda, b, ldb,
      work, lwork, info,
      jpvt, rcond, rank, rwork,
      s,
      iwork);
}

template<> void lapackSolve<c10::complex<double>>(int n, int nrhs, c10::complex<double> *a, int lda, int *ipiv, c10::complex<double> *b, int ldb, int *info) {
  zgesv_(&n, &nrhs, reinterpret_cast<std::complex<double>*>(a), &lda, ipiv, reinterpret_cast<std::complex<double>*>(b), &ldb, info);
}

template<> void lapackSolve<c10::complex<float>>(int n, int nrhs, c10::complex<float> *a, int lda, int *ipiv, c10::complex<float> *b, int ldb, int *info) {
  cgesv_(&n, &nrhs, reinterpret_cast<std::complex<float>*>(a), &lda, ipiv, reinterpret_cast<std::complex<float>*>(b), &ldb, info);
}

template<> void lapackSolve<double>(int n, int nrhs, double *a, int lda, int *ipiv, double *b, int ldb, int *info) {
  dgesv_(&n, &nrhs, a, &lda, ipiv, b, &ldb, info);
}

template<> void lapackSolve<float>(int n, int nrhs, float *a, int lda, int *ipiv, float *b, int ldb, int *info) {
  sgesv_(&n, &nrhs, a, &lda, ipiv, b, &ldb, info);
}

template<> void lapackGetri<c10::complex<double>>(int n, c10::complex<double> *a, int lda, int *ipiv, c10::complex<double> *work, int lwork, int *info) {
  zgetri_(&n, reinterpret_cast<std::complex<double>*>(a), &lda, ipiv, reinterpret_cast<std::complex<double>*>(work), &lwork, info);
}

template<> void lapackGetri<c10::complex<float>>(int n, c10::complex<float> *a, int lda, int *ipiv, c10::complex<float> *work, int lwork, int *info) {
  cgetri_(&n, reinterpret_cast<std::complex<float>*>(a), &lda, ipiv, reinterpret_cast<std::complex<float>*>(work), &lwork, info);
}

template<> void lapackGetri<double>(int n, double *a, int lda, int *ipiv, double *work, int lwork, int *info) {
  dgetri_(&n, a, &lda, ipiv, work, &lwork, info);
}

template<> void lapackGetri<float>(int n, float *a, int lda, int *ipiv, float *work, int lwork, int *info) {
  sgetri_(&n, a, &lda, ipiv, work, &lwork, info);
}

template<> void lapackLu<c10::complex<double>>(int m, int n, c10::complex<double> *a, int lda, int *ipiv, int *info) {
  zgetrf_(&m, &n, reinterpret_cast<std::complex<double>*>(a), &lda, ipiv, info);
}

template<> void lapackLu<c10::complex<float>>(int m, int n, c10::complex<float> *a, int lda, int *ipiv, int *info) {
  cgetrf_(&m, &n, reinterpret_cast<std::complex<float>*>(a), &lda, ipiv, info);
}

template<> void lapackLu<double>(int m, int n, double *a, int lda, int *ipiv, int *info) {
  dgetrf_(&m, &n, a, &lda, ipiv, info);
}

template<> void lapackLu<float>(int m, int n, float *a, int lda, int *ipiv, int *info) {
  sgetrf_(&m, &n, a, &lda, ipiv, info);
}

template<> void lapackCholeskySolve<c10::complex<double>>(char uplo, int n, int nrhs, c10::complex<double> *a, int lda, c10::complex<double> *b, int ldb, int *info) {
  zpotrs_(&uplo, &n, &nrhs, reinterpret_cast<std::complex<double>*>(a), &lda, reinterpret_cast<std::complex<double>*>(b), &ldb, info);
}

template<> void lapackCholeskySolve<c10::complex<float>>(char uplo, int n, int nrhs, c10::complex<float> *a, int lda, c10::complex<float> *b, int ldb, int *info) {
  cpotrs_(&uplo, &n, &nrhs, reinterpret_cast<std::complex<float>*>(a), &lda, reinterpret_cast<std::complex<float>*>(b), &ldb, info);
}

template<> void lapackCholeskySolve<double>(char uplo, int n, int nrhs, double *a, int lda, double *b, int ldb, int *info) {
  dpotrs_(&uplo, &n, &nrhs, a, &lda, b, &ldb, info);
}

template<> void lapackCholeskySolve<float>(char uplo, int n, int nrhs, float *a, int lda, float *b, int ldb, int *info) {
  spotrs_(&uplo, &n, &nrhs, a, &lda, b, &ldb, info);
}

template<> void lapackCholesky<c10::complex<double>>(char uplo, int n, c10::complex<double> *a, int lda, int *info) {
  zpotrf_(&uplo, &n, reinterpret_cast<std::complex<double>*>(a), &lda, info);
}

template<> void lapackCholesky<c10::complex<float>>(char uplo, int n, c10::complex<float> *a, int lda, int *info) {
  cpotrf_(&uplo, &n, reinterpret_cast<std::complex<float>*>(a), &lda, info);
}

template<> void lapackCholesky<double>(char uplo, int n, double *a, int lda, int *info) {
  dpotrf_(&uplo, &n, a, &lda, info);
}

template<> void lapackCholesky<float>(char uplo, int n, float *a, int lda, int *info) {
  spotrf_(&uplo, &n, a, &lda, info);
}

template<> void lapackCholeskyInverse<c10::complex<double>>(char uplo, int n, c10::complex<double> *a, int lda, int *info) {
  zpotri_(&uplo, &n, reinterpret_cast<std::complex<double>*>(a), &lda, info);
}

template<> void lapackCholeskyInverse<c10::complex<float>>(char uplo, int n, c10::complex<float> *a, int lda, int *info) {
  cpotri_(&uplo, &n, reinterpret_cast<std::complex<float>*>(a), &lda, info);
}

template<> void lapackCholeskyInverse<double>(char uplo, int n, double *a, int lda, int *info) {
  dpotri_(&uplo, &n, a, &lda, info);
}

template<> void lapackCholeskyInverse<float>(char uplo, int n, float *a, int lda, int *info) {
  spotri_(&uplo, &n, a, &lda, info);
}

template<> void lapackTriangularSolve<c10::complex<double>>(char uplo, char trans, char diag, int n, int nrhs, c10::complex<double> *a, int lda, c10::complex<double> *b, int ldb, int *info) {
  ztrtrs_(&uplo, &trans, &diag, &n, &nrhs, reinterpret_cast<std::complex<double>*>(a), &lda, reinterpret_cast<std::complex<double>*>(b), &ldb, info);
}

template<> void lapackTriangularSolve<c10::complex<float>>(char uplo, char trans, char diag, int n, int nrhs, c10::complex<float> *a, int lda, c10::complex<float> *b, int ldb, int *info) {
  ctrtrs_(&uplo, &trans, &diag, &n, &nrhs, reinterpret_cast<std::complex<float>*>(a), &lda, reinterpret_cast<std::complex<float>*>(b), &ldb, info);
}

template<> void lapackTriangularSolve<double>(char uplo, char trans, char diag, int n, int nrhs, double *a, int lda, double *b, int ldb, int *info) {
  dtrtrs_(&uplo, &trans, &diag, &n, &nrhs, a, &lda, b, &ldb, info);
}

template<> void lapackTriangularSolve<float>(char uplo, char trans, char diag, int n, int nrhs, float *a, int lda, float *b, int ldb, int *info) {
  strtrs_(&uplo, &trans, &diag, &n, &nrhs, a, &lda, b, &ldb, info);
}

template<> void lapackGeqrf<c10::complex<double>>(int m, int n, c10::complex<double> *a, int lda, c10::complex<double> *tau, c10::complex<double> *work, int lwork, int *info) {
  zgeqrf_(&m, &n, reinterpret_cast<std::complex<double>*>(a), &lda, reinterpret_cast<std::complex<double>*>(tau), reinterpret_cast<std::complex<double>*>(work), &lwork, info);
}

template<> void lapackGeqrf<c10::complex<float>>(int m, int n, c10::complex<float> *a, int lda, c10::complex<float> *tau, c10::complex<float> *work, int lwork, int *info) {
  cgeqrf_(&m, &n, reinterpret_cast<std::complex<float>*>(a), &lda, reinterpret_cast<std::complex<float>*>(tau), reinterpret_cast<std::complex<float>*>(work), &lwork, info);
}

template<> void lapackGeqrf<double>(int m, int n, double *a, int lda, double *tau, double *work, int lwork, int *info) {
  dgeqrf_(&m, &n, a, &lda, tau, work, &lwork, info);
}

template<> void lapackGeqrf<float>(int m, int n, float *a, int lda, float *tau, float *work, int lwork, int *info) {
  sgeqrf_(&m, &n, a, &lda, tau, work, &lwork, info);
}

template<> void lapackOrgqr<c10::complex<double>>(int m, int n, int k, c10::complex<double> *a, int lda, c10::complex<double> *tau, c10::complex<double> *work, int lwork, int *info) {
  zungqr_(&m, &n, &k, reinterpret_cast<std::complex<double>*>(a), &lda, reinterpret_cast<std::complex<double>*>(tau), reinterpret_cast<std::complex<double>*>(work), &lwork, info);
}

template<> void lapackOrgqr<c10::complex<float>>(int m, int n, int k, c10::complex<float> *a, int lda, c10::complex<float> *tau, c10::complex<float> *work, int lwork, int *info) {
  cungqr_(&m, &n, &k, reinterpret_cast<std::complex<float>*>(a), &lda, reinterpret_cast<std::complex<float>*>(tau), reinterpret_cast<std::complex<float>*>(work), &lwork, info);
}

template<> void lapackOrgqr<double>(int m, int n, int k, double *a, int lda, double *tau, double *work, int lwork, int *info) {
  dorgqr_(&m, &n, &k, a, &lda, tau, work, &lwork, info);
}

template<> void lapackOrgqr<float>(int m, int n, int k, float *a, int lda, float *tau, float *work, int lwork, int *info) {
  sorgqr_(&m, &n, &k, a, &lda, tau, work, &lwork, info);
}

template<> void lapackSymeig<c10::complex<double>, double>(char jobz, char uplo, int n, c10::complex<double> *a, int lda, double *w, c10::complex<double> *work, int lwork, double *rwork, int *info) {
  zheev_(&jobz, &uplo, &n, reinterpret_cast<std::complex<double>*>(a), &lda, w, reinterpret_cast<std::complex<double>*>(work), &lwork, rwork, info);
}

template<> void lapackSymeig<c10::complex<float>, float>(char jobz, char uplo, int n, c10::complex<float> *a, int lda, float *w, c10::complex<float> *work, int lwork, float *rwork, int *info) {
  cheev_(&jobz, &uplo, &n, reinterpret_cast<std::complex<float>*>(a), &lda, w, reinterpret_cast<std::complex<float>*>(work), &lwork, rwork, info);
}

template<> void lapackSymeig<double>(char jobz, char uplo, int n, double *a, int lda, double *w, double *work, int lwork, double* rwork, int *info) {
  (void)rwork;  // unused
  dsyev_(&jobz, &uplo, &n, a, &lda, w, work, &lwork, info);
}

template<> void lapackSymeig<float>(char jobz, char uplo, int n, float *a, int lda, float *w, float *work, int lwork, float* rwork, int *info) {
  (void)rwork;  // unused
  ssyev_(&jobz, &uplo, &n, a, &lda, w, work, &lwork, info);
}

template<> void lapackSyevd<c10::complex<double>, double>(char jobz, char uplo, int n, c10::complex<double> *a, int lda, double *w, c10::complex<double> *work, int lwork, double *rwork, int lrwork, int *iwork, int liwork, int *info) {
  zheevd_(&jobz, &uplo, &n, reinterpret_cast<std::complex<double>*>(a), &lda, w, reinterpret_cast<std::complex<double>*>(work), &lwork, rwork, &lrwork, iwork, &liwork, info);
}

template<> void lapackSyevd<c10::complex<float>, float>(char jobz, char uplo, int n, c10::complex<float> *a, int lda, float *w, c10::complex<float> *work, int lwork, float *rwork, int lrwork, int *iwork, int liwork, int *info) {
  cheevd_(&jobz, &uplo, &n, reinterpret_cast<std::complex<float>*>(a), &lda, w, reinterpret_cast<std::complex<float>*>(work), &lwork, rwork, &lrwork, iwork, &liwork, info);
}

template<> void lapackSyevd<double>(char jobz, char uplo, int n, double *a, int lda, double *w, double *work, int lwork, double *rwork, int lrwork, int *iwork, int liwork, int *info) {
  (void)rwork;  // unused
  (void)lrwork;  // unused
  dsyevd_(&jobz, &uplo, &n, a, &lda, w, work, &lwork, iwork, &liwork, info);
}

template<> void lapackSyevd<float>(char jobz, char uplo, int n, float *a, int lda, float *w, float *work, int lwork, float *rwork, int lrwork, int *iwork, int liwork, int *info) {
  (void)rwork;  // unused
  (void)lrwork;  // unused
  ssyevd_(&jobz, &uplo, &n, a, &lda, w, work, &lwork, iwork, &liwork, info);
}

template<> void lapackEig<double>(char jobvl, char jobvr, int n, double *a, int lda, double *w, double* vl, int ldvl, double *vr, int ldvr, double *work, int lwork, double *rwork, int *info) {
  // lapack [sd]geev wants to separate output arrays: wr and wi for the real
  // and imaginary parts
  double *wr = w;
  double *wi = w + n;
  (void)rwork; // unused
  dgeev_(&jobvl, &jobvr, &n, a, &lda, wr, wi, vl, &ldvl, vr, &ldvr, work, &lwork, info);
}

template<> void lapackEig<float>(char jobvl, char jobvr, int n, float *a, int lda, float *w, float* vl, int ldvl, float *vr, int ldvr, float *work, int lwork, float *rwork, int *info) {
  // lapack [sd]geev wants to separate output arrays: wr and wi for the real
  // and imaginary parts
  float *wr = w;
  float *wi = w + n;
  (void)rwork; // unused
  sgeev_(&jobvl, &jobvr, &n, a, &lda, wr, wi, vl, &ldvl, vr, &ldvr, work, &lwork, info);
}

template<> void lapackEig<c10::complex<double>, double>(char jobvl, char jobvr, int n, c10::complex<double> *a, int lda, c10::complex<double> *w, c10::complex<double> *vl, int ldvl, c10::complex<double> *vr, int ldvr, c10::complex<double> *work, int lwork, double *rwork, int *info) {
  zgeev_(&jobvl, &jobvr, &n,
         reinterpret_cast<std::complex<double>*>(a), &lda,
         reinterpret_cast<std::complex<double>*>(w),
         reinterpret_cast<std::complex<double>*>(vl), &ldvl,
         reinterpret_cast<std::complex<double>*>(vr), &ldvr,
         reinterpret_cast<std::complex<double>*>(work), &lwork,
         rwork, info);
}

template<> void lapackEig<c10::complex<float>, float>(char jobvl, char jobvr, int n, c10::complex<float> *a, int lda, c10::complex<float> *w, c10::complex<float> *vl, int ldvl, c10::complex<float> *vr, int ldvr, c10::complex<float> *work, int lwork, float *rwork, int *info) {
  cgeev_(&jobvl, &jobvr, &n,
         reinterpret_cast<std::complex<float>*>(a), &lda,
         reinterpret_cast<std::complex<float>*>(w),
         reinterpret_cast<std::complex<float>*>(vl), &ldvl,
         reinterpret_cast<std::complex<float>*>(vr), &ldvr,
         reinterpret_cast<std::complex<float>*>(work), &lwork,
         rwork, info);
}

template<> void lapackSvd<c10::complex<double>, double>(char jobz, int m, int n, c10::complex<double> *a, int lda,
                                  double *s, c10::complex<double> *u, int ldu, c10::complex<double> *vt, int ldvt, c10::complex<double> *work, int lwork, double *rwork, int *iwork, int *info) {
  zgesdd_(&jobz, &m, &n, reinterpret_cast<std::complex<double>*>(a), &lda, s, reinterpret_cast<std::complex<double>*>(u), &ldu,
          reinterpret_cast<std::complex<double>*>(vt), &ldvt, reinterpret_cast<std::complex<double>*>(work), &lwork, rwork, iwork, info);
}

template<> void lapackSvd<c10::complex<float>, float>(char jobz, int m, int n, c10::complex<float> *a, int lda,
                                 float *s, c10::complex<float> *u, int ldu, c10::complex<float> *vt, int ldvt, c10::complex<float> *work, int lwork, float *rwork, int *iwork, int *info) {
  cgesdd_(&jobz, &m, &n, reinterpret_cast<std::complex<float>*>(a), &lda, s, reinterpret_cast<std::complex<float>*>(u), &ldu,
          reinterpret_cast<std::complex<float>*>(vt), &ldvt, reinterpret_cast<std::complex<float>*>(work), &lwork, rwork, iwork, info);
}

template<> void lapackSvd<double>(char jobz, int m, int n, double *a, int lda,
                                  double *s, double *u, int ldu, double *vt, int ldvt, double *work, int lwork, double *rwork, int *iwork, int *info) {
  dgesdd_(&jobz, &m, &n, a, &lda, s, u, &ldu, vt, &ldvt, work, &lwork, iwork, info);
}

template<> void lapackSvd<float>(char jobz, int m, int n, float *a, int lda,
                                 float *s, float *u, int ldu, float *vt, int ldvt, float *work, int lwork, float *rwork, int *iwork, int *info) {
  sgesdd_(&jobz, &m, &n, a, &lda, s, u, &ldu, vt, &ldvt, work, &lwork, iwork, info);
}

template<> void lapackLuSolve<c10::complex<double>>(char trans, int n, int nrhs, c10::complex<double> *a, int lda, int *ipiv, c10::complex<double> *b, int ldb, int *info) {
  zgetrs_(&trans, &n, &nrhs, reinterpret_cast<std::complex<double>*>(a), &lda, ipiv, reinterpret_cast<std::complex<double>*>(b), &ldb, info);
}

template<> void lapackLuSolve<c10::complex<float>>(char trans, int n, int nrhs, c10::complex<float> *a, int lda, int *ipiv, c10::complex<float> *b, int ldb, int *info) {
  cgetrs_(&trans, &n, &nrhs, reinterpret_cast<std::complex<float>*>(a), &lda, ipiv, reinterpret_cast<std::complex<float>*>(b), &ldb, info);
}

template<> void lapackLuSolve<double>(char trans, int n, int nrhs, double *a, int lda, int *ipiv, double *b, int ldb, int *info) {
  dgetrs_(&trans, &n, &nrhs, a, &lda, ipiv, b, &ldb, info);
}

template<> void lapackLuSolve<float>(char trans, int n, int nrhs, float *a, int lda, int *ipiv, float *b, int ldb, int *info) {
  sgetrs_(&trans, &n, &nrhs, a, &lda, ipiv, b, &ldb, info);
}

template<> void lapackGels<c10::complex<double>>(
    char trans, int m, int n, int nrhs,
    c10::complex<double> *a, int lda, c10::complex<double> *b, int ldb,
    c10::complex<double> *work, int lwork, int *info) {
  zgels_(&trans, &m, &n, &nrhs,
      reinterpret_cast<std::complex<double>*>(a), &lda,
      reinterpret_cast<std::complex<double>*>(b), &ldb,
      reinterpret_cast<std::complex<double>*>(work), &lwork, info);
}

template<> void lapackGels<c10::complex<float>>(
    char trans, int m, int n, int nrhs,
    c10::complex<float> *a, int lda, c10::complex<float> *b, int ldb,
    c10::complex<float> *work, int lwork, int *info) {
  cgels_(&trans, &m, &n, &nrhs,
      reinterpret_cast<std::complex<float>*>(a), &lda,
      reinterpret_cast<std::complex<float>*>(b), &ldb,
      reinterpret_cast<std::complex<float>*>(work), &lwork, info);
}

template<> void lapackGels<double>(
    char trans, int m, int n, int nrhs,
    double *a, int lda, double *b, int ldb,
    double *work, int lwork, int *info) {
  dgels_(&trans, &m, &n, &nrhs,
      a, &lda, b, &ldb, work, &lwork, info);
}

template<> void lapackGels<float>(
    char trans, int m, int n, int nrhs,
    float *a, int lda, float *b, int ldb,
    float *work, int lwork, int *info) {
  sgels_(&trans, &m, &n, &nrhs,
      a, &lda, b, &ldb, work, &lwork, info);
}

template<> void lapackGelsd<c10::complex<double>, double>(
    int m, int n, int nrhs,
    c10::complex<double> *a, int lda, c10::complex<double> *b, int ldb,
    double *s, double rcond, int *rank,
    c10::complex<double> *work, int lwork,
    double *rwork, int *iwork, int *info) {
  zgelsd_(&m, &n, &nrhs,
      reinterpret_cast<std::complex<double>*>(a), &lda,
      reinterpret_cast<std::complex<double>*>(b), &ldb,
      s, &rcond, rank,
      reinterpret_cast<std::complex<double>*>(work), &lwork,
      rwork, iwork, info);
}

template<> void lapackGelsd<c10::complex<float>, float>(
    int m, int n, int nrhs,
    c10::complex<float> *a, int lda, c10::complex<float> *b, int ldb,
    float *s, float rcond, int *rank,
    c10::complex<float> *work, int lwork,
    float *rwork, int *iwork, int *info) {
  cgelsd_(&m, &n, &nrhs,
      reinterpret_cast<std::complex<float>*>(a), &lda,
      reinterpret_cast<std::complex<float>*>(b), &ldb,
      s, &rcond, rank,
      reinterpret_cast<std::complex<float>*>(work), &lwork,
      rwork, iwork, info);
}

template<> void lapackGelsd<double>(
    int m, int n, int nrhs,
    double *a, int lda, double *b, int ldb,
    double *s, double rcond, int *rank,
    double *work, int lwork,
    double *rwork, int *iwork, int *info) {
  dgelsd_(&m, &n, &nrhs,
      a, &lda, b, &ldb,
      s, &rcond, rank,
      work, &lwork, iwork, info);
}

template<> void lapackGelsd<float>(
    int m, int n, int nrhs,
    float *a, int lda, float *b, int ldb,
    float *s, float rcond, int *rank,
    float *work, int lwork,
    float *rwork, int *iwork, int *info) {
  sgelsd_(&m, &n, &nrhs,
      a, &lda, b, &ldb,
      s, &rcond, rank,
      work, &lwork, iwork, info);
}

template<> void lapackGelsy<c10::complex<double>, double>(
    int m, int n, int nrhs,
    c10::complex<double> *a, int lda, c10::complex<double> *b, int ldb,
    int *jpvt, double rcond, int *rank,
    c10::complex<double> *work, int lwork, double *rwork, int *info) {
  zgelsy_(&m, &n, &nrhs,
      reinterpret_cast<std::complex<double>*>(a), &lda,
      reinterpret_cast<std::complex<double>*>(b), &ldb,
      jpvt, &rcond, rank,
      reinterpret_cast<std::complex<double>*>(work), &lwork,
      rwork, info);
}

template<> void lapackGelsy<c10::complex<float>, float>(
    int m, int n, int nrhs,
    c10::complex<float> *a, int lda, c10::complex<float> *b, int ldb,
    int *jpvt, float rcond, int *rank,
    c10::complex<float> *work, int lwork, float *rwork, int *info) {
  cgelsy_(&m, &n, &nrhs,
      reinterpret_cast<std::complex<float>*>(a), &lda,
      reinterpret_cast<std::complex<float>*>(b), &ldb,
      jpvt, &rcond, rank,
      reinterpret_cast<std::complex<float>*>(work), &lwork,
      rwork, info);
}

template<> void lapackGelsy<double>(
    int m, int n, int nrhs,
    double *a, int lda, double *b, int ldb,
    int *jpvt, double rcond, int *rank,
    double *work, int lwork, double *rwork, int *info) {
  dgelsy_(&m, &n, &nrhs,
      a, &lda, b, &ldb,
      jpvt, &rcond, rank,
      work, &lwork, info);
}

template<> void lapackGelsy<float>(
    int m, int n, int nrhs,
    float *a, int lda, float *b, int ldb,
    int *jpvt, float rcond, int *rank,
    float *work, int lwork, float *rwork, int *info) {
  sgelsy_(&m, &n, &nrhs,
      a, &lda, b, &ldb,
      jpvt, &rcond, rank,
      work, &lwork, info);
}

template<> void lapackGelss<c10::complex<double>, double>(
    int m, int n, int nrhs,
    c10::complex<double> *a, int lda, c10::complex<double> *b, int ldb,
    double *s, double rcond, int *rank,
    c10::complex<double> *work, int lwork,
    double *rwork, int *info
    ) {
  zgelss_(&m, &n, &nrhs,
      reinterpret_cast<std::complex<double>*>(a), &lda,
      reinterpret_cast<std::complex<double>*>(b), &ldb,
      s, &rcond, rank,
      reinterpret_cast<std::complex<double>*>(work), &lwork,
      rwork, info);
}

template<> void lapackGelss<c10::complex<float>, float>(
    int m, int n, int nrhs,
    c10::complex<float> *a, int lda, c10::complex<float> *b, int ldb,
    float *s, float rcond, int *rank,
    c10::complex<float> *work, int lwork,
    float *rwork, int *info
    ) {
  cgelss_(&m, &n, &nrhs,
      reinterpret_cast<std::complex<float>*>(a), &lda,
      reinterpret_cast<std::complex<float>*>(b), &ldb,
      s, &rcond, rank,
      reinterpret_cast<std::complex<float>*>(work), &lwork,
      rwork, info);
}

template<> void lapackGelss<double>(
    int m, int n, int nrhs,
    double *a, int lda, double *b, int ldb,
    double *s, double rcond, int *rank,
    double *work, int lwork,
    double *rwork, int *info) {
  dgelss_(&m, &n, &nrhs,
      a, &lda, b, &ldb,
      s, &rcond, rank,
      work, &lwork, info);
}

template<> void lapackGelss<float>(
    int m, int n, int nrhs,
    float *a, int lda, float *b, int ldb,
    float *s, float rcond, int *rank,
    float *work, int lwork,
    float *rwork, int *info) {
  sgelss_(&m, &n, &nrhs,
      a, &lda, b, &ldb,
      s, &rcond, rank,
      work, &lwork, info);
}
#endif

// Below of the definitions of the functions operating on a batch that are going to be dispatched
// in the main helper functions for the linear algebra operations

// ~~~~~~~~~~~~~~~~~~~~~~~~~~~~~~~~~~ solve ~~~~~~~~~~~~~~~~~~~~~~~~~~~~~~~~~~~~~~

/*
Computes the solution to a system of linear equations
  A X = B,
where A is an n-by-n matrix and X and B are n-by-nrhs matrices.
Note that B is required to be a matrix, the usual, vector case, is obtained with nrhs = 1.
Above description is for non-batched input, the batched input is also supported.
This is an in-place routine, content of both A and b are overwritten.
'infos' is an int Tensor containing error codes for each matrix in the batched input.
For more information see LAPACK's documentation for GESV routine.
*/
template<typename scalar_t>
static void apply_solve(Tensor& b, Tensor& A, Tensor& infos) {
#ifndef USE_LAPACK
  AT_ERROR("solve: LAPACK library not found in compilation");
#else
  auto A_data = A.data_ptr<scalar_t>();
  auto b_data = b.data_ptr<scalar_t>();
  auto A_mat_stride = matrixStride(A);
  auto b_mat_stride = matrixStride(b);
  auto batch_size = batchCount(A);
  auto n = A.size(-2);
  auto nrhs = b.size(-1);
  auto lda = std::max<int64_t>(1, n);

  auto ipiv = at::empty({lda}, b.options().dtype(kInt));
  auto ipiv_data = ipiv.data_ptr<int>();
  auto infos_data = infos.data_ptr<int>();

  for (const auto i : c10::irange(batch_size)) {
    scalar_t* A_working_ptr = &A_data[i * A_mat_stride];
    scalar_t* b_working_ptr = &b_data[i * b_mat_stride];
    int* info_working_ptr = &infos_data[i];
    lapackSolve<scalar_t>(n, nrhs, A_working_ptr, lda, ipiv_data, b_working_ptr, lda, info_working_ptr);
  }
#endif
}

std::tuple<Tensor, Tensor> _solve_helper_cpu(const Tensor& self, const Tensor& A) {
  auto self_working_copy = cloneBatchedColumnMajor(self);
  auto A_working_copy = cloneBatchedColumnMajor(A);
  // infos might not get filled for empty inputs therefore at::zeros is used instead of at::empty
  auto infos = at::zeros({std::max<int64_t>(1, batchCount(self))}, self.options().dtype(kInt));
  AT_DISPATCH_FLOATING_AND_COMPLEX_TYPES(self.scalar_type(), "solve_cpu", [&]{
    apply_solve<scalar_t>(self_working_copy, A_working_copy, infos);
  });
  if (self.dim() > 2) {
    batchCheckErrors(infos, "solve_cpu");
  } else {
    singleCheckErrors(infos.item().toInt(), "solve_cpu");
  }
  return std::tuple<Tensor, Tensor>(self_working_copy, A_working_copy);
}

// Supports arbitrary batch dimensions for self and A
std::tuple<Tensor,Tensor> solve(const Tensor& self, const Tensor& A) {
  TORCH_CHECK(self.dim() >= 2,
           "B should have at least 2 dimensions, but has ", self.dim(), " dimensions instead");
  TORCH_CHECK(A.dim() >= 2,
           "A should have at least 2 dimensions, but has ", A.dim(), " dimensions instead");
  Tensor self_broadcasted, A_broadcasted;
  std::tie(self_broadcasted, A_broadcasted) = _linalg_broadcast_batch_dims(self, A, "solve");
  return at::_solve_helper(self_broadcasted, A_broadcasted);
}

std::tuple<Tensor&,Tensor&> solve_out(const Tensor& self, const Tensor& A, Tensor& solution, Tensor& lu) {
  checkSameDevice("solve", solution, self, "solution");
  checkSameDevice("solve", lu, self, "lu");
  checkLinalgCompatibleDtype("solve", solution, self, "solution");
  checkLinalgCompatibleDtype("solve", lu, self, "lu");

  Tensor solution_tmp, lu_tmp;
  std::tie(solution_tmp, lu_tmp) = at::_solve_helper(self, A);

  at::native::resize_output(solution, solution_tmp.sizes());
  at::native::resize_output(lu, lu_tmp.sizes());
  solution.copy_(solution_tmp);
  lu.copy_(lu_tmp);
  return std::tuple<Tensor&, Tensor&>(solution, lu);
}


// This is a type dispatching helper function for 'apply_solve'
Tensor& _linalg_solve_out_helper_cpu(Tensor& result, Tensor& input, Tensor& infos) {
  // 'result' and 'input' should be in column major order (it should be checked before calling this function)
  // the content of 'result', 'input' and 'infos' is overwritten by 'apply_solve'
  // 'result' should contain data of 'other' tensor (right-hand-side of the linear system of equations)
  // 'input' should contain data of original 'input' tensor (left-hand-side of the linear system of equations)
  AT_DISPATCH_FLOATING_AND_COMPLEX_TYPES(result.scalar_type(), "linalg_solve_out_cpu", [&]{
    apply_solve<scalar_t>(result, input, infos);
  });
  return result;
}

// Solves a system of linear equations matmul(input, x) = other in-place
// LAPACK/MAGMA error codes are saved in 'infos' tensor, they are not checked here
static Tensor& linalg_solve_out_info(Tensor& result, Tensor& infos, const Tensor& input, const Tensor& other) {
  checkSameDevice("linalg_solve", result, input);
  checkSameDevice("linalg_solve", other, input, "other");
  checkLinalgCompatibleDtype("linalg_solve", result, input);

  TORCH_CHECK(input.scalar_type() == other.scalar_type(),
    "input dtype ", input.scalar_type(), " does not match other dtype ", other.scalar_type());

  TORCH_CHECK(input.dim() >= 2,
           "input should have at least 2 dimensions, but has ", input.dim(), " dimensions instead");
  TORCH_CHECK(other.dim() >= 1,
           "other should have at least 1 dimension, but has ", other.dim(), " dimensions instead");

  // Two types of 'other' tensors are supported:
  // - 1-dimensional (1D) tensor or batch of 1D tensors (vector case)
  // - 2-dimensional (2D) tensor or batch of 2D tensors (matrix case)
  // original torch.solve supported only the matrix case, while NumPy works for both cases
  // for the batched input we need to be able to distinguish them
  auto expected_batched_rhs_shape = IntArrayRef(input.sizes().data(), input.dim()-1);  // input.shape[:-1]
  bool vector_case = other.dim() == 1 || (input.dim()-1 == other.dim() && other.sizes().equals(expected_batched_rhs_shape));

  bool is_batched_column_major = false;
  if (vector_case) {
    is_batched_column_major = result.is_contiguous();
  } else if (!vector_case && result.dim() >= 2) {
    is_batched_column_major = result.transpose(-2, -1).is_contiguous();
  }

  // if 'other' is a batch of 2D tensors, then 'input' can be non-batched and will be broadcasted
  auto expected_shape = expected_batched_rhs_shape;
  if (!vector_case && other.dim() > 2) {
    expected_shape = other.sizes();
  }

  bool result_equal_expected_shape = result.sizes().equals(expected_shape);
  bool result_input_same_type = (result.scalar_type() == input.scalar_type());

  // if result is not empty and not in batched column major format
  bool copy_needed = (result.numel() != 0 && !is_batched_column_major);
  copy_needed |= !result_input_same_type;  // or result does not have the same dtype as input
  copy_needed |= (result.numel() != 0 && !result_equal_expected_shape); // or result does not have the expected shape
  // we have to allocate a temporary tensor
  if (copy_needed) {
    Tensor result_tmp = at::empty({0}, input.options());
    result_tmp = linalg_solve_out_info(result_tmp, infos, input, other);
    at::native::resize_output(result, result_tmp.sizes());
    result.copy_(result_tmp);
    return result;
  }
  // else use result's storage directly

  // we need to unsqueeze 'other' because 2-dimensional tensors are expected in the implementation
  Tensor other_ = vector_case ? other.unsqueeze(-1) : other;

  // _linalg_broadcast_batch_dims also includes linearSolveCheckInputs
  // it checks for squareness of 'input' and 'shape' compatibility of 'other' and 'input'
  Tensor other_broadcasted, input_broadcasted;
  std::tie(other_broadcasted, input_broadcasted) = _linalg_broadcast_batch_dims(other_, input, "linalg_solve");

  auto squeezed_other_broadcasted = at::squeeze(other_broadcasted, -1);
  auto squeezed_result_shape = squeezed_other_broadcasted.sizes();

  // if result has no elements we can modify it
  if (result.numel() == 0) {
    if (vector_case) {
      result.resize_(squeezed_result_shape);
    } else {
      at::native::resize_as_(result, other_broadcasted.transpose(-2, -1), MemoryFormat::Contiguous);
      result.transpose_(-2, -1);
    }
  }

  auto expected_result_shape = vector_case ? squeezed_result_shape : other_broadcasted.sizes();
  TORCH_INTERNAL_ASSERT(result.sizes().equals(expected_result_shape));
  TORCH_INTERNAL_ASSERT(result.scalar_type() == input.scalar_type());
  TORCH_INTERNAL_ASSERT(result.device() == input.device());

  // result tensor must be in batched column major order (Fortran contiguous) for 2D inputs
  // or C contiguous for 1D input
  if (vector_case) {
    TORCH_INTERNAL_ASSERT(result.is_contiguous());
  } else {
    TORCH_INTERNAL_ASSERT(result.transpose(-2, -1).is_contiguous());
  }

  // for 1-dimensional 'other', we need to unsqueeze the result before passing to "apply_solve"
  if (vector_case) {
    result = result.unsqueeze_(-1);
  }

  // _linalg_solve_out_helper_ (apply_solve) performs calculations in-place and result must be a copy of other_broadcasted
  result.copy_(other_broadcasted);

  auto input_working_copy = cloneBatchedColumnMajor(input_broadcasted);

  TORCH_INTERNAL_ASSERT(infos.scalar_type() == kInt);
  TORCH_INTERNAL_ASSERT(infos.device() == input.device());
  infos.resize_({std::max<int64_t>(1, batchCount(input_broadcasted))});
  // if input is empty infos might not get filled; make sure infos doesn't contain garbage then
  if (input.numel() == 0) {
    infos.fill_(0);
  }

  result = at::_linalg_solve_out_helper_(result, input_working_copy, infos);

  // for 1-dimensional 'other', we need to squeeze the result after "apply_solve"
  if (vector_case) {
    result = result.squeeze_(-1);
  }

  return result;
}

// Solves a system of linear equations matmul(input, x) = other in-place
Tensor& linalg_solve_out(Tensor& result, const Tensor& input, const Tensor& other) {
  auto infos = at::empty({0}, input.options().dtype(kInt));
  result = linalg_solve_out_info(result, infos, input, other);

  // Now check LAPACK/MAGMA error codes
  // batchCheckErrors(Tensor, char*) calls 'infos = infos.to(kCPU)'
  auto expected_batched_rhs_shape = IntArrayRef(input.sizes().data(), input.dim()-1);  // input.shape[:-1]
  bool vector_case = other.dim() == 1 || (input.dim()-1 == other.dim() && other.sizes().equals(expected_batched_rhs_shape));
  if (vector_case ? result.dim() > 1 : result.dim() > 2) {
    batchCheckErrors(infos, "linalg_solve");
  } else {
    singleCheckErrors(infos.item().toInt(), "linalg_solve");
  }

  return result;
}

// Solves a system of linear equations matmul(input, x) = other
Tensor linalg_solve(const Tensor& input, const Tensor& other) {
  Tensor result = at::empty({0}, input.options());
  result = at::linalg_solve_out(result, input, other);
  return result;
}

// ~~~~~~~~~~~~~~~~~~~~~~~~~~~~~~~~~ inverse ~~~~~~~~~~~~~~~~~~~~~~~~~~~~~~~~~~~~

/*
Computes the inverse of n-by-n matrix 'self'
This is an in-place routine, it overwrites the content of 'self'.
'infos_lu' and 'infos_getri' are int Tensors containing error codes for each matrix in the batched input.
'infos_lu' is for holding lapackLU errors, and 'infos_getri' is for holding lapackGetri errors.
For more information see LAPACK's documentation for GETRI and GETRF routines.
*/
template <typename scalar_t>
static void apply_inverse(Tensor& self, Tensor& infos_lu, Tensor& infos_getri) {
#ifndef USE_LAPACK
  AT_ERROR("inverse: LAPACK library not found in compilation");
#else
  using value_t = typename c10::scalar_value_type<scalar_t>::type;
  auto self_data = self.data_ptr<scalar_t>();
  auto self_matrix_stride = matrixStride(self);
  auto batch_size = batchCount(self);
  auto n = self.size(-2);
  auto lda = std::max<int64_t>(1, n);

  auto ipiv = at::empty({lda}, self.options().dtype(kInt));
  auto ipiv_data = ipiv.data_ptr<int>();
  auto infos_lu_data = infos_lu.data_ptr<int>();
  auto infos_getri_data = infos_getri.data_ptr<int>();

  int info;
  // Run once, first to get the optimum work size
  // Since we deal with batches of matrices with the same dimensions, doing this outside
  // the loop saves (batch_size - 1) workspace queries which would provide the same result
  // and (batch_size - 1) calls to allocate and deallocate workspace using at::empty()
  int lwork = -1;
  scalar_t wkopt;
  lapackGetri<scalar_t>(n, self_data, lda, ipiv_data, &wkopt, lwork, &info);
  lwork = std::max<int>(1, real_impl<scalar_t, value_t>(wkopt));
  Tensor work = at::empty({lwork}, self.options());
  auto work_data = work.data_ptr<scalar_t>();

  for (const auto i : c10::irange(batch_size)) {
    scalar_t* self_working_ptr = &self_data[i * self_matrix_stride];
    int* info_lu_working_ptr = &infos_lu_data[i];
    lapackLu<scalar_t>(n, n, self_working_ptr, lda, ipiv_data, info_lu_working_ptr);

    // now compute the actual inverse
    int* info_getri_working_ptr = &infos_getri_data[i];
    lapackGetri<scalar_t>(n, self_working_ptr, lda, ipiv_data, work_data, lwork, info_getri_working_ptr);
  }
#endif
}

Tensor _inverse_helper_cpu(const Tensor& self) {
  auto infos_lu = at::empty({std::max<int64_t>(1, batchCount(self))}, self.options().dtype(kInt));
  auto infos_getri = at::empty({std::max<int64_t>(1, batchCount(self))}, self.options().dtype(kInt));
  auto self_working_copy = cloneBatchedColumnMajor(self);
  AT_DISPATCH_FLOATING_AND_COMPLEX_TYPES(self.scalar_type(), "inverse_cpu", [&]{
    apply_inverse<scalar_t>(self_working_copy, infos_lu, infos_getri);
  });
  if (self.dim() > 2) {
    batchCheckErrors(infos_lu, "inverse_cpu");
    batchCheckErrors(infos_getri, "inverse_cpu");
  } else {
    singleCheckErrors(infos_lu.item().toInt(), "inverse_cpu");
    singleCheckErrors(infos_getri.item().toInt(), "inverse_cpu");
  }
  return self_working_copy;
}

Tensor inverse(const Tensor &self) {
  if (self.numel() == 0) {
    return at::empty_like(self, LEGACY_CONTIGUOUS_MEMORY_FORMAT);
  }
  squareCheckInputs(self);
  return at::_inverse_helper(self);
}

Tensor& inverse_out(const Tensor &self, Tensor &result) {
  checkSameDevice("inverse", result, self);
  checkLinalgCompatibleDtype("inverse", result, self);
  Tensor result_tmp = at::inverse(self);
  at::native::resize_output(result, result_tmp.sizes());
  result.copy_(result_tmp);
  return result;
}

// This is a type dispatching helper function for 'apply_inverse'
Tensor& _linalg_inv_out_helper_cpu(Tensor &result, Tensor& infos_lu, Tensor& infos_getri) {
  // This function calculates the inverse matrix in-place
  // result should be in column major order and contain matrices to invert
  // the content of result is overwritten by 'apply_inverse'
  AT_DISPATCH_FLOATING_AND_COMPLEX_TYPES(result.scalar_type(), "linalg_inv_out_cpu", [&]{
    apply_inverse<scalar_t>(result, infos_lu, infos_getri);
  });
  return result;
}

// Computes the inverse matrix of 'input', it is is saved to 'result' in-place
// LAPACK/MAGMA/cuSOLVER error codes are saved in 'infos' tensors, they are not checked here
static Tensor& linalg_inv_out_info(Tensor& result, Tensor& infos_lu, Tensor& infos_getri, const Tensor& input) {
  squareCheckInputs(input);
  checkSameDevice("linalg_inv", result, input);
  checkLinalgCompatibleDtype("linalg_inv", result, input);

  TORCH_INTERNAL_ASSERT(infos_lu.scalar_type() == kInt);
  TORCH_INTERNAL_ASSERT(infos_getri.scalar_type() == kInt);

  bool result_input_same_type = (result.scalar_type() == input.scalar_type());
  bool result_equal_expected_shape = result.sizes().equals(input.sizes());
  bool is_batched_column_major = false;
  if (result.dim() >= 2) {
    is_batched_column_major = result.transpose(-2, -1).is_contiguous();
  }

  // if result is not empty and not in batched column major format
  bool copy_needed = (result.numel() != 0 && !is_batched_column_major);
  copy_needed |= !result_input_same_type;  // or result does not have the same dtype as input
  copy_needed |= (result.numel() != 0 && !result_equal_expected_shape); // or result does not have the expected shape
  // we have to allocate a temporary tensor
  if (copy_needed) {
    Tensor result_tmp = at::empty({0}, input.options());
    result_tmp = linalg_inv_out_info(result_tmp, infos_lu, infos_getri, input);
    at::native::resize_output(result, result_tmp.sizes());
    result.copy_(result_tmp);
    return result;
  }
  // else  use result's storage directly

  // if result has no elements we can modify it
  if (result.numel() == 0) {
    at::native::resize_as_(result, input.transpose(-2, -1), MemoryFormat::Contiguous);
    result.transpose_(-2, -1);
  }

  TORCH_INTERNAL_ASSERT(result.sizes().equals(input.sizes()));
  TORCH_INTERNAL_ASSERT(result.scalar_type() == input.scalar_type());
  TORCH_INTERNAL_ASSERT(result.device() == input.device());

  // result tensor must be in batched column major order (Fortran contiguous)
  TORCH_INTERNAL_ASSERT(result.transpose(-2, -1).is_contiguous());

  // _linalg_inv_out_helper_ (apply_inverse) performs calculations in-place and result must be a copy of input
  result.copy_(input);

  // TODO: Replace this helper with DECLARE/DEFINE_DISPATCH
  result = at::_linalg_inv_out_helper_(result, infos_lu, infos_getri);
  return result;
}

// Computes the inverse matrix of 'input', it is is saved to 'result' in-place
Tensor& linalg_inv_out(Tensor &result, const Tensor &input) {
  auto infos_lu = at::zeros({std::max<int64_t>(1, batchCount(input))}, input.options().dtype(kInt));
  auto infos_getri = at::zeros({std::max<int64_t>(1, batchCount(input))}, input.options().dtype(kInt));
  result = linalg_inv_out_info(result, infos_lu, infos_getri, input);

  // Now check LAPACK/MAGMA/cuSOLVER error codes
  if (result.dim() > 2) {
    batchCheckErrors(infos_lu, "linalg_inv_lu");
    batchCheckErrors(infos_getri, "linalg_inv_getri");
  } else {
    singleCheckErrors(infos_lu.item().toInt(), "linalg_inv_lu");
    singleCheckErrors(infos_getri.item().toInt(), "linalg_inv_getri");
  }

  return result;
}

// Computes the inverse matrix of 'input'
Tensor linalg_inv(const Tensor &input) {
  Tensor result = at::empty({0}, input.options());
  result = at::linalg_inv_out(result, input);
  return result;
}

// ~~~~~~~~~~~~~~~~~~~~~~~~~~~~~~ cholesky_solve ~~~~~~~~~~~~~~~~~~~~~~~~~~~~~~~~~

template<typename scalar_t>
static void apply_cholesky_solve(Tensor& b, Tensor& A, bool upper, std::vector<int64_t>& infos) {
#ifndef USE_LAPACK
  AT_ERROR("cholesky_solve: LAPACK library not found in compilation");
#else
  char uplo = upper ? 'U' : 'L';

  auto A_data = A.data_ptr<scalar_t>();
  auto b_data = b.data_ptr<scalar_t>();
  auto A_mat_stride = matrixStride(A);
  auto b_mat_stride = matrixStride(b);
  auto batch_size = batchCount(A);
  auto n = A.size(-2);
  auto nrhs = b.size(-1);

  int info;
  for (const auto i : c10::irange(batch_size)) {
    scalar_t* A_working_ptr = &A_data[i * A_mat_stride];
    scalar_t* b_working_ptr = &b_data[i * b_mat_stride];
    lapackCholeskySolve<scalar_t>(uplo, n, nrhs, A_working_ptr, n, b_working_ptr, n, &info);
    infos[i] = info;
    if (info != 0) {
      return;
    }
  }
#endif
}

Tensor _cholesky_solve_helper_cpu(const Tensor& self, const Tensor& A, bool upper) {
  auto self_working_copy = cloneBatchedColumnMajor(self);
  auto A_working_copy = cloneBatchedColumnMajor(A);
  std::vector<int64_t> infos(batchCount(self), 0);
  AT_DISPATCH_FLOATING_AND_COMPLEX_TYPES(self.scalar_type(), "cholesky_solve_cpu", [&]{
    apply_cholesky_solve<scalar_t>(self_working_copy, A_working_copy, upper, infos);
  });
  if (self.dim() > 2) {
    batchCheckErrors(infos, "cholesky_solve_cpu");
  } else {
    singleCheckErrors(infos[0], "cholesky_solve_cpu");
  }
  return self_working_copy;
}

// Supports arbitrary batch dimensions for self and A
Tensor cholesky_solve(const Tensor& self, const Tensor& A, bool upper) {
  TORCH_CHECK(self.dim() >= 2,
           "b should have at least 2 dimensions, but has ", self.dim(), " dimensions instead");
  TORCH_CHECK(A.dim() >= 2,
           "u should have at least 2 dimensions, but has ", A.dim(), " dimensions instead");
  Tensor self_broadcasted, A_broadcasted;
  std::tie(self_broadcasted, A_broadcasted) = _linalg_broadcast_batch_dims(self, A, "cholesky_solve");
  return at::_cholesky_solve_helper(self_broadcasted, A_broadcasted, upper);
}

Tensor& cholesky_solve_out(const Tensor& self, const Tensor& A, bool upper, Tensor& result) {
  checkSameDevice("cholesky_solve", result, self);
  checkLinalgCompatibleDtype("cholesky_solve", result, self);
  Tensor result_tmp = at::cholesky_solve(self, A, upper);
  at::native::resize_output(result, result_tmp.sizes());
  result.copy_(result_tmp);
  return result;
}

// ~~~~~~~~~~~~~~~~~~~~~~~~~~~~~~~~~ cholesky ~~~~~~~~~~~~~~~~~~~~~~~~~~~~~~~~~~~~

template<typename scalar_t>
static void apply_cholesky(Tensor& self, bool upper, std::vector<int64_t>& infos) {
#ifndef USE_LAPACK
  AT_ERROR("cholesky: LAPACK library not found in compilation");
#else
  char uplo = upper ? 'U' : 'L';

  auto self_data = self.data_ptr<scalar_t>();
  auto self_matrix_stride = matrixStride(self);
  auto batch_size = batchCount(self);
  auto n = self.size(-2);
  auto lda = std::max<int64_t>(1, n);

  int info;
  for (const auto i : c10::irange(batch_size)) {
    scalar_t* self_working_ptr = &self_data[i * self_matrix_stride];
    lapackCholesky<scalar_t>(uplo, n, self_working_ptr, lda, &info);
    infos[i] = info;
    if (info != 0) {
      return;
    }
  }
#endif
}

Tensor _cholesky_helper_cpu(const Tensor& self, bool upper) {
  std::vector<int64_t> infos(batchCount(self), 0);
  auto self_working_copy = cloneBatchedColumnMajor(self);
  AT_DISPATCH_FLOATING_AND_COMPLEX_TYPES(self.scalar_type(), "cholesky_cpu", [&]{
    apply_cholesky<scalar_t>(self_working_copy, upper, infos);
  });
  if (self.dim() > 2) {
    batchCheckErrors(infos, "cholesky_cpu");
  } else {
    singleCheckErrors(infos[0], "cholesky_cpu");
  }
  return self_working_copy;
}

Tensor cholesky(const Tensor &self, bool upper) {
  if (self.numel() == 0) {
    return at::empty_like(self, LEGACY_CONTIGUOUS_MEMORY_FORMAT);
  }
  squareCheckInputs(self);

  auto raw_cholesky_output = at::_cholesky_helper(self, upper);
  if (upper) {
    return raw_cholesky_output.triu_();
  } else {
    return raw_cholesky_output.tril_();
  }
}

Tensor& cholesky_out(const Tensor &self, bool upper, Tensor &result) {
  checkSameDevice("cholesky", result, self);
  checkLinalgCompatibleDtype("cholesky", result, self);
  Tensor result_tmp = at::cholesky(self, upper);
  at::native::resize_output(result, result_tmp.sizes());
  result.copy_(result_tmp);
  return result;
}

Tensor linalg_cholesky(const Tensor &self) {
  if (self.numel() == 0) {
    return at::empty_like(self, LEGACY_CONTIGUOUS_MEMORY_FORMAT);
  }
  squareCheckInputs(self);
  return at::_cholesky_helper(self, /*upper=*/false).tril_();
}

Tensor& linalg_cholesky_out(Tensor &result, const Tensor &self) {
  checkSameDevice("linalg_cholesky", result, self);
  checkLinalgCompatibleDtype("linalg_cholesky", result, self);
  Tensor result_tmp = at::linalg_cholesky(self);
  at::native::resize_output(result, result_tmp.sizes());
  result.copy_(result_tmp);
  return result;
}

// ~~~~~~~~~~~~~~~~~~~~~~~~~~~~~~~~~ cholesky_inverse ~~~~~~~~~~~~~~~~~~~~~~~~~~~~~~~~~~~~

DEFINE_DISPATCH(cholesky_inverse_stub);

Tensor& cholesky_inverse_out_info(Tensor& result, Tensor& infos, const Tensor& input, bool upper) {
  TORCH_INTERNAL_ASSERT(input.dim() >= 2);
  TORCH_INTERNAL_ASSERT(input.size(-1) == input.size(-2));

  TORCH_INTERNAL_ASSERT(result.scalar_type() == input.scalar_type());
  TORCH_INTERNAL_ASSERT(result.device() == input.device());

  TORCH_INTERNAL_ASSERT(infos.scalar_type() == at::kInt);
  TORCH_INTERNAL_ASSERT(infos.device() == at::kCPU);
  TORCH_INTERNAL_ASSERT(infos.numel() == std::max<int64_t>(1, batchCount(input)));

  // if result has no elements we can modify it
  if (result.numel() == 0) {
    at::native::resize_as_(result, input.transpose(-2, -1), MemoryFormat::Contiguous);
    result.transpose_(-2, -1);
  }

  // result tensor must be in batched column major order (Fortran contiguous)
  TORCH_INTERNAL_ASSERT(result.transpose(-2, -1).is_contiguous());
  TORCH_INTERNAL_ASSERT(result.sizes().equals(input.sizes()));

  // cholesky_inverse_stub (apply_cholesky_inverse) performs calculations in-place and result must be a copy of input
  result.copy_(input);

  // infos must be contiguous
  TORCH_INTERNAL_ASSERT(infos.is_contiguous());
  infos.fill_(0);

  result = cholesky_inverse_stub(result.device().type(), result, infos, upper);
  return result;
}

Tensor& cholesky_inverse_out(const Tensor &input, bool upper, Tensor &result) {
  squareCheckInputs(input);
  checkSameDevice("cholesky_inverse", result, input);
  checkLinalgCompatibleDtype("cholesky_inverse", result, input);

  // MAGMA requires 'infos' to reside in CPU memory, therefore we create 'infos' only on CPU for now.
  auto infos = at::zeros({std::max<int64_t>(1, batchCount(input))}, input.options().dtype(kInt).device(kCPU));

  bool result_input_same_type = (result.scalar_type() == input.scalar_type());
  bool result_equal_expected_shape = result.sizes().equals(input.sizes());
  bool is_batched_column_major = false;
  if (result.dim() >= 2) {
    is_batched_column_major = result.transpose(-2, -1).is_contiguous();
  }

  // if result is not empty and not in batched column major format
  bool copy_needed = (result.numel() != 0 && !is_batched_column_major);
  copy_needed |= !result_input_same_type;  // or result does not have the same dtype as input
  copy_needed |= (result.numel() != 0 && !result_equal_expected_shape); // or result does not have the expected shape
  // we have to allocate a temporary tensor
  if (copy_needed) {
    Tensor result_tmp = at::empty({0}, input.options());
    result_tmp = cholesky_inverse_out_info(result_tmp, infos, input, upper);
    at::native::resize_output(result, result_tmp.sizes());
    result.copy_(result_tmp);
  } else {
    // use result's memory directly
    result = cholesky_inverse_out_info(result, infos, input, upper);
  }

  // Now check LAPACK/MAGMA error codes
  if (result.dim() > 2) {
    batchCheckErrors(infos, "cholesky_inverse");
  } else {
    singleCheckErrors(infos.item().toInt(), "cholesky_inverse");
  }
  return result;
}

Tensor cholesky_inverse(const Tensor &input, bool upper) {
  Tensor result = at::empty({0}, input.options());
  result = at::cholesky_inverse_out(result, input, upper);
  return result;
}

// ~~~~~~~~~~~~~~~~~~~~~~~~~~~~~~~~~~~~ lu ~~~~~~~~~~~~~~~~~~~~~~~~~~~~~~~~~~~~~~~

template<typename scalar_t>
static void apply_lu(Tensor& self, Tensor& pivots, Tensor& infos) {
#ifndef USE_LAPACK
  AT_ERROR("lu: LAPACK library not found in compilation");
#else
  auto self_data = self.data_ptr<scalar_t>();
  auto pivots_data = pivots.data_ptr<int>();
  auto infos_data = infos.data_ptr<int>();
  auto self_matrix_stride = matrixStride(self);
  auto pivots_matrix_stride = pivots.size(-1);
  auto batch_size = batchCount(self);
  auto m = self.size(-2);
  auto n = self.size(-1);

  for (const auto i : c10::irange(batch_size)) {
    scalar_t* self_working_ptr = &self_data[i * self_matrix_stride];
    int* pivots_working_ptr = &pivots_data[i * pivots_matrix_stride];
    int* infos_working_ptr = &infos_data[i];
    lapackLu<scalar_t>(m, n, self_working_ptr, m, pivots_working_ptr, infos_working_ptr);
  }
#endif
}

std::tuple<Tensor, Tensor, Tensor> _lu_with_info_cpu(const Tensor& self, bool pivot, bool check_errors) {
  TORCH_CHECK(pivot, "lu without pivoting is not implemented on the CPU");
  TORCH_CHECK(self.dim() >= 2,
           "expected tensor with 2 or more dimensions, got size: ", self.sizes(),
           " instead");
  auto m = self.size(-2);
  auto n = self.size(-1);
  auto req_size = self.sizes().vec();
  req_size.pop_back();
  req_size.back() = std::min(m, n);
  auto pivots_tensor = at::empty(req_size, self.options().dtype(kInt));
  req_size.pop_back();
  auto infos_tensor = at::zeros(req_size, self.options().dtype(kInt));

  Tensor self_working_copy;
  if (self.numel() == 0) {
    self_working_copy = at::empty_like(self, LEGACY_CONTIGUOUS_MEMORY_FORMAT);
  } else {
    self_working_copy = cloneBatchedColumnMajor(self);
    AT_DISPATCH_FLOATING_AND_COMPLEX_TYPES(self.scalar_type(), "lu_cpu", [&]{
      apply_lu<scalar_t>(self_working_copy, pivots_tensor, infos_tensor);
    });
  }
  if (check_errors) {
    if (self.dim() > 2) {
      batchCheckErrors(infos_tensor, "lu", /*allow_singular=*/true);
    } else {
      singleCheckErrors(infos_tensor.item<int64_t>(), "lu", /*allow_singular=*/true);
    }
  }
  return std::make_tuple(self_working_copy, pivots_tensor, infos_tensor);
}

// ~~~~~~~~~~~~~~~~~~~~~~~~~~~~~~ triangular_solve ~~~~~~~~~~~~~~~~~~~~~~~~~~~~~~~

DEFINE_DISPATCH(triangular_solve_stub);

/*
Solves the matrix equation 'input' @ 'result' = 'other' for the 'result'.
The result of the computation is saved in-place in 'result' tensor,
'clone_input' will be a copy of 'input',
'infos' is used to store information for possible checks for error,
'upper' controls the portion of input matrix to consider in computations,
'transpose' if true then 'input.transpose(-2, -1)' @ 'result' = 'other' is solved,
'unitriangular' if true then the diagonal elements of 'input' are assumed to be 1
and the actual diagonal values are not used.
*/
static std::tuple<Tensor&, Tensor&> triangular_solve_out_info(
    Tensor& result,
    Tensor& clone_input,
    Tensor& infos,
    const Tensor& input,
    const Tensor& other,
    bool upper, bool transpose, bool unitriangular) {
  // These internal asserts make explicit the assumptions in the implementation
  // Error check with the actual error messages are done on the higher level of
  // the hierarchy of calls
  TORCH_INTERNAL_ASSERT(input.dim() >= 2);
  TORCH_INTERNAL_ASSERT(input.size(-2) == input.size(-1));

  TORCH_INTERNAL_ASSERT(input.device() == other.device());
  TORCH_INTERNAL_ASSERT(input.device() == result.device());
  TORCH_INTERNAL_ASSERT(input.device() == clone_input.device());
  TORCH_INTERNAL_ASSERT(input.device() == infos.device());

  TORCH_INTERNAL_ASSERT(input.scalar_type() == other.scalar_type());
  TORCH_INTERNAL_ASSERT(input.scalar_type() == result.scalar_type());
  TORCH_INTERNAL_ASSERT(input.scalar_type() == clone_input.scalar_type());

  TORCH_INTERNAL_ASSERT(infos.scalar_type() == at::kInt);
  TORCH_INTERNAL_ASSERT(infos.numel() == std::max<int64_t>(1, batchCount(input)));
  TORCH_INTERNAL_ASSERT(infos.is_contiguous());

  // if 'result' has no elements we can modify it
  if (result.numel() == 0) {
    result.resize_(other.transpose(-2, -1).sizes(), MemoryFormat::Contiguous);
    result.transpose_(-2, -1);  // make 'result' to have Fortran contiguous memory layout
  }

  // if 'clone_input' has no elements we can modify it
  if (clone_input.numel() == 0) {
    clone_input.resize_(input.transpose(-2, -1).sizes(), MemoryFormat::Contiguous);
    clone_input.transpose_(-2, -1);  // make 'clone_input' to have Fortran contiguous memory layout
  }

  // 'result' and 'clone_input' must be in batched column major order (Fortran contiguous)
  TORCH_INTERNAL_ASSERT(result.transpose(-2, -1).is_contiguous());
  TORCH_INTERNAL_ASSERT(clone_input.transpose(-2, -1).is_contiguous());

  // triangular_solve_stub performs calculations in-place
  // 'result' must be a copy of 'other'
  // 'clone_input' must be a copy of 'input'
  TORCH_INTERNAL_ASSERT(result.sizes().equals(other.sizes()));
  TORCH_INTERNAL_ASSERT(clone_input.sizes().equals(input.sizes()));
  result.copy_(other);
  clone_input.copy_(input);

  triangular_solve_stub(input.device().type(), clone_input, result, infos, upper, transpose, /*conjugate_transpose=*/false, unitriangular);

  return std::tuple<Tensor&, Tensor&>(result, clone_input);
}

// Supports arbitrary batch dimensions for self and A
std::tuple<Tensor, Tensor> triangular_solve(const Tensor& self, const Tensor& A,
                                            bool upper, bool transpose, bool unitriangular) {
  TORCH_CHECK(self.dim() >= 2,
           "torch.triangular_solve: Expected b to have at least 2 dimensions, but it has ", self.dim(), " dimensions instead");
  TORCH_CHECK(A.dim() >= 2,
           "torch.triangular_solve: Expected A to have at least 2 dimensions, but it has ", A.dim(), " dimensions instead");

  Tensor self_broadcasted, A_broadcasted;
  std::tie(self_broadcasted, A_broadcasted) = _linalg_broadcast_batch_dims(self, A, "triangular_solve");

  Tensor result = at::empty({0}, self.options());
  Tensor clone_A = at::empty({0}, self.options());
  Tensor infos = at::zeros({std::max<int64_t>(1, batchCount(self_broadcasted))}, self.options().dtype(kInt));

  triangular_solve_out_info(result, clone_A, infos, A_broadcasted, self_broadcasted, upper, transpose, unitriangular);

  if (self_broadcasted.dim() > 2) {
    batchCheckErrors(infos, "triangular_solve");
  } else {
    singleCheckErrors(infos.item().toInt(), "triangular_solve");
  }

  return std::tuple<Tensor, Tensor>(result, clone_A);
}

std::tuple<Tensor&, Tensor&> triangular_solve_out(const Tensor& self, const Tensor& A, bool upper, bool transpose, bool unitriangular, Tensor& result, Tensor& clone_A) {
  checkSameDevice("triangular_solve", result, self);
  checkLinalgCompatibleDtype("triangular_solve", result, self);
  checkSameDevice("triangular_solve", clone_A, self, "clone_A");
  checkLinalgCompatibleDtype("triangular_solve", clone_A, self, "clone_A");
  Tensor result_tmp, clone_A_tmp;
  std::tie(result_tmp, clone_A_tmp) = at::native::triangular_solve(self, A, upper, transpose, unitriangular);
  at::native::resize_output(result, result_tmp.sizes());
  at::native::resize_output(clone_A, clone_A_tmp.sizes());
  result.copy_(result_tmp);
  clone_A.copy_(clone_A_tmp);
  return std::tuple<Tensor&, Tensor&>(result, clone_A);
}

// ~~~~~~~~~~~~~~~~~~~~~~~~~~~~~~~~~~~~ qr ~~~~~~~~~~~~~~~~~~~~~~~~~~~~~~~~~~~~~~~

template<typename scalar_t>
static void apply_geqrf(Tensor& self, Tensor& tau, int64_t m, int64_t n,
                        std::vector<int64_t>& infos) {
#ifndef USE_LAPACK
  AT_ERROR("qr: LAPACK library not found in compilation");
#else
  using value_t = typename c10::scalar_value_type<scalar_t>::type;
  auto self_data = self.data_ptr<scalar_t>();
  auto tau_data = tau.data_ptr<scalar_t>();
  auto self_matrix_stride = matrixStride(self);
  auto tau_stride = tau.size(-1);
  auto batch_size = batchCount(self);

  int info;
  // Run once, first to get the optimum work size.
  // Since we deal with batches of matrices with the same dimensions, doing this outside
  // the loop saves (batch_size - 1) workspace queries which would provide the same result
  // and (batch_size - 1) calls to allocate and deallocate workspace using at::empty()
  int lwork = -1;
  scalar_t wkopt;
  lapackGeqrf<scalar_t>(m, n, self_data, m, tau_data, &wkopt, lwork, &info);
  lwork = std::max<int>(1, real_impl<scalar_t, value_t>(wkopt));
  Tensor work = at::empty({lwork}, self.options());

  for (const auto i : c10::irange(batch_size)) {
    scalar_t* self_working_ptr = &self_data[i * self_matrix_stride];
    scalar_t* tau_working_ptr = &tau_data[i * tau_stride];

    // now compute the actual R and TAU
    lapackGeqrf<scalar_t>(m, n, self_working_ptr, m, tau_working_ptr, work.data_ptr<scalar_t>(), lwork, &info);
    infos[i] = info;
    if (info != 0) {
      return;
    }
  }
#endif
}

std::tuple<Tensor, Tensor> _linalg_qr_helper_cpu(const Tensor& self, std::string mode) {
  bool compute_q, reduced;
  std::tie(compute_q, reduced) = _parse_qr_mode(mode);
  std::vector<int64_t> infos(batchCount(self), 0);
  int64_t m = self.size(-2), n = self.size(-1);

  // Setup inputs for apply_geqrf
  auto self_sizes = self.sizes().vec();
  self_sizes.pop_back();
  self_sizes[self.dim() - 2] = std::min(m, n);
  auto tau_working_copy = at::empty(self_sizes, self.options());
  Tensor q_working_copy;
  Tensor R;

  // Setup input geometry for apply_orgqr
  std::vector<int64_t> q_sizes, q_strides;
  int64_t n_columns_q;
  std::tie(q_sizes, q_strides, n_columns_q) = _compute_geometry_for_Q(self, reduced);

  // If there are no elements, then we simply return a pair of tensors of required dimensions
  if (self.numel() == 0) {
    R = at::empty({n_columns_q, n}, self.options());
    if (compute_q) {
      int64_t n_rows_q = q_sizes[self.dim() - 2];
      q_working_copy = at::eye(n_rows_q, n_columns_q, self.options());
    } else {
      q_working_copy = at::empty({0}, self.options());
    }
    return std::make_tuple(q_working_copy, R);
  }

  // First perform GEQRF for R and TAU (the elementary reflectors)
  // We will need to generate R from the upper triangular matrix from the
  // matrix input to GEQRF.
  q_working_copy = at::empty_strided(q_sizes, q_strides, self.options());
  q_working_copy.narrow(-1, 0, n).copy_(self);

  AT_DISPATCH_FLOATING_AND_COMPLEX_TYPES(self.scalar_type(), "qr_cpu", [&]{
    apply_geqrf<scalar_t>(q_working_copy, tau_working_copy, m, n, infos);
  });
  if (self.dim() > 2) {
    batchCheckErrors(infos, "qr_cpu");
  } else {
    singleCheckErrors(infos[0], "qr_cpu");
  }

  R = q_working_copy.slice(-2, 0, n_columns_q).slice(-1, 0, n).triu();
  if (!compute_q) {
    // this is for mode='r'
    Tensor empty_Q = at::empty({0}, self.options());
    return std::make_tuple(empty_Q, R);
  }

  // Next perform ORGQR for Q using the results (both raw R and TAU) from GEQRF
  auto infos_orgqr = at::empty({std::max<int64_t>(1, batchCount(self))}, self.options().dtype(kInt));
  AT_DISPATCH_FLOATING_AND_COMPLEX_TYPES(self.scalar_type(), "qr_cpu", [&]{
    apply_orgqr<scalar_t>(q_working_copy, tau_working_copy, infos_orgqr, n_columns_q);
  });
  if (self.dim() > 2) {
    batchCheckErrors(infos_orgqr, "qr_cpu");
  } else {
    singleCheckErrors(infos_orgqr.item().toInt(), "qr_cpu");
  }
  return std::make_tuple(q_working_copy.narrow(-1, 0, n_columns_q), R);
}

std::tuple<Tensor,Tensor> linalg_qr(const Tensor& self, std::string mode) {
  TORCH_CHECK(self.dim() >= 2,
              "qr input should have at least 2 dimensions, but has ", self.dim(), " dimensions instead");
  return at::_linalg_qr_helper(self, mode);
}

std::tuple<Tensor&,Tensor&> linalg_qr_out(Tensor& Q, Tensor& R, const Tensor& self, std::string mode) {
  TORCH_CHECK(self.dim() >= 2,
              "torch.linalg.qr: input should have at least 2 dimensions, but has ", self.dim(), " dimensions instead");
  checkSameDevice("torch.linalg.qr", Q, self, "Q");
  checkSameDevice("torch.linalg.qr", R, self, "R");
  checkLinalgCompatibleDtype("torch.linalg.qr", Q, self, "Q");
  checkLinalgCompatibleDtype("torch.linalg.qr", R, self, "R");
  Tensor Q_tmp, R_tmp;
  std::tie(Q_tmp, R_tmp) = at::_linalg_qr_helper(self, mode);
  at::native::resize_output(Q, Q_tmp.sizes());
  Q.copy_(Q_tmp);
  at::native::resize_output(R, R_tmp.sizes());
  R.copy_(R_tmp);
  return std::tuple<Tensor&, Tensor&>(Q, R);
}

std::tuple<Tensor,Tensor> qr(const Tensor& self, bool some) {
  std::string mode = some ? "reduced" : "complete";
  return at::linalg_qr(self, mode);
}

std::tuple<Tensor&,Tensor&> qr_out(const Tensor& self, bool some, Tensor& Q, Tensor& R) {
  std::string mode = some ? "reduced" : "complete";
  return at::linalg_qr_out(Q, R, self, mode);
}

// ~~~~~~~~~~~~~~~~~~~~~~~~~~~~~~~~~~ orgqr ~~~~~~~~~~~~~~~~~~~~~~~~~~~~~~~~~~~~~~

DEFINE_DISPATCH(orgqr_stub);

/*
  The householder_product (orgqr) function allows reconstruction of an orthogonal (or unitary) matrix Q,
  from a sequence of elementary reflectors, such as is produced by the geqrf function.

  Args:
  * `input` - Tensor with the directions of the elementary reflectors below the diagonal.
  * `tau` - Tensor containing the magnitudes of the elementary reflectors.
  * `result` - result Tensor, which will contain the orthogonal (or unitary) matrix Q.
  * `infos` - Tensor to store LAPACK/MAGMA error codes

  For further details, please see the LAPACK/MAGMA documentation.
*/
Tensor& householder_product_out_info(const Tensor& input, const Tensor& tau, Tensor& result, Tensor& infos) {
  TORCH_INTERNAL_ASSERT(input.dim() >= 2);
  TORCH_INTERNAL_ASSERT(input.size(-2) >= input.size(-1));
  TORCH_INTERNAL_ASSERT(input.size(-1) >= tau.size(-1));

  TORCH_INTERNAL_ASSERT(input.scalar_type() == tau.scalar_type());
  TORCH_INTERNAL_ASSERT(input.device() == tau.device());

  TORCH_INTERNAL_ASSERT(result.scalar_type() == input.scalar_type());
  TORCH_INTERNAL_ASSERT(result.device() == input.device());

  TORCH_INTERNAL_ASSERT(infos.scalar_type() == at::kInt);
  TORCH_INTERNAL_ASSERT(infos.device() == input.device());
  TORCH_INTERNAL_ASSERT(infos.numel() == std::max<int64_t>(1, batchCount(input)));

  // if result has no elements we can modify it
  if (result.numel() == 0) {
    at::native::resize_as_(result, input.transpose(-2, -1), MemoryFormat::Contiguous);
    result.transpose_(-2, -1);
  }

  // result tensor must be in batched column major order (Fortran contiguous)
  TORCH_INTERNAL_ASSERT(result.transpose(-2, -1).is_contiguous());
  TORCH_INTERNAL_ASSERT(result.sizes().equals(input.sizes()));

  // tau tensor must be contiguous
  Tensor tau_ = tau;
  if (!tau.is_contiguous()) {
    tau_ = at::empty(tau.sizes(), tau.options(), MemoryFormat::Contiguous);
    tau_.copy_(tau);
  }

  // orgqr_stub (apply_orgqr) performs calculations in-place and result must be a copy of input
  result.copy_(input);

  // infos must be contiguous
  TORCH_INTERNAL_ASSERT(infos.is_contiguous());
  infos.fill_(0);

  auto n = input.size(-1);
  result = orgqr_stub(result.device().type(), result, tau_, infos, n);
  return result;
}

Tensor& linalg_householder_product_out(const Tensor& input, const Tensor& tau, Tensor& result) {
  TORCH_CHECK(input.dim() >= 2, "torch.linalg.householder_product: input must have at least 2 dimensions.");
  TORCH_CHECK(
      input.size(-2) >= input.size(-1),
      "torch.linalg.householder_product: input.shape[-2] must be greater than or equal to input.shape[-1]");
  TORCH_CHECK(
      input.size(-1) >= tau.size(-1),
      "torch.linalg.householder_product: input.shape[-1] must be greater than or equal to tau.shape[-1]");

  TORCH_CHECK(
      input.dim() - tau.dim() == 1,
      "torch.linalg.householder_product: Expected tau to have one dimension less than input, but got tau.ndim equal to ",
      tau.dim(),
      " and input.ndim is equal to ",
      input.dim());
  if (input.dim() > 2) {
    auto expected_batch_tau_shape = IntArrayRef(input.sizes().data(), input.dim() - 2); // input.shape[:-2]
    auto actual_batch_tau_shape = IntArrayRef(tau.sizes().data(), tau.dim() - 1); // tau.shape[:-1]
    TORCH_CHECK(
        actual_batch_tau_shape.equals(expected_batch_tau_shape),
        "torch.linalg.householder_product: Expected batch dimensions of tau to be equal to input.shape[:-2], but got ",
        actual_batch_tau_shape);
  }

  TORCH_CHECK(
      tau.scalar_type() == input.scalar_type(),
      "torch.linalg.householder_product: tau dtype ",
      tau.scalar_type(),
      " does not match input dtype ",
      input.scalar_type());
  TORCH_CHECK(
      input.device() == tau.device(),
      "torch.linalg.householder_product: Expected input and tau to be on the same device, but found input on ",
      input.device(),
      " and tau on ",
      tau.device(),
      " instead.");

  checkSameDevice("torch.linalg.householder_product", result, input);
  checkLinalgCompatibleDtype("torch.linalg.householder_product", result, input);

  // TODO: uncomment the following when passing incorrectly sized 'result' is not allowed
  // if (result.numel() != 0) {
  //   // Resize messes up the strides, so let's not use at::native::resize_output
  //   TORCH_CHECK(result.sizes().equals(input.sizes()),
  //   "result shape ", result.sizes(), " does not match input shape ", input.sizes());
  // }

  // cuSOLVER and MAGMA are used for CUDA inputs and cuSOLVER requires 'infos' to reside in GPU memory
  // MAGMA path doesn't use it
  auto infos = at::empty({std::max<int64_t>(1, batchCount(input))}, input.options().dtype(kInt));

  bool result_input_same_type = (result.scalar_type() == input.scalar_type());
  bool result_equal_expected_shape = result.sizes().equals(input.sizes());
  bool is_batched_column_major = false;
  if (result.dim() >= 2) {
    is_batched_column_major = result.transpose(-2, -1).is_contiguous();
  }

  // if result is not empty and not in batched column major format
  bool copy_needed = (result.numel() != 0 && !is_batched_column_major);
  copy_needed |= !result_input_same_type;  // or result does not have the same dtype as input
  copy_needed |= (result.numel() != 0 && !result_equal_expected_shape); // or result does not have the expected shape
  // we have to allocate a temporary tensor
  if (copy_needed) {
    Tensor result_tmp = at::empty({0}, input.options());
    result_tmp = householder_product_out_info(input, tau, result_tmp, infos);
    at::native::resize_output(result, result_tmp.sizes());
    result.copy_(result_tmp);
  } else {
    // use result's storage directly
    result = householder_product_out_info(input, tau, result, infos);
  }

  // Now check LAPACK/MAGMA error codes
  if (result.dim() > 2) {
    batchCheckErrors(infos, "torch.linalg.householder_product");
  } else {
    singleCheckErrors(infos.item().toInt(), "torch.linalg.householder_product");
  }
  return result;
}

Tensor linalg_householder_product(const Tensor& input, const Tensor& tau) {
  Tensor result = at::empty({0}, input.options());
  result = at::linalg_householder_product_outf(input, tau, result);
  return result;
}

// torch.orgqr is an alias of torch.linalg.householder_product
// torch.linalg.householder_product is the preferred new function
Tensor& orgqr_out(const Tensor& input, const Tensor& tau, Tensor& result) {
  return at::linalg_householder_product_outf(input, tau, result);
}

Tensor orgqr(const Tensor& input, const Tensor& tau) {
  return at::linalg_householder_product(input, tau);
}

// ~~~~~~~~~~~~~~~~~~~~~~~~~~~~~~~~~~ syevd ~~~~~~~~~~~~~~~~~~~~~~~~~~~~~~~~~~~~~~

// This function computes eigenvalues 'w' and eigenvectors 'v' of the input that is stored initially in 'v'
// The computation is done in-place: 'v' stores the input and will be overwritten, 'w' should be an allocated empty array
// compute_v controls whether eigenvectors should be computed
// uplo_str controls the portion of input matrix to consider in computations, allowed values are "u", "U", "l", "L"
// infos is used to store information for possible checks for error
// This function doesn't do any error checks and it's assumed that every argument is valid
template <typename scalar_t>
static void apply_syevd(Tensor& w, Tensor& v, bool compute_v, const std::string& uplo_str, std::vector<int64_t>& infos) {
#ifndef USE_LAPACK
  AT_ERROR("syevd: LAPACK library not found in compilation");
#else
  using value_t = typename c10::scalar_value_type<scalar_t>::type;

  auto v_data = v.data_ptr<scalar_t>();
  auto w_data = w.data_ptr<value_t>();
  auto v_matrix_stride = matrixStride(v);
  auto w_stride = w.size(-1);
  auto batch_size = batchCount(v);
  auto n = v.size(-1);
  auto lda = std::max(int64_t{1}, n);

  // NumPy allows lowercase input for UPLO argument
  // It is assumed that uplo_str is either "U" or "L"
  char uplo = std::toupper(uplo_str[0]);
  char jobz = compute_v ? 'V' : 'N';

  // Using 'int' instead of int32_t or int64_t is consistent with the current LAPACK interface
  // It really should be changed in the future to something like lapack_int that depends on the specific LAPACK library that is linked
  // or switch to supporting only 64-bit indexing by default.
  int info;
  int lwork = -1;
  int lrwork = -1;
  int liwork = -1;
  scalar_t work_query;
  value_t rwork_query;
  int iwork_query;

  // Run lapackSyevd once, first to get the optimum work size.
  // Since we deal with batches of matrices with the same dimensions, doing this outside
  // the main loop saves (batch_size - 1) workspace queries which would provide the same result
  // and (batch_size - 1) calls to allocate and deallocate workspace using at::empty()
  lapackSyevd<scalar_t, value_t>(jobz, uplo, n, v_data, lda, w_data, &work_query, lwork, &rwork_query, lrwork, &iwork_query, liwork, &info);

  lwork = std::max<int>(1, real_impl<scalar_t, value_t>(work_query));
  Tensor work = at::empty({lwork}, v.options());
  liwork = std::max<int>(1, iwork_query);
  Tensor iwork = at::empty({liwork}, at::kInt);

  Tensor rwork;
  value_t* rwork_data = nullptr;
  if (isComplexType(at::typeMetaToScalarType(v.dtype()))) {
    lrwork = std::max<int>(1, rwork_query);
    rwork = at::empty({lrwork}, w.options());
    rwork_data = rwork.data_ptr<value_t>();
  }

  // Now call lapackSyevd for each matrix in the batched input
  for (const auto i : c10::irange(batch_size)) {
    scalar_t* v_working_ptr = &v_data[i * v_matrix_stride];
    value_t* w_working_ptr = &w_data[i * w_stride];
    lapackSyevd<scalar_t, value_t>(jobz, uplo, n, v_working_ptr, lda, w_working_ptr, work.data_ptr<scalar_t>(), lwork, rwork_data, lrwork, iwork.data_ptr<int>(), liwork, &info);
    infos[i] = info;
    // The current behaviour for Linear Algebra functions to raise an error if something goes wrong or input doesn't satisfy some requirement
    // therefore return early since further computations will be wasted anyway
    if (info != 0) {
      return;
    }
  }
#endif
}

// This function computes eigenvalues 'w' and eigenvectors 'v' of the tensor 'self'
// compute_eigenvectors controls whether eigenvectors should be computed
// uplo controls the portion of input matrix to consider in computations, allowed values are "u", "U", "l", "L"
// This function prepares correct input for 'apply_syevd' and checks for possible errors using 'infos'
std::tuple<Tensor, Tensor> _syevd_helper_cpu(const Tensor& self, bool compute_eigenvectors, std::string uplo) {
  std::vector<int64_t> infos(batchCount(self), 0);

  auto self_sizes = self.sizes().vec();
  self_sizes.pop_back();
  ScalarType dtype = toValueType(typeMetaToScalarType(self.dtype()));
  auto eigvals = at::empty(self_sizes, self.options().dtype(dtype));

  auto eigvecs = cloneBatchedColumnMajor(self);
  AT_DISPATCH_FLOATING_AND_COMPLEX_TYPES(self.scalar_type(), "syevd_cpu", [&]{
    apply_syevd<scalar_t>(eigvals, eigvecs, compute_eigenvectors, uplo, infos);
  });

  if (self.dim() > 2) {
    batchCheckErrors(infos, "syevd_cpu");
  } else {
    singleCheckErrors(infos[0], "syevd_cpu");
  }
  if (compute_eigenvectors) {
    return std::tuple<Tensor, Tensor>(eigvals, eigvecs);
  } else {
    return std::tuple<Tensor, Tensor>(eigvals, at::empty({0}, self.options()));
  }
}

std::tuple<Tensor, Tensor> linalg_eigh(const Tensor& self, std::string uplo) {
  squareCheckInputs(self);
  checkUplo(uplo);
  return at::_syevd_helper(self, /*compute_eigenvectors=*/true, uplo);
}

// TODO: it's possible to make the _out variant to be a primal function and implement linalg_eigh on top of _out
// TODO: implement _out variant avoiding copy and using already allocated storage directly
std::tuple<Tensor&, Tensor&> linalg_eigh_out(Tensor& eigvals, Tensor& eigvecs, const Tensor& self, std::string uplo) {
  checkSameDevice("linalg_eigh", eigvecs, self, "eigenvectors");
  checkSameDevice("linalg_eigh", eigvals, self, "eigenvalues");
  checkLinalgCompatibleDtype("linalg_eigh", eigvecs, self, "eigenvectors");

  // eigenvalues are always real-valued here
  ScalarType real_dtype = toValueType(self.scalar_type());
  checkLinalgCompatibleDtype("linalg_eigh", eigvals.scalar_type(), real_dtype, "eigenvalues");

  Tensor eigvals_tmp, eigvecs_tmp;
  std::tie(eigvals_tmp, eigvecs_tmp) = at::linalg_eigh(self, uplo);

  at::native::resize_output(eigvals, eigvals_tmp.sizes());
  eigvals.copy_(eigvals_tmp);
  at::native::resize_output(eigvecs, eigvecs_tmp.sizes());
  eigvecs.copy_(eigvecs_tmp);

  return std::tuple<Tensor&, Tensor&>(eigvals, eigvecs);
}

Tensor linalg_eigvalsh(const Tensor& self, std::string uplo) {
  squareCheckInputs(self);
  checkUplo(uplo);
  Tensor eigvals, eigvecs;
  std::tie(eigvals, eigvecs) = at::_syevd_helper(self, /*compute_eigenvectors=*/false, uplo);
  return eigvals;
}

// TODO: it's possible to make the _out variant to be a primal function and implement linalg_eigvalsh on top of _out
// TODO: implement _out variant avoiding copy and using already allocated storage directly
Tensor& linalg_eigvalsh_out(Tensor& result, const Tensor& self, std::string uplo) {
  checkSameDevice("linalg_eigvalsh", result, self);
  ScalarType real_dtype = toValueType(self.scalar_type());
  checkLinalgCompatibleDtype("linalg_eigvalsh", result.scalar_type(), real_dtype);

  Tensor result_tmp = at::linalg_eigvalsh(self, uplo);

  at::native::resize_output(result, result_tmp.sizes());
  result.copy_(result_tmp);

  return result;
}

// ~~~~~~~~~~~~~~~~~~~~~~~~~~~~~~~~~~ symeig ~~~~~~~~~~~~~~~~~~~~~~~~~~~~~~~~~~~~~

template <typename scalar_t>
static void apply_symeig(Tensor& self, Tensor& eigvals, bool eigenvectors, bool upper, std::vector<int64_t>& infos) {
#ifndef USE_LAPACK
  AT_ERROR("symeig: LAPACK library not found in compilation");
#else
  using value_t = typename c10::scalar_value_type<scalar_t>::type;
  auto self_data = self.data_ptr<scalar_t>();
  auto eigvals_data = eigvals.data_ptr<value_t>();
  auto self_matrix_stride = matrixStride(self);
  auto eigvals_stride = eigvals.size(-1);
  auto batch_size = batchCount(self);
  auto n = self.size(-1);

  char uplo = upper ? 'U' : 'L';
  char jobz = eigenvectors ? 'V' : 'N';

  int info;
  // Run once, first to get the optimum work size.
  // Since we deal with batches of matrices with the same dimensions, doing this outside
  // the loop saves (batch_size - 1) workspace queries which would provide the same result
  // and (batch_size - 1) calls to allocate and deallocate workspace using at::empty()
  int lwork = -1;
  scalar_t wkopt;

  Tensor rwork;
  value_t* rwork_data = nullptr;
  if (isComplexType(at::typeMetaToScalarType(self.dtype()))) {
    int64_t lrwork = std::max(int64_t(1), 3 * n - 2);
    ScalarType dtype = toValueType(typeMetaToScalarType(self.dtype()));
    rwork = at::empty({lrwork}, self.options().dtype(dtype));
    rwork_data = rwork.data_ptr<value_t>();
  }

  lapackSymeig<scalar_t, value_t>(jobz, uplo, n, self_data, n, eigvals_data, &wkopt, lwork, rwork_data, &info);
  lwork = std::max<int>(1, real_impl<scalar_t, value_t>(wkopt));
  Tensor work = at::empty({lwork}, self.options());

  for (const auto i : c10::irange(batch_size)) {
    scalar_t* self_working_ptr = &self_data[i * self_matrix_stride];
    value_t* eigvals_working_ptr = &eigvals_data[i * eigvals_stride];

    // now compute the eigenvalues and the eigenvectors (optionally)
    lapackSymeig<scalar_t, value_t>(jobz, uplo, n, self_working_ptr, n, eigvals_working_ptr, work.data_ptr<scalar_t>(), lwork, rwork_data, &info);
    infos[i] = info;
    if (info != 0) {
      return;
    }
  }
#endif
}

std::tuple<Tensor, Tensor> _symeig_helper_cpu(const Tensor& self, bool eigenvectors, bool upper) {
  std::vector<int64_t> infos(batchCount(self), 0);

  auto self_sizes = self.sizes().vec();
  self_sizes.pop_back();
  ScalarType dtype = toValueType(typeMetaToScalarType(self.dtype()));
  auto eigvals = at::empty(self_sizes, self.options().dtype(dtype));

  if (self.numel() == 0) {
    return std::tuple<Tensor, Tensor>(eigvals, at::empty_like(self, LEGACY_CONTIGUOUS_MEMORY_FORMAT));
  }

  auto self_working_copy = cloneBatchedColumnMajor(self);
  AT_DISPATCH_FLOATING_AND_COMPLEX_TYPES(self.scalar_type(), "symeig_cpu", [&]{
    apply_symeig<scalar_t>(self_working_copy, eigvals, eigenvectors, upper, infos);
  });

  if (self.dim() > 2) {
    batchCheckErrors(infos, "symeig_cpu");
  } else {
    singleCheckErrors(infos[0], "symeig_cpu");
  }
  if (eigenvectors) {
    return std::tuple<Tensor, Tensor>(eigvals, self_working_copy);
  } else {
    return std::tuple<Tensor, Tensor>(eigvals, at::empty({0}, self.options()));
  }
}

std::tuple<Tensor, Tensor> symeig(const Tensor& self, bool eigenvectors, bool upper) {
  squareCheckInputs(self);
  return at::_symeig_helper(self, eigenvectors, upper);
}

std::tuple<Tensor&, Tensor&> symeig_out(const Tensor& self, bool eigenvectors, bool upper, Tensor& vals, Tensor& vecs) {
  checkSameDevice("symeig", vals, self, "eigenvalues");
  checkSameDevice("symeig", vecs, self, "eigenvectors");
  checkLinalgCompatibleDtype("symeig", vecs, self, "eigenvectors");
  // eigenvalues are always real-valued here
  ScalarType real_dtype = toValueType(self.scalar_type());
  checkLinalgCompatibleDtype("symeig", vals.scalar_type(), real_dtype, "eigenvalues");

  Tensor vals_tmp, vecs_tmp;
  std::tie(vals_tmp, vecs_tmp) = at::symeig(self, eigenvectors, upper);

  at::native::resize_output(vals, vals_tmp.sizes());
  at::native::resize_output(vecs, vecs_tmp.sizes());
  vals.copy_(vals_tmp);
  vecs.copy_(vecs_tmp);
  return std::tuple<Tensor&, Tensor&>(vals, vecs);
}

// ~~~~~~~~~~~~~~~~~~~~~~~~~~~~~~~~~~~~ eig ~~~~~~~~~~~~~~~~~~~~~~~~~~~~~~~~~~~~~~

DEFINE_DISPATCH(eig_stub);

std::tuple<Tensor&, Tensor&> eig_out(const Tensor& self, bool eigenvectors, Tensor& e, Tensor& v) {
  TORCH_CHECK(self.dim() == 2, "input should be 2 dimensional");
  TORCH_CHECK(self.size(0) == self.size(1), "input should be square");
  TORCH_CHECK(self.isfinite().all().item<bool>(), "input should not contain infs or NaNs");
  checkSameDevice("torch.eig", e, self, "eigenvalues");
  checkLinalgCompatibleDtype("torch.eig", e, self, "eigenvalues");
  if (eigenvectors) {
    checkSameDevice("torch.eig", v, self, "eigenvectors");
    checkLinalgCompatibleDtype("torch.eig", v, self, "eigenvectors");
  }
  int64_t n = self.size(-1);

  if (isComplexType(at::typeMetaToScalarType(self.dtype()))) {
      at::native::resize_output(e, {n});
  } else {
      at::native::resize_output(e, {n, 2});
  }
  if (eigenvectors) {
      at::native::resize_output(v, self.sizes());
  }

  // optimization: if self is empty, we can immediately return the empty
  // tensors, instead of getting empty tensors from eig_helper
  if (self.numel() == 0) {
      return std::tuple<Tensor&, Tensor&>(e, v);
  }

  Tensor vals_, vecs_;
  std::tie(vals_, vecs_) = eig_stub(self.device().type(), self, eigenvectors);
  e.copy_(vals_);
  if (eigenvectors) {
    v.copy_(vecs_);
  }
  return std::tuple<Tensor&, Tensor&>(e, v);
}

std::tuple<Tensor,Tensor> eig(const Tensor& self, bool eigenvectors) {
  Tensor e = at::empty({0}, self.options());
  Tensor v = at::empty({0}, self.options());
  at::eig_out(e, v, self, eigenvectors);
  return std::tuple<Tensor, Tensor>(e, v);
}

// ~~~~~~~~~~~~~~~~~~~~~~~~~~~~~~~~~~~~ svd ~~~~~~~~~~~~~~~~~~~~~~~~~~~~~~~~~~~~~~

template <typename scalar_t>
static void apply_svd(Tensor& self, Tensor& U, Tensor& S, Tensor& VT,
                      char jobz, std::vector<int64_t>& infos) {
#ifndef USE_LAPACK
  AT_ERROR("svd: LAPACK library not found in compilation");
#else
  using value_t = typename c10::scalar_value_type<scalar_t>::type;
  auto self_data = self.data_ptr<scalar_t>();
  auto U_data = U.data_ptr<scalar_t>();
  auto S_data = S.data_ptr<value_t>();
  auto VT_data = VT.data_ptr<scalar_t>();
  auto self_stride = matrixStride(self);
  auto U_stride = matrixStride(U);
  auto S_stride = S.size(-1);
  auto VT_stride = matrixStride(VT);
  auto batchsize = batchCount(self);

  int info;
  auto m = self.size(-2);
  auto n = self.size(-1);
  auto lda = std::max<int64_t>(1, m);
  auto ldvt = std::max<int64_t>(1, n);
  auto mn = std::min(m, n);
  Tensor iwork = at::empty({8 * mn}, at::kInt);
  auto iwork_data = iwork.data_ptr<int>();
  Tensor rwork;
  value_t* rwork_data = nullptr;
  if (isComplexType(at::typeMetaToScalarType(self.dtype()))) {
    auto lrwork  = computeLRWorkDim(jobz, m, n);
    // rwork is an array of floats or doubles depending on the type
    rwork = at::empty({std::max(int64_t(1), lrwork)}, at::typeMetaToScalarType(S.dtype()));
    rwork_data = rwork.data_ptr<value_t>();
  }

  // Run once, first to get the optimum work size.
  // Since we deal with batches of matrices with the same dimensions, doing this outside
  // the loop saves (batch_size - 1) workspace queries which would provide the same result
  // and (batch_size - 1) calls to allocate and deallocate workspace using at::empty()
  int lwork = -1;
  scalar_t wkopt;
  lapackSvd<scalar_t, value_t>(jobz, m, n, self_data, lda, S_data, U_data, lda, VT_data, ldvt, &wkopt, lwork, rwork_data, iwork_data, &info);
  lwork = std::max<int>(1, real_impl<scalar_t, value_t>(wkopt));
  Tensor work = at::empty({lwork}, self.options());
  auto work_data = work.data_ptr<scalar_t>();

  for (const auto i : c10::irange(batchsize)) {
    scalar_t* self_working_ptr = &self_data[i * self_stride];
    value_t* S_working_ptr = &S_data[i * S_stride];
    scalar_t* U_working_ptr = &U_data[i * U_stride];
    scalar_t* VT_working_ptr = &VT_data[i * VT_stride];

    // Compute S, U (optionally) and VT (optionally)
    lapackSvd<scalar_t, value_t>(jobz, m, n, self_working_ptr, lda,
                        S_working_ptr, U_working_ptr, lda, VT_working_ptr, ldvt, work_data, lwork, rwork_data, iwork_data, &info);
    infos[i] = info;
    if (info != 0) {
      return;
    }
  }
#endif
}

std::tuple<Tensor, Tensor, Tensor> _svd_helper_cpu(const Tensor& self, bool some, bool compute_uv) {
  std::vector<int64_t> infos(batchCount(self), 0);
  int64_t m = self.size(-2), n = self.size(-1);
  int64_t k = std::min(m, n);

  char jobz = compute_uv ? (some ? 'S' : 'A') : 'N';

  Tensor U_working_copy, S_working_copy, VT_working_copy;
  std::tie(U_working_copy, S_working_copy, VT_working_copy) = _create_U_S_VT(self, some, compute_uv);

  auto self_working_copy = cloneBatchedColumnMajor(self);

  AT_DISPATCH_FLOATING_AND_COMPLEX_TYPES(self.scalar_type(), "svd_cpu", [&]{
    apply_svd<scalar_t>(self_working_copy, U_working_copy, S_working_copy, VT_working_copy, jobz, infos);
  });

  if (self.dim() > 2) {
    batchCheckErrors(infos, "svd_cpu");
  } else {
    singleCheckErrors(infos[0], "svd_cpu");
  }

  if (!compute_uv) {
    VT_working_copy.zero_();
    U_working_copy.zero_();
  }

  if (some) {
    VT_working_copy = VT_working_copy.narrow(-2, 0, k);
  }

  // so far we have computed VT, but torch.svd returns V instead. Adjust accordingly.
  // Note that the 'apply_svd' routine returns VT = V^T (for real inputs) or VT = V^H (for complex inputs), not V.
  VT_working_copy = VT_working_copy.conj();
  VT_working_copy.transpose_(-2, -1);
  return std::make_tuple(U_working_copy, S_working_copy, VT_working_copy);
}

std::tuple<Tensor, Tensor, Tensor> svd(const Tensor& self, bool some, bool compute_uv) {
  TORCH_CHECK(self.dim() >= 2,
              "svd input should have at least 2 dimensions, but has ", self.dim(), " dimensions instead");
  return at::_svd_helper(self, some, compute_uv);
}

std::tuple<Tensor&, Tensor&, Tensor&> svd_out(const Tensor& self, bool some, bool compute_uv, Tensor& U, Tensor& S, Tensor& V) {
  checkSameDevice("svd", U, self, "U");
  checkSameDevice("svd", S, self, "S");
  checkSameDevice("svd", V, self, "V");
  checkLinalgCompatibleDtype("svd", U, self, "U");
  checkLinalgCompatibleDtype("svd", V, self, "V");
  // singular values are always real-valued here
  ScalarType real_dtype = toValueType(self.scalar_type());
  checkLinalgCompatibleDtype("svd", S.scalar_type(), real_dtype, "S");

  Tensor U_tmp, S_tmp, V_tmp;
  std::tie(U_tmp, S_tmp, V_tmp) = at::_svd_helper(self, some, compute_uv);

  at::native::resize_output(U, U_tmp.sizes());
  at::native::resize_output(S, S_tmp.sizes());
  at::native::resize_output(V, V_tmp.sizes());
  U.copy_(U_tmp);
  S.copy_(S_tmp);
  V.copy_(V_tmp);
  return std::tuple<Tensor&, Tensor&, Tensor&>(U, S, V);
}

// ~~~~~~~~~~~~~~~~~~~~~~~~~~~~~~~~~ linalg_svd ~~~~~~~~~~~~~~~~~~~~~~~~~~~~~~~~~~

/* torch.linalg.svd, implemented in terms of torch.svd. There are two main
   differences:

    1. the 2nd parameter is bool some=True, which if effectively the opposite
       of full_matrices=True

    2. svd returns V, while linalg.svd returns VT = V^T (for real inputs) or VT = V^H (for complex inputs).
       To accommodate the difference, we transpose() and conj() V upon return
*/

std::tuple<Tensor, Tensor, Tensor> linalg_svd(const Tensor& self, bool full_matrices, bool compute_uv) {
  TORCH_CHECK(self.dim() >= 2,
              "svd input should have at least 2 dimensions, but has ", self.dim(), " dimensions instead");

    bool some = !full_matrices;
    Tensor U, S, V;
    std::tie(U, S, V) = at::_svd_helper(self, some, compute_uv);
    if (compute_uv) {
        Tensor VT = V.conj().transpose(-2, -1);
        return std::make_tuple(U, S, VT);
    } else {
        Tensor empty_U = at::empty({0}, self.options());
        Tensor empty_VT = at::empty({0}, self.options());
        return std::make_tuple(empty_U, S, empty_VT);
    }
}

static void svd_resize_and_copy(const char *name, const Tensor& src, Tensor &dst) {
  TORCH_CHECK(src.device() == dst.device(), "svd output tensor ", name, " is on the wrong device: expected ", src.device(), " got ", dst.device());
  at::native::resize_output(dst, src.sizes());
  dst.copy_(src);
}

std::tuple<Tensor&, Tensor&, Tensor&> linalg_svd_out(Tensor& U, Tensor& S, Tensor& VT,
                                                     const Tensor& self, bool full_matrices, bool compute_uv) {
  checkSameDevice("svd", U, self, "U");
  checkSameDevice("svd", S, self, "S");
  checkSameDevice("svd", VT, self, "VT");
  checkLinalgCompatibleDtype("linalg_svd", U, self, "U");
  checkLinalgCompatibleDtype("linalg_svd", VT, self, "VT");
  // singular values are always real-valued here
  ScalarType real_dtype = toValueType(self.scalar_type());
  checkLinalgCompatibleDtype("linalg_svd", S.scalar_type(), real_dtype, "S");
  Tensor U_tmp, S_tmp, VT_tmp;
  std::tie(U_tmp, S_tmp, VT_tmp) = at::linalg_svd(self, full_matrices, compute_uv);
  svd_resize_and_copy("U", U_tmp, U);
  svd_resize_and_copy("S", S_tmp, S);
  svd_resize_and_copy("V", VT_tmp, VT);
  return std::tuple<Tensor&, Tensor&, Tensor&>(U, S, VT);
}

// ~~~~~~~~~~~~~~~~~~~~~~~~~~~~~~~~~~~ lstsq ~~~~~~~~~~~~~~~~~~~~~~~~~~~~~~~~~~~~~

#ifdef USE_LAPACK
template <class scalar_t, class value_t, class func_t>
struct LapackLstsqHelper {
  using self_type = LapackLstsqHelper;

  // we use `driver_type` to decide how to initialize
  // relevant to specific drivers parameters
  LapackLstsqDriverType driver_type;
  func_t driver;

  bool is_complex;
  at::ScalarType scalar_type;
  IntArrayRef batch_shape;
  // the strides below store the offsets to different lstsq problems in a batch
  int64_t a_stride;
  int64_t b_stride;
  int64_t s_stride;

  // variables below correspond to LAPACK inputs.
  // for more information check the LAPACK documentation on
  // `?gels`, `?gelsy`, `?gelsd`, `?gelss`
  char trans;
  int m;
  int n;
  int nrhs;
  scalar_t* a_working_ptr = nullptr;
  int lda;
  scalar_t* b_working_ptr = nullptr;
  int ldb;
  Tensor work;
  scalar_t work_opt; // used to decide the opt `work` size with lwork=-1
  scalar_t* work_ptr = &work_opt;
  int lwork = -1; // default value to decide the opt size for workspace arrays
  int* infos_data = nullptr;
  int* infos_working_ptr = nullptr;
  Tensor jpvt;
  int* jpvt_ptr = nullptr;
  value_t rcond;
  int rank_opt;
  int64_t* rank_data = nullptr;
  int64_t* rank_working_ptr = nullptr;
  Tensor rwork;
  value_t rwork_opt; // used to decide the opt `rwork` size with lwork=-1
  value_t* rwork_ptr = &rwork_opt;
  value_t* s_data = nullptr;
  value_t* s_working_ptr = nullptr;
  Tensor iwork;
  int iwork_opt; // used to decide the opt `iwork` size with lwork=-1
  int* iwork_ptr = &iwork_opt;

  LapackLstsqHelper(LapackLstsqDriverType driver_type, func_t driver)
    : driver_type{driver_type}, driver{driver}
  {}

  self_type& set_trans(char trans) { this->trans = trans; return *this; }
  self_type& set_m(int m) { this->m = m; return *this; }
  self_type& set_n(int n) { this->n = n; return *this; }
  self_type& set_nrhs(int nrhs) { this->nrhs = nrhs; return *this; }
  self_type& set_a(const Tensor& a) {
    this->a_working_ptr = a.data_ptr<scalar_t>();
    this->scalar_type = a.scalar_type();
    this->is_complex = a.is_complex();
    // `a` is persistent, should be safe to store its properties in references.
    this->batch_shape = IntArrayRef(a.sizes().data(), a.dim() - 2);
    this->a_stride = matrixStride(a);
    return *this;
  }
  self_type& set_lda(int lda) { this->lda = lda; return *this; }
  self_type& set_b(const Tensor& b) {
    this->b_working_ptr = b.data_ptr<scalar_t>();
    this->b_stride = matrixStride(b);
    return *this;
  }
  self_type& set_ldb(int ldb) { this->ldb = ldb; return *this; }
  self_type& set_work() {
    lwork = std::max<int>(1, real_impl<scalar_t, value_t>(work_opt));
    work = at::empty({lwork}, scalar_type);
    work_ptr = work.data_ptr<scalar_t>();
    return *this;
  }
  self_type& set_jpvt() {
    // handle `jpvt` workspace array (relevant for `?gelsy` which uses
    // a QR factorization with column pivoting).
    if (LapackLstsqDriverType::Gelsy == driver_type) {
      jpvt = at::empty({std::max<int64_t>(1, n)}, at::kInt);
      jpvt_ptr = jpvt.data_ptr<int>();
    }
    return *this;
  }
  self_type& set_rcond(double cond) { this->rcond = static_cast<value_t>(cond); return *this; }
  self_type& set_rank(Tensor& rank) {
    // only `?gels` is not rank-revealing
    if (LapackLstsqDriverType::Gels != driver_type) {
      TORCH_INTERNAL_ASSERT(rank.sizes().equals(batch_shape));
      rank_data = rank.data_ptr<int64_t>();
      rank_working_ptr = rank_data;
    }
    return *this;
  }
  self_type& set_rwork() {
    // `rwork` only makes sense for complex flavors and
    // `?gelsy`, `?gelsd` and `?gelss` drivers
    if (!this->is_complex || LapackLstsqDriverType::Gels == driver_type) {
      return *this;
    }

    int64_t rwork_len;
    switch (this->driver_type) {
      case LapackLstsqDriverType::Gelsy:
        rwork_len = std::max<int64_t>(1, 2 * n);
        break;
      case LapackLstsqDriverType::Gelss:
        rwork_len = std::max<int64_t>(1, 5 * std::min(m, n));
        break;
      // case LapackLstsqDriverType::Gelsd:
      default:
        rwork_len = std::max<int64_t>(1, rwork_opt);
    }
    rwork = at::empty({rwork_len}, c10::toValueType(scalar_type));
    rwork_ptr = rwork.data_ptr<value_t>();
    return *this;
  }
  self_type& set_s(Tensor& singular_values) {
    // `?gelsd` and `?gelss` are SVD-based
    // so we can extract singular values from them.
    if (LapackLstsqDriverType::Gelsd == driver_type
      || LapackLstsqDriverType::Gelss == driver_type) {
      auto s_shape = batch_shape.vec();
      s_shape.push_back(std::min(m, n));
      TORCH_INTERNAL_ASSERT(singular_values.sizes().equals(s_shape));
      s_data = singular_values.data_ptr<value_t>();
      s_working_ptr = s_data;
      s_stride = singular_values.size(-1);
    }
    return *this;
  }
  self_type& set_iwork() {
    // handle `iwork` workspace array (relevant only for `?gelsd`)
    if (LapackLstsqDriverType::Gelsd == driver_type) {
      iwork = at::empty({std::max<int>(1, iwork_opt)}, at::kInt);
      iwork_ptr = iwork.data_ptr<int>();
    }
    return *this;
  }
  self_type& set_infos(Tensor& infos) {
    infos_data = infos.data_ptr<int>();
    infos_working_ptr = infos_data;
    return *this;
  }

  self_type& call_driver() {
    driver(trans, m, n, nrhs,
      a_working_ptr, lda,
      b_working_ptr, ldb,
      work_ptr, lwork,
      infos_working_ptr,
      jpvt_ptr,
      rcond,
      &rank_opt,
      rwork_ptr,
      s_working_ptr,
      iwork_ptr);
    // we want the output `rank` Tensor to be of type int64_t,
    // however LAPACK accepts int. That is why we use an integer
    // variable that then gets promoted and written into `rank`.
    // We use this approach over a tensor cast for better performance.
    if (rank_working_ptr) {
      *rank_working_ptr = static_cast<int64_t>(rank_opt);
    }
    return *this;
  }

  self_type& next() {
    // advance to the next problem in a batch.
    // Should only be used if a.shape[:-2] == b.shape[:-2]
    a_working_ptr += a_stride;
    b_working_ptr += b_stride;
    rank_working_ptr = rank_working_ptr ? rank_working_ptr + 1 : nullptr;
    s_working_ptr = s_working_ptr ? s_working_ptr + s_stride : nullptr;
    return *this;
  }

  self_type& next(scalar_t* a_working_ptr, scalar_t* b_working_ptr,
    int64_t a_linear_batch_idx) {
    // advance to the next problem in a batch.
    // Designed to be used with the `batch_iterator_with_broadcasting` method.
    this->a_working_ptr = a_working_ptr;
    this->b_working_ptr = b_working_ptr;
    rank_working_ptr = rank_working_ptr ? &rank_data[a_linear_batch_idx] : nullptr;
    s_working_ptr = s_working_ptr ? &s_data[a_linear_batch_idx * s_stride] : nullptr;
    infos_working_ptr = &infos_data[a_linear_batch_idx];
    return *this;
  }
};

// we use `enum class LapackLstsqDriverType` as keys in an unordered_map.
// Clang5 and Gcc5 do not support std::hash for enum classes, hence
// we provide our own hash function.
struct LapackLstsqDriverTypeHash {
  std::size_t operator()(const LapackLstsqDriverType& driver_type) const {
    return static_cast<std::size_t>(driver_type);
  }
};
#endif

Tensor& _lstsq_helper_cpu(
    Tensor& b, Tensor& rank, Tensor& singular_values, Tensor& infos, const Tensor& a, double cond, std::string driver_name) {
#ifndef USE_LAPACK
  TORCH_CHECK(false, "torch.linalg.lstsq: LAPACK library not found in compilation");
#else

  static auto driver_string_to_type = std::unordered_map<std::string, LapackLstsqDriverType>({
    {"gels", LapackLstsqDriverType::Gels},
    {"gelsy", LapackLstsqDriverType::Gelsy},
    {"gelsd", LapackLstsqDriverType::Gelsd},
    {"gelss", LapackLstsqDriverType::Gelss}
  });
  auto driver_type = driver_string_to_type[driver_name];

  AT_DISPATCH_FLOATING_AND_COMPLEX_TYPES(a.scalar_type(), "torch.linalg.lstsq_cpu", [&] {
    using value_t = typename c10::scalar_value_type<scalar_t>::type;

    auto driver = lapackLstsq<LapackLstsqDriverType::Gelsd, scalar_t, value_t>;
    static auto driver_type_to_func
      = std::unordered_map<LapackLstsqDriverType, decltype(driver), LapackLstsqDriverTypeHash>({
      {LapackLstsqDriverType::Gels, lapackLstsq<LapackLstsqDriverType::Gels, scalar_t, value_t>},
      {LapackLstsqDriverType::Gelsy, lapackLstsq<LapackLstsqDriverType::Gelsy, scalar_t, value_t>},
      {LapackLstsqDriverType::Gelsd, lapackLstsq<LapackLstsqDriverType::Gelsd, scalar_t, value_t>},
      {LapackLstsqDriverType::Gelss, lapackLstsq<LapackLstsqDriverType::Gelss, scalar_t, value_t>}
    });
    driver = driver_type_to_func[driver_type];

    auto m = a.size(-2);
    auto n = a.size(-1);
    auto nrhs = b.size(-1);
    auto driver_helper = LapackLstsqHelper<scalar_t, value_t, decltype(driver)>(driver_type, driver)
      .set_trans('N')
      .set_m(m)
      .set_n(n)
      .set_nrhs(nrhs)
      .set_a(a)
      .set_lda(std::max<int64_t>(1, m))
      .set_b(b)
      .set_ldb(std::max<int64_t>(1, std::max(m, n)))
      .set_jpvt()
      .set_rcond(cond)
      .set_rank(rank)
      .set_s(singular_values)
      .set_infos(infos)
      .call_driver() // initial call to deduce optimal sizes for workspace arrays
      .set_work()
      .set_rwork()
      .set_iwork();

    // If batch dims for `a` and `b` are equivalent, i.e.
    // a.shape[:-2] == b.shape[:-2], the call to `batch_iterator_with_broadcasting`
    // is equivalent to:
    // for (int64_t i = 0; i < batchCount(a); ++i) {
    //   driver_helper.call_driver().next();
    //   if (driver_helper.info) {
    //     break;
    //   }
    // }
    // which does correspond to a batch-wise iteration for methods that do not
    // broadcast with size expansion over batch dimensions.
    batch_iterator_with_broadcasting<scalar_t>(a, b,
      [&](scalar_t* a_working_ptr, scalar_t* b_working_ptr,
        int64_t a_linear_batch_idx) {
        driver_helper.next(a_working_ptr, b_working_ptr, a_linear_batch_idx)
          .call_driver();
      }
    );
  });
  return b;
#endif
}

std::tuple<Tensor, Tensor, Tensor, Tensor> linalg_lstsq(
    const Tensor& self, const Tensor& b,
    c10::optional<double> cond,
    c10::optional<std::string> driver) {
  TORCH_CHECK(
    self.device().type() == b.device().type(),
    "torch.linalg.lstsq: input tensors should be on the same device"
  );
  TORCH_CHECK(
    self.scalar_type() == b.scalar_type(),
    "torch.linalg.lstsq: input tensors should be of the same dtype"
  );
  TORCH_CHECK(
    self.dim() >= 2,
    "torch.linalg.lstsq: input `self` Tensor should be at least 2D"
  );
  TORCH_CHECK(
    b.dim() >= 1,
    "torch.linalg.lstsq: input `b` Tensor should be at least 1D"
  );
  auto dim_diff = self.dim() - b.dim();
  TORCH_CHECK(
    0 <= dim_diff && dim_diff <= 1,
    "torch.linalg.lstsq: self.dim() must be greater or equal to b.dim() and "
    "(self.dim() - b.dim()) <= 1"
  );
  Tensor b_2d = dim_diff ? b.unsqueeze(-1) : b;
  TORCH_CHECK(
    self.size(-2) == b_2d.size(-2),
    dim_diff ? "torch.linalg.lstsq: self.size(-2) should match b.size(-1)" :
      "torch.linalg.lstsq: self.size(-2) should match b.size(-2)"
  );

  // if `driver` is empty, we use `driver_opt` to be set to
  // c10::nullopt if working with CUDA tensors,
  // otherwise to "gelsy" driver.
  // CUDA tensors are treated specially because MAGMA
  // has only 'gels' driver supported.
  c10::optional<std::string> driver_opt = driver;
  // check whether the user provided name is a valid driver name
  if (driver.has_value()) {
    auto driver_str = driver.value();
    // convert `driver_str` to lower case inplace.
    std::transform(driver_str.begin(), driver_str.end(), driver_str.begin(),
      [](unsigned char c) { return std::tolower(c); });
    static std::unordered_set<std::string> allowed_drivers = {
      "gels", "gelsy", "gelsd", "gelss"
    };
    if (at::kCPU == self.device().type()) {
      TORCH_CHECK(
        allowed_drivers.find(driver_str) != allowed_drivers.end(),
        "torch.linalg.lstsq: parameter `driver` should be one of "
        "(gels, gelsy, gelsd, gelss)"
      );
    }
    //else if (at::kCUDA == self.device().type()) {
    else {
      TORCH_CHECK(
        driver_str == "gels",
        "torch.linalg.lstsq: `driver` other than `gels` is not supported on CUDA"
      );
    }
  }
  // if driver name is not provided, set to default 'gelsy' if on CPU,
  // or to `gels` if on CUDA.
  else {
    driver_opt = (at::kCPU == self.device().type())
      ? c10::optional<std::string>("gelsy")
      : c10::optional<std::string>("gels");
  }

  // CUDA has only `gels` driver now which ONLY works with overdetermined systems
  if (at::kCUDA == self.device().type()) {
    TORCH_CHECK(
      self.size(-2) >= self.size(-1),
      "torch.linalg.lstsq: only overdetermined systems (m >= n) are allowed on CUDA"
    );
  }

  // LAPACK/MAGMA requries inputs to be in the column-major-order.
  auto self_working_copy = copyBatchedColumnMajor(self);

  // Tensor b must be of size (..., max(m, n), nrhs)
  // and in the column-major order.
  // We allow the batch dims of `self` to broadcast over the batch
  // dims of `b` so that it is possible to solve multiple systems with
  // with the same lhs (encoded by `self`) / rhs (encoded by `b`).
  // `b_working_copy` is modified in-place and the combination of
  // batch broadcasting plus LAPACK/MAGMA requirements impose the following
  // restrictions on sizes/strides of `b`:
  // 1. b.size = (broadcasted_batch_size(self, b), max(m, n), nrhs).
  // 2. b.stride should correspond to an almost contiguous Tensor in the column-major-order,
  //   i.e. b.stride = b.transpose(-2, -1).contiguous().transpose(-2, -1).strides()
  auto m = self.size(-2);
  auto n = self.size(-1);
  auto b_working_copy = copyBatchedColumnMajor(b_2d,
    /*nrows=*/std::max(m, n),
    /*desired_batch_sizes=*/broadcast_batch_size(self, b_2d, self.dim() - 2));

  double rcond = cond.has_value() && (cond.value() > 0)
    ? cond.value()
    : _get_epsilon(c10::toValueType(self.scalar_type()));

  auto batch_shape = IntArrayRef(self.sizes().cbegin(), self.sizes().cend() - 2);
  Tensor rank = at::empty({0}, self.options().dtype(at::kLong));
  if (driver_opt.value() != "gels") {
    rank.resize_(batch_shape, MemoryFormat::Contiguous);
  }

  auto singular_values_shape = batch_shape.vec();
  singular_values_shape.push_back(std::min(m, n));
  auto real_dtype = c10::toValueType(self.scalar_type());
  Tensor singular_values = at::empty({0}, self.options().dtype(real_dtype));
  if (driver_opt.value() == "gelsd" || driver_opt.value() == "gelss") {
    singular_values.resize_(singular_values_shape, MemoryFormat::Contiguous);
  }

  Tensor infos = at::zeros({std::max<int64_t>(1, batchCount(self))}, self.options().dtype(kInt).device(kCPU));

  Tensor x, residuals;

  // path if neither `self` nor `b` is empty
  if (self.numel() && b.numel()) {
<<<<<<< HEAD
    x = at::_lstsq_helper(b_working_copy, rank, singular_values, infos, self_working_copy, rcond, driver_opt.value());
=======
    x = at::_lstsq_helper_(b_working_copy, rank, singular_values, self_working_copy, rcond, driver_opt.value());
>>>>>>> 2b732694
    if (m > n && driver_opt.value() != "gelsy") {
      residuals = x.narrow(-2, n, std::max(m, n) - n).abs().pow_(2).sum(-2);
    }
    x = x.narrow(-2, 0, n);
  }
  // if either `self` or `b` is empty, return an empty tensor or,
  // if non-zero sizes, return a tensor of zeros.
  else {
    x = b_working_copy.zero_().narrow(-2, 0, n);
  }

  auto return_empty_if_undefined = [&self](Tensor& t,
      c10::optional<at::ScalarType> dtype = c10::nullopt,
      c10::optional<std::vector<int64_t>> shape = c10::nullopt) {
    if (t.defined()) {
      return t;
    }
    else {
      auto output_dtype = dtype.has_value() ? dtype.value() : self.scalar_type();
      if (shape.has_value()) {
        return at::empty(shape.value(), self.options().dtype(output_dtype));
      }
      else {
        return at::empty({0}, self.options().dtype(output_dtype));
      }
    }
  };

  // Some output stays undefined for some values of driver.
  // Instead of returning undefined tensors which get exposed as
  // Nones in the Python interface, we return empty tensors.
  // This way we follow the convention of output types in the
  // torch.linalg namespace.
  // NOTE: we run drivers only if both inputs are non-empty!
  // Hence the code below explicitly handles each and every output
  // if `self` is empty.

  // Numpy and Scipy always return ranks for empty matrices,
  // even for drivers which are not rank-revealing.
  if (self.numel()) {
    rank = return_empty_if_undefined(rank, at::kLong);
  }
  else {
    rank = at::zeros(batch_shape, self.options().dtype(at::kLong));
  }

  // undefined residuals could only be an empty Tensor of shape (0)
  residuals = return_empty_if_undefined(residuals);

  if (!self.numel()
    && (driver_opt.value() == "gelss" || driver_opt.value() == "gelsd")) {
    // when `self` is empty, return singular_values of shape
    // (*self.shape[:-2], 0) only if driver is in ('gelss', 'gelsd')
    auto singular_values_empty_shape = batch_shape.vec();
    singular_values_empty_shape.push_back(0);
    singular_values = return_empty_if_undefined(
      singular_values,
      at::toValueType(self.scalar_type()),
      singular_values_empty_shape);
  }
  else {
    // otherwise return an empty tensor of shape (0)
    singular_values = return_empty_if_undefined(
      singular_values,
      at::toValueType(self.scalar_type()));
  }

  if (self.dim() > 2) {
    batchCheckErrors(infos, "torch.linalg.lstsq");
  } else {
    singleCheckErrors(infos.item().toInt(), "torch.linalg.lstsq");
  }

  return std::make_tuple(x, residuals, rank, singular_values);
}

// ~~~~~~~~~~~~~~~~~~~~~~~~~~~~~~~~~ lu_solve ~~~~~~~~~~~~~~~~~~~~~~~~~~~~~~~~~~~~

template<typename scalar_t>
static void apply_lu_solve(Tensor& b, const Tensor& lu, const Tensor& pivots, std::vector<int64_t>& infos) {
#ifndef USE_LAPACK
  AT_ERROR("lu_solve: LAPACK library not found in compilation");
#else
  auto b_data = b.data_ptr<scalar_t>();
  auto lu_data = lu.data_ptr<scalar_t>();
  auto pivots_data = pivots.data_ptr<int>();
  auto b_stride = matrixStride(b);
  auto lu_stride = matrixStride(lu);
  auto pivots_stride = pivots.size(-1);
  auto batch_size = batchCount(b);

  auto n = lu.size(-2);
  auto nrhs = b.size(-1);

  int info;
  for (const auto i : c10::irange(batch_size)) {
    scalar_t* b_working_ptr = &b_data[i * b_stride];
    scalar_t* lu_working_ptr = &lu_data[i * lu_stride];
    int* pivots_working_ptr = &pivots_data[i * pivots_stride];
    lapackLuSolve<scalar_t>('N', n, nrhs, lu_working_ptr, n, pivots_working_ptr,
                            b_working_ptr, n, &info);
    infos[i] = info;
    if (info != 0) {
      return;
    }
  }
#endif
}

Tensor _lu_solve_helper_cpu(const Tensor& self, const Tensor& LU_data, const Tensor& LU_pivots) {
  auto self_working_copy = cloneBatchedColumnMajor(self);
  auto LU_data_working_copy = cloneBatchedColumnMajor(LU_data);
  auto LU_pivots_working_copy = LU_pivots.is_contiguous() ? LU_pivots : LU_pivots.contiguous();
  std::vector<int64_t> infos(batchCount(self), 0);

  if (self.numel() == 0 || LU_data.numel() == 0) {
    return at::zeros_like(self, LEGACY_CONTIGUOUS_MEMORY_FORMAT);
  }
  AT_DISPATCH_FLOATING_AND_COMPLEX_TYPES(self.scalar_type(), "lu_solve_cpu", [&]{
    apply_lu_solve<scalar_t>(self_working_copy, LU_data_working_copy, LU_pivots_working_copy, infos);
  });
  if (self.dim() > 2) {
    batchCheckErrors(infos, "lu_solve_cpu");
  } else {
    singleCheckErrors(infos[0], "lu_solve_cpu");
  }
  return self_working_copy;
}

// Supports arbitrary batch dimensions for self and LU_data (implicitly LU_pivots also)
Tensor lu_solve(const Tensor& self, const Tensor& LU_data, const Tensor& LU_pivots) {
  TORCH_CHECK(self.dim() >= 2,
              "b should have at least 2 dimensions, but has ", self.dim(), " dimensions instead");
  TORCH_CHECK(LU_data.dim() >= 2,
              "LU_data should have at least 2 dimensions, but has ", LU_data.dim(), " dimensions instead");
  TORCH_CHECK(LU_pivots.size(-1) == LU_data.size(-1),
              "Number of pivots per batch should be same as the dimension of the matrix");
  TORCH_CHECK(LU_pivots.dtype() == at::kInt,
              "LU_pivots should be a Tensor of scalar type Int");
  TORCH_CHECK(LU_pivots.device() == LU_data.device(),
              "Expected LU_pivots and LU_data to be on the same device, "
              "but found LU_pivots on ", LU_pivots.device(), " and LU_data on ",
              LU_data.device(), " instead");

  // We check whether the batch dimensions of LU_pivots match the batch dimensions of LU_data
  // e.g.: LU_pivots.sizes() = 4 x 3 x 2, LU_data.sizes() = 4 x 3 x 2 x 2 is a pair of correct inputs
  // e.g.: LU_pivots.sizes() = 4 x 3 x 2, LU_data.sizes() = 12 x 2 x 2 is a pair of incorrect inputs
  IntArrayRef pivots_sizes(LU_pivots.sizes().data(), LU_pivots.dim() - 1);
  IntArrayRef lu_sizes(LU_data.sizes().data(), LU_data.dim() - 2);
  TORCH_CHECK(pivots_sizes == lu_sizes,
              "batch dimensions of LU_pivots doesn't match batch dimensions of LU_data");

  Tensor self_broadcasted, LU_data_broadcasted;
  std::tie(self_broadcasted, LU_data_broadcasted) = _linalg_broadcast_batch_dims(self, LU_data, "lu_solve");

  // Now, we need to broadcast pivots too for the batch dimensions to match
  IntArrayRef new_pivots_sizes(LU_data_broadcasted.sizes().data(), LU_data_broadcasted.dim() - 1);
  Tensor LU_pivots_broadcasted = LU_pivots.expand(new_pivots_sizes);
  return at::_lu_solve_helper(self_broadcasted, LU_data_broadcasted, LU_pivots_broadcasted);
}

Tensor& lu_solve_out(const Tensor& self, const Tensor& LU_data, const Tensor& LU_pivots, Tensor& result) {
  checkSameDevice("lu_solve", result, self);
  checkLinalgCompatibleDtype("lu_solve", result, self);
  Tensor result_tmp = at::lu_solve(self, LU_data, LU_pivots);
  at::native::resize_output(result, result_tmp.sizes());
  result.copy_(result_tmp);
  return result;
}

}}  // namespace at::native<|MERGE_RESOLUTION|>--- conflicted
+++ resolved
@@ -2794,11 +2794,7 @@
 
   // path if neither `self` nor `b` is empty
   if (self.numel() && b.numel()) {
-<<<<<<< HEAD
-    x = at::_lstsq_helper(b_working_copy, rank, singular_values, infos, self_working_copy, rcond, driver_opt.value());
-=======
-    x = at::_lstsq_helper_(b_working_copy, rank, singular_values, self_working_copy, rcond, driver_opt.value());
->>>>>>> 2b732694
+    x = at::_lstsq_helper_(b_working_copy, rank, singular_values, infos, self_working_copy, rcond, driver_opt.value());
     if (m > n && driver_opt.value() != "gelsy") {
       residuals = x.narrow(-2, n, std::max(m, n) - n).abs().pow_(2).sum(-2);
     }
