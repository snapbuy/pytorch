#pragma once

// ${generated_comment}

#include <c10/core/Scalar.h>
#include <ATen/Tensor.h>
#include <c10/core/Storage.h>
#include <ATen/core/Generator.h>
#include <c10/util/Deprecated.h>
#include <ATen/DeviceGuard.h>
#include <c10/core/TensorOptions.h>
#include <ATen/core/Reduction.h>
#include <c10/util/Optional.h>
#include <ATen/TensorUtils.h>
#include <ATen/Context.h>
#include <ATen/TracerMode.h>
#include <ATen/core/op_registration/hacky_wrapper_for_legacy_signatures.h>

namespace at {

// These functions are defined in ATen/Utils.cpp.
#define TENSOR(T, S)                                                          \
  TORCH_API Tensor tensor(ArrayRef<T> values, const TensorOptions& options); \
  inline Tensor tensor(                                                       \
      std::initializer_list<T> values, const TensorOptions& options) {        \
    return at::tensor(ArrayRef<T>(values), options);                          \
  }                                                                           \
  inline Tensor tensor(T value, const TensorOptions& options) {               \
    return at::tensor(ArrayRef<T>(value), options);                           \
  }                                                                           \
  inline Tensor tensor(ArrayRef<T> values) {                                  \
    return at::tensor(std::move(values), at::dtype(k##S));                    \
  }                                                                           \
  inline Tensor tensor(std::initializer_list<T> values) {                     \
    return at::tensor(ArrayRef<T>(values));                                   \
  }                                                                           \
  inline Tensor tensor(T value) {                                             \
    return at::tensor(ArrayRef<T>(value));                                    \
  }
AT_FORALL_SCALAR_TYPES_AND3(Bool, Half, BFloat16, TENSOR)
AT_FORALL_COMPLEX_TYPES(TENSOR)
#undef TENSOR

${function_declarations}

// Special C++ only overloads for std()-like functions (See gh-40287)
// These are needed because int -> bool conversion takes precedence over int -> IntArrayRef
// So, for example std(0) would select the std(unbiased=False) overload
TORCH_API Tensor var(const Tensor& self, int dim);
TORCH_API std::tuple<Tensor,Tensor> var_mean(const Tensor& self, int dim);
TORCH_API Tensor std(const Tensor& self, int dim);
TORCH_API std::tuple<Tensor,Tensor> std_mean(const Tensor& self, int dim);

namespace {
  inline std::vector<int64_t> zero_sizes(const TensorOptions& options) {
    if (options.has_memory_format()) {
      auto memory_format = *options.memory_format_opt();
      if (at::MemoryFormat::ChannelsLast == memory_format) {
        return {0, 0, 0, 0};
      }
      if (at::MemoryFormat::ChannelsLast3d == memory_format) {
        return {0, 0, 0, 0, 0};
      }
    }
    return {0};
  }
}

inline Tensor from_blob(
    void* data,
    IntArrayRef sizes,
    IntArrayRef strides,
    const std::function<void(void*)>& deleter,
    const TensorOptions& options = {},
    const c10::optional<Device> target_device = c10::nullopt) {
  AutoNonVariableTypeMode guard;  // TODO: remove
  tracer::impl::NoTracerDispatchMode tracer_guard;
  auto device = (target_device.has_value()?
    target_device.value() : globalContext().getDeviceFromPtr(data, options.device().type()));
  if (options.device().has_index()) {
    TORCH_CHECK(
        options.device() == device,
        "Specified device ", options.device(),
        " does not match device of data ", device);
  }
  auto storage = Storage(
      Storage::use_byte_size_t(),
      detail::computeStorageNbytes(sizes, strides, options.dtype().itemsize()),
      InefficientStdFunctionContext::makeDataPtr(data, deleter, device),
      /*allocator=*/nullptr,
      /*resizable=*/false);
  return empty(IntArrayRef(zero_sizes(options)), options).set_(storage, 0, sizes, strides);
}

inline Tensor from_blob(
    void* data,
    IntArrayRef sizes,
    const std::function<void(void*)>& deleter,
    const TensorOptions& options = {}) {
  return from_blob(data, sizes, detail::defaultStrides(sizes), deleter, options);
}

inline Tensor from_blob(
    void* data,
    IntArrayRef sizes,
    IntArrayRef strides,
    const TensorOptions& options = {}) {
  AutoNonVariableTypeMode guard;  // TODO: remove
  tracer::impl::NoTracerDispatchMode tracer_guard;
  auto device = globalContext().getDeviceFromPtr(data, options.device().type());
  if (options.device().has_index()) {
    TORCH_CHECK(
        options.device() == device,
        "Specified device ", options.device(),
        " does not match device of data ", device);
  }
  auto storage = Storage(
      Storage::use_byte_size_t(),
      detail::computeStorageNbytes(sizes, strides, options.dtype().itemsize()),
      DataPtr(data, nullptr, [](void*) {}, device),
      /*allocator=*/nullptr,
      /*resizable=*/false);
  return empty(IntArrayRef(zero_sizes(options)), options).set_(storage, 0, sizes, strides);
}

inline Tensor from_blob(
    void* data,
    IntArrayRef sizes,
    const TensorOptions& options = {}) {
  return from_blob(data, sizes, detail::defaultStrides(sizes), options);
}

inline int64_t numel(const Tensor& tensor) {
  return tensor.numel();
}

inline int64_t size(const Tensor& tensor, int64_t dim) {
  return tensor.size(dim);
}

inline int64_t stride(const Tensor& tensor, int64_t dim) {
  return tensor.stride(dim);
}

inline bool is_complex(const Tensor& tensor) {
  return tensor.is_complex();
}

<<<<<<< HEAD
inline bool is_signed(const Tensor& tensor) {
  return tensor.is_signed();
=======
inline bool is_floating_point(const Tensor& tensor) {
    return tensor.is_floating_point();
>>>>>>> b9e900ee
}

}<|MERGE_RESOLUTION|>--- conflicted
+++ resolved
@@ -146,13 +146,12 @@
   return tensor.is_complex();
 }
 
-<<<<<<< HEAD
+inline bool is_floating_point(const Tensor& tensor) {
+  return tensor.is_floating_point();
+}
+
 inline bool is_signed(const Tensor& tensor) {
   return tensor.is_signed();
-=======
-inline bool is_floating_point(const Tensor& tensor) {
-    return tensor.is_floating_point();
->>>>>>> b9e900ee
 }
 
 }