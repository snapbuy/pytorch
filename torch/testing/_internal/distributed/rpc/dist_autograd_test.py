--- conflicted
+++ resolved
@@ -1368,11 +1368,7 @@
         t3 = torch.nn.functional.linear(t1, t2)
         t4 = torch.nn.functional.linear(t2, t3)
         t5 = torch.nn.functional.linear(t3, t4)
-<<<<<<< HEAD
-        return torch.linalg_multi_dot([t1, t2, t3, t4, t5])
-=======
         return torch.linalg.multi_dot([t1, t2, t3, t4, t5])
->>>>>>> b19cec33
 
     @dist_init
     def test_backward_complex_python_udf(self):
@@ -1395,11 +1391,7 @@
     def _python_udf_with_backward_error(t1, t2):
         t3 = t1 + t2
         t4 = SimulateBackwardError.apply(t3)
-<<<<<<< HEAD
-        return torch.linalg_multi_dot([t1, t2, t3, t4])
-=======
         return torch.linalg.multi_dot([t1, t2, t3, t4])
->>>>>>> b19cec33
 
     @staticmethod
     def _nested_rpc_call_backward_error(t1, t2, dst):
@@ -1410,11 +1402,7 @@
             DistAutogradTest._python_udf_with_backward_error,
             args=(t1, t2),
         )
-<<<<<<< HEAD
-        return torch.linalg_multi_dot([t1, t2, res])
-=======
         return torch.linalg.multi_dot([t1, t2, res])
->>>>>>> b19cec33
 
     @dist_init
     def test_backward_python_udf_error(self):
