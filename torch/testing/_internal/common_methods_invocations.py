from functools import reduce, wraps, partial
from itertools import product
from operator import mul, itemgetter
import collections
import operator
import random

import torch
import numpy as np
from torch._six import inf
from torch.autograd import Variable
import collections.abc

from typing import List, Tuple, Dict, Any

from torch.testing import \
    (make_non_contiguous, _dispatch_dtypes, floating_types, floating_types_and,
     floating_and_complex_types, floating_and_complex_types_and,
     all_types_and_complex_and, all_types_and, all_types_and_complex,
     integral_types_and)
from torch.testing._internal.common_device_type import \
    (skipIf, skipMeta, skipCUDAIfNoMagma, skipCUDAIfNoMagmaAndNoCusolver, skipCUDAIfNoCusolver,
     skipCPUIfNoLapack, skipCPUIfNoMkl,
     skipCUDAIfRocm, expectedAlertNondeterministic, precisionOverride,)
from torch.testing._internal.common_cuda import CUDA11OrLater
from torch.testing._internal.common_utils import \
    (random_square_matrix_of_rank,
     random_symmetric_matrix, random_symmetric_psd_matrix,
     random_symmetric_pd_matrix, make_nonzero_det,
     random_fullrank_matrix_distinct_singular_value, set_rng_seed, SEED,
     TEST_WITH_ROCM, IS_WINDOWS, IS_MACOS, make_tensor, TEST_SCIPY,
     torch_to_numpy_dtype_dict, slowTest, TEST_WITH_ASAN, _wrap_warn_once)

from distutils.version import LooseVersion

if TEST_SCIPY:
    import scipy.special


class DecorateInfo(object):
    """Describes which test, or type of tests, should be wrapped in the given
       decorators when testing an operator. Any test that matches all provided
       arguments will be decorated. The decorators will only be applied if the
       active_if argument is True."""

    __slots__ = ['decorators', 'cls_name', 'test_name', 'device_type', 'dtypes', 'active_if']

    def __init__(self, decorators, cls_name=None, test_name=None, *,
                 device_type=None, dtypes=None, active_if=True):
        self.decorators = list(decorators) if isinstance(decorators, collections.abc.Sequence) else [decorators]
        self.cls_name = cls_name
        self.test_name = test_name
        self.device_type = device_type
        self.dtypes = dtypes
        self.active_if = active_if

    def is_active(self, cls_name, test_name, device_type, dtype):
        return (
            self.active_if and
            (self.cls_name is None or self.cls_name == cls_name) and
            (self.test_name is None or self.test_name == test_name) and
            (self.device_type is None or self.device_type == device_type) and
            (self.dtypes is None or dtype in self.dtypes)
        )


class SkipInfo(DecorateInfo):
    """Describes which test, or type of tests, should be skipped when testing
       an operator. Any test that matches all provided arguments will be skipped.
       The skip will only be checked if the active_if argument is True."""

    def __init__(self, cls_name=None, test_name=None, *,
                 device_type=None, dtypes=None, active_if=True):
        super().__init__(decorators=skipIf(True, "Skipped!"), cls_name=cls_name,
                         test_name=test_name, device_type=device_type, dtypes=dtypes,
                         active_if=active_if)

class SampleInput(object):
    """Represents sample inputs to a function."""

    # output_process_fn_grad is a function that modifies the output of op compatible with input
    __slots__ = ['input', 'args', 'kwargs', 'output_process_fn_grad']

    def __init__(self, input, *, args=tuple(), kwargs=None, output_process_fn_grad=None):
        # input must be a single tensor, and will be the first argument to the op
        #   this follows the typical pattern where op(t, ...) = t.op(...)
        assert isinstance(input, torch.Tensor)
        self.input = input
        self.args = args
        self.kwargs = kwargs if kwargs is not None else {}
        self.output_process_fn_grad = output_process_fn_grad

    def __repr__(self):
        arguments = [
            f'input[{len(self.input)}]',
            f'args={self.args}' if len(self.args) > 0 else None,
            f'kwargs={self.kwargs}' if len(self.kwargs) > 0 else None,
            (f'output_process_fn_grad={self.output_process_fn_grad}'
             if self.output_process_fn_grad is not None else None)]

        return f'SampleInput({", ".join(a for a in arguments if a is not None)})'

class AliasInfo(object):
    """Class holds alias information. For example, torch.abs ->
    torch.absolute, torch.Tensor.absolute, torch.Tensor.absolute_
    """

    def __init__(self, alias_name):
        self.name = alias_name
        self.op = _getattr_qual(torch, alias_name)
        self.method_variant = getattr(torch.Tensor, alias_name, None)
        self.inplace_variant = getattr(torch.Tensor, alias_name + "_", None)

    def __call__(self, *args, **kwargs):
        return self.op(*args, **kwargs)


_NOTHING = object()  # Unique value to distinguish default from anything else


# Extension of getattr to support qualified names
# e.g. _getattr_qual(torch, 'linalg.norm') -> torch.linalg.norm
def _getattr_qual(obj, name, default=_NOTHING):
    try:
        for path in name.split('.'):
            obj = getattr(obj, path)
        return obj
    except AttributeError:
        if default is not _NOTHING:
            return default
        else:
            raise


# Classes and methods for the operator database
class OpInfo(object):
    """Operator information and helper functions for acquiring it."""

    def __init__(self,
                 name,  # the string name of the function
                 *,
                 op=None,  # the function variant of the operation, populated as torch.<name> if None
                 dtypes=floating_types(),  # dtypes this function is expected to work with
                 dtypesIfCPU=None,  # dtypes this function is expected to work with on CPU
                 dtypesIfCUDA=None,  # dtypes this function is expected to work with on CUDA
                 dtypesIfROCM=None,  # dtypes this function is expected to work with on ROCM
                 default_test_dtypes=None,  # dtypes to test with by default. Gets intersected
                                            # with the dtypes support on the tested device
                 assert_autodiffed=False,  # if a op's aten::node is expected to be symbolically autodiffed
                 autodiff_nonfusible_nodes=None,  # a list of strings with node names that are expected to be in a
                                                  # DifferentiableGraph when autodiffed. Ex: ['aten::add', 'aten::mm'],
                                                  # default is populated to be ['aten::(name of Python operator)']
                 autodiff_fusible_nodes=None,  # a list of strings with node names that are expected to be in FusionGroups
                                               # inside of DifferentiableGraphs when this operation is autodiffed.
                                               # Ex: ['aten::add', 'aten::mm'], defaults to an empty list
                                               # Note: currently no ops use fusible nodes
                 output_func=lambda x: x,  # fn mapping output to part that should be gradcheck'ed
                 supports_out=True,  # whether the op supports the out kwarg
                 skips=tuple(),  # information about which tests to skip
                 decorators=None,  # decorators to apply to generated tests
                 safe_casts_outputs=False,  # whether op allows safe casting when writing to out arguments
                 sample_inputs_func=None,  # function to generate sample inputs
                 aten_name=None,  # name of the corresponding aten:: operator
                 aliases=None,  # iterable of aliases, e.g. ("absolute",) for torch.abs
                 variant_test_name='',  # additional string to include in the test name
                 supports_autograd=True,  # support for autograd
                 supports_inplace_autograd=None,  # whether the operation supports inplace autograd
                                                  # defaults to supports_autograd's value
                 supports_complex_autograd=None,  # whether the operation supports complex autograd
                                                  # defaults to supports_autograd's value
                 supports_sparse=False,  # whether the op supports sparse inputs
                 check_batched_grad=True,  # check batched grad when doing gradcheck
                 check_batched_gradgrad=True,  # check batched grad grad when doing gradgradcheck
                 ):

        # Validates the dtypes are generated from the dispatch-related functions
        for dtype_list in (dtypes, dtypesIfCPU, dtypesIfCUDA, dtypesIfROCM):
            assert isinstance(dtype_list, (_dispatch_dtypes, type(None)))

        self.name = name
        self.aten_name = aten_name if aten_name is not None else name
        self.variant_test_name = variant_test_name

        self.dtypes = set(dtypes)
        self.dtypesIfCPU = set(dtypesIfCPU) if dtypesIfCPU is not None else self.dtypes
        self.dtypesIfCUDA = set(dtypesIfCUDA) if dtypesIfCUDA is not None else self.dtypes
        self.dtypesIfROCM = set(dtypesIfROCM) if dtypesIfROCM is not None else self.dtypes
        self._default_test_dtypes = set(default_test_dtypes) if default_test_dtypes is not None else None

        # NOTE: if the op is unspecified it is assumed to be under the torch namespace
        self.op = op if op else _getattr_qual(torch, self.name)
        self.method_variant = getattr(torch.Tensor, name, None)
        inplace_name = name + "_"
        self.inplace_variant = getattr(torch.Tensor, inplace_name, None)
        self.operator_variant = getattr(operator, name, None)

        self.supports_out = supports_out
        self.safe_casts_outputs = safe_casts_outputs

        self.skips = skips
        self.decorators = decorators
        self.output_func = output_func
        self.sample_inputs_func = sample_inputs_func

        self.assert_autodiffed = assert_autodiffed
        self.autodiff_fusible_nodes = autodiff_fusible_nodes if autodiff_fusible_nodes else []
        if autodiff_nonfusible_nodes is None:
            self.autodiff_nonfusible_nodes = ['aten::' + self.name]
        else:
            self.autodiff_nonfusible_nodes = autodiff_nonfusible_nodes

        # autograd support
        self.supports_autograd = supports_autograd
        self.supports_inplace_autograd = supports_inplace_autograd
        if self.supports_inplace_autograd is None:
            self.supports_inplace_autograd = supports_autograd
        self.supports_complex_autograd = supports_complex_autograd
        if self.supports_complex_autograd is None:
            self.supports_complex_autograd = supports_autograd

        self.check_batched_grad = check_batched_grad
        self.check_batched_gradgrad = check_batched_gradgrad

        self.supports_sparse = supports_sparse

        self.aliases = ()  # type: ignore
        if aliases is not None:
            self.aliases = tuple(AliasInfo(a) for a in aliases)  # type: ignore

    def __call__(self, *args, **kwargs):
        """Calls the function variant of the operator."""
        return self.op(*args, **kwargs)

    def get_op(self):
        """Returns the function variant of the operator, torch.<op_name>."""
        return self.op

    def get_method(self):
        """Returns the method variant of the operator, torch.Tensor.<op_name>.
        Returns None if the operator has no method variant.
        """
        return self.method_variant

    def get_inplace(self):
        """Returns the inplace variant of the operator, torch.Tensor.<op_name>_.
        Returns None if the operator has no inplace variant.
        """
        return self.inplace_variant

    def get_operator_variant(self):
        """Returns operator variant of the operator, e.g. operator.neg
        Returns None if the operator has no operator variant.
        """
        return self.operator_variant

    def sample_inputs(self, device, dtype, requires_grad=False):
        """Returns an iterable of SampleInputs.

        These samples should be sufficient to test the function works correctly
        with autograd, TorchScript, etc.
        """
        return self.sample_inputs_func(self, device, dtype, requires_grad)

    # Returns True if the test should be skipped and False otherwise
    def should_skip(self, cls_name, test_name, device_type, dtype):
        return any(si.is_active(cls_name, test_name, device_type, dtype)
                   for si in self.skips)

    def supported_dtypes(self, device_type):
        if device_type == 'cpu':
            return self.dtypesIfCPU
        if device_type == 'cuda':
            return self.dtypesIfROCM if TEST_WITH_ROCM else self.dtypesIfCUDA
        else:
            return self.dtypes


    def supports_dtype(self, dtype, device_type):
        return dtype in self.supported_dtypes(device_type)

    def default_test_dtypes(self, device_type):
        """Returns the default dtypes used to test this operator on the device.

        Equal to the operator's default_test_dtypes filtered to remove dtypes
        not supported by the device.
        """
        supported = self.supported_dtypes(device_type)
        return (supported if self._default_test_dtypes is None
                else supported.intersection(self._default_test_dtypes))


L = 20
M = 10
S = 5


def sample_inputs_unary(op_info, device, dtype, requires_grad):
    low, high = op_info.domain
    low = low if low is None else low + op_info._domain_eps
    high = high if high is None else high - op_info._domain_eps

    return (SampleInput(make_tensor((L,), device, dtype,
                                    low=low, high=high,
                                    requires_grad=requires_grad)),
            SampleInput(make_tensor((), device, dtype,
                                    low=low, high=high,
                                    requires_grad=requires_grad)))

# Metadata class for unary "universal functions (ufuncs)" that accept a single
# tensor and have common properties like:
class UnaryUfuncInfo(OpInfo):
    """Operator information for 'universal unary functions (unary ufuncs).'
    These are functions of a single tensor with common properties like:
      - they are elementwise functions
      - the input shape is the output shape
      - they typically have method and inplace variants
      - they typically support the out kwarg
      - they typically have NumPy or SciPy references
    See NumPy's universal function documentation
    (https://numpy.org/doc/1.18/reference/ufuncs.html) for more details
    about the concept of ufuncs.
    """

    def __init__(self,
                 name,  # the string name of the function
                 *,
                 ref,  # a reference function
                 dtypes=floating_types(),
                 dtypesIfCPU=floating_and_complex_types_and(torch.bfloat16),
                 dtypesIfCUDA=floating_and_complex_types_and(torch.half),
                 dtypesIfROCM=floating_types_and(torch.half),
                 default_test_dtypes=(
                     torch.uint8, torch.long, torch.half, torch.bfloat16,
                     torch.float32, torch.cfloat),  # dtypes which tests check by default
                 domain=(None, None),  # the [low, high) domain of the function
                 handles_large_floats=True,  # whether the op correctly handles large float values (like 1e20)
                 handles_extremals=True,  # whether the op correctly handles extremal values (like inf)
                 handles_complex_extremals=True,  # whether the op correct handles complex extremals (like inf -infj)
                 supports_complex_to_float=False,  # op supports casting from complex input to real output safely eg. angle
                 sample_inputs_func=sample_inputs_unary,
                 sample_kwargs=lambda device, dtype, input: ({}, {}),
                 supports_sparse=False,
                 **kwargs):
        super(UnaryUfuncInfo, self).__init__(name,
                                             dtypes=dtypes,
                                             dtypesIfCPU=dtypesIfCPU,
                                             dtypesIfCUDA=dtypesIfCUDA,
                                             dtypesIfROCM=dtypesIfROCM,
                                             default_test_dtypes=default_test_dtypes,
                                             sample_inputs_func=sample_inputs_func,
                                             supports_sparse=supports_sparse,
                                             **kwargs)
        self.ref = ref
        self.domain = domain
        self.handles_large_floats = handles_large_floats
        self.handles_extremals = handles_extremals
        self.handles_complex_extremals = handles_complex_extremals
        self.supports_complex_to_float = supports_complex_to_float

        # test_unary_ufuncs.py generates its own inputs to test the consistency
        # of the operator on sliced tensors, non-contig tensors, etc.
        # `sample_kwargs` is a utility function to provide kwargs
        # along with those inputs if required (eg. clamp).
        # It should return two dictionaries, first holding kwarg for
        # torch operator and second one for reference NumPy operator.
        self.sample_kwargs = sample_kwargs

        # Epsilon to ensure grad and gradgrad checks don't test values
        #   outside a function's domain.
        self._domain_eps = 1e-5

def sample_inputs_tensor_split(op_info, device, dtype, requires_grad):
    return (SampleInput(make_tensor((S, S, S), device, dtype,
                                    low=None, high=None,
                                    requires_grad=requires_grad),
                        args=(torch.tensor([1, 2, 3]),),),
            SampleInput(make_tensor((S, S, S), device, dtype,
                                    low=None, high=None,
                                    requires_grad=requires_grad),
                        args=(torch.tensor(1),),),
            SampleInput(make_tensor((S, S, S), device, dtype,
                                    low=None, high=None,
                                    requires_grad=requires_grad),
                        args=(torch.tensor([1, 2, 3]),),
                        kwargs=dict(dim=1)),)

def sample_inputs_linalg_matrix_power(op_info, device, dtype, requires_grad):
    # (<matrix_size>, (<batch_sizes, ...>))
    test_sizes = [
        (1, ()),
        (2, (0,)),
        (2, (2,)),
    ]

    inputs = []
    for matrix_size, batch_sizes in test_sizes:
        size = batch_sizes + (matrix_size, matrix_size)
        for n in (0, 3, 5):
            t = make_tensor(size, device, dtype, requires_grad=requires_grad)
            inputs.append(SampleInput(t, args=(n,)))
        for n in [-4, -2, -1]:
            t = random_fullrank_matrix_distinct_singular_value(matrix_size, *batch_sizes, device=device, dtype=dtype)
            t.requires_grad = requires_grad
            inputs.append(SampleInput(t, args=(n,)))

    return inputs

def sample_inputs_linalg_multi_dot(op_info, device, dtype, requires_grad):
    # Each test case consists of the sizes in the chain of multiplications
<<<<<<< HEAD
    # e.g. [2, S, 2, S] generates matrices (2, S) @ (S, 2) @ (2, S)
=======
    # e.g. [2, 3, 4, 5] generates matrices (2, 3) @ (3, 4) @ (4, 5)
>>>>>>> e98ae296
    test_cases = [
        [1, 2, 1],
        [2, 0, 2],
        [0, 2, 2],
        [2, 2, 2, 2],
        [2, 3, 4, 5],
        [5, 4, 0, 2],
        [2, 4, 3, 5, 3, 2]
    ]

    result = []
    for sizes in test_cases:
        tensors = []
        for size in zip(sizes[:-1], sizes[1:]):
            t = make_tensor(size, device, dtype, requires_grad=requires_grad)
            tensors.append(t)
        result.append(SampleInput(tensors[0], args=tuple(tensors[1:])))

    return result

def sample_inputs_linalg_norm(op_info, device, dtype, requires_grad):
    test_sizes = [
        (S,),
        (0,),
        (S, S),
        (0, 0),
        (S, 0),
        (0, S),
        (S, S, S),
        (0, S, S),
        (S, 0, S),
        (0, 0, 0),
    ]

    vector_ords = (None, 0, 0.5, 1, 2, 3.5, inf, -0.5, -1, -2, -3.5, -inf)
    matrix_ords = (None, 'fro', 'nuc', 1, 2, inf, -1, -2, -inf)

    inputs = []

    is_dtype_half = dtype in [torch.float16, torch.bfloat16]

    for test_size in test_sizes:
        is_vector_norm = len(test_size) == 1
        is_matrix_norm = len(test_size) == 2

        for keepdim in [False, True]:
            inputs.append(SampleInput(
                make_tensor(
                    test_size, device, dtype, low=None, high=None,
                    requires_grad=requires_grad),
                kwargs=dict(
                    keepdim=keepdim)))

            if not (is_vector_norm or is_matrix_norm):
                continue

            ords = vector_ords if is_vector_norm else matrix_ords

            for ord in ords:

                inputs.append(SampleInput(
                    make_tensor(
                        test_size, device, dtype,
                        low=None, high=None,
                        requires_grad=requires_grad),
                    args=(ord,),
                    kwargs=dict(
                        keepdim=keepdim)))

                if ord in ['nuc', 'fro']:
                    inputs.append(SampleInput(
                        make_tensor(
                            test_size, device, dtype,
                            low=None, high=None,
                            requires_grad=requires_grad),
                        kwargs=dict(
                            ord=ord,
                            keepdim=keepdim,
                            dim=(0, 1))))
        return inputs

def sample_inputs_linalg_vector_norm(op_info, device, dtype, requires_grad):
    size_1D = (S,)
    size_2D = (2, 2)

    test_cases = [
        # input size, ord, dim args
        (size_1D, None, None),
        (size_1D, None, (0,)),
        (size_1D, 0, None),
        (size_1D, 0, (0,)),
        (size_1D, 0.9, None),
        (size_1D, 0.9, (0,)),
        (size_1D, 1, None),
        (size_1D, 1, (0,)),
        (size_1D, -2.1, None),
        (size_1D, -2.1, (0,)),
        (size_1D, inf, None),
        (size_1D, inf, (0,)),
        (size_1D, -inf, None),
        (size_1D, -inf, (0,)),

        (size_2D, None, None),
        (size_2D, None, (0,)),
        (size_2D, None, (-1, 0)),
        (size_2D, 0, None),
        (size_2D, 0, (0,)),
        (size_2D, 0, (-1, 0)),
        (size_2D, 0.9, None),
        (size_2D, 0.9, (0,)),
        (size_2D, 0.9, (-1, 0)),
        (size_2D, 1, None),
        (size_2D, 1, (0,)),
        (size_2D, 1, (-1, 0)),
        (size_2D, -2.1, None),
        (size_2D, -2.1, (0,)),
        (size_2D, -2.1, (-1, 0)),
        (size_2D, inf, None),
        (size_2D, inf, (0,)),
        (size_2D, inf, (-1, 0)),
        (size_2D, -inf, None),
        (size_2D, -inf, (0,)),
        (size_2D, -inf, (-1, 0)),
    ]
    inputs = []

    for test_size, ord, dim in test_cases:
        for keepdim in [False, True]:
            inputs.append(SampleInput(
                make_tensor(
                    test_size, device, dtype,
                    low=None, high=None,
                    requires_grad=requires_grad),
                args=(ord,),
                kwargs=dict(
                    keepdim=keepdim,
                    dim=dim)))

    return inputs

def sample_inputs_addmm(op_info, device, dtype, requires_grad):
    input = SampleInput(
        make_tensor((S, S), device, dtype, low=None, high=None, requires_grad=requires_grad),
        args=(
            make_tensor((S, S), device, dtype, low=None, high=None, requires_grad=requires_grad),
            make_tensor((S, S), device, dtype, low=None, high=None, requires_grad=False)))
    if dtype.is_complex:
        another_input = SampleInput(
            make_tensor((S, S), device, dtype, low=None, high=None, requires_grad=requires_grad),
            args=(
                make_tensor((S, S), device, dtype, low=None, high=None, requires_grad=requires_grad),
                make_tensor((S, S), device, dtype, low=None, high=None, requires_grad=False)),
            kwargs=dict(beta=1 + 2j, alpha=2 + 3j))
        return (input, another_input)
    else:
        return (input, )

def sample_inputs_addr(op_info, device, dtype, requires_grad):
    input1 = SampleInput(
        make_tensor((S, M), device, dtype, low=None, high=None, requires_grad=requires_grad),
        args=(
            make_tensor((S, ), device, dtype, low=None, high=None, requires_grad=requires_grad),
            make_tensor((M, ), device, dtype, low=None, high=None, requires_grad=requires_grad)))

    input2 = SampleInput(
        make_tensor((), device, dtype, low=None, high=None, requires_grad=requires_grad),
        args=(
            make_tensor((S, ), device, dtype, low=None, high=None, requires_grad=requires_grad),
            make_tensor((M, ), device, dtype, low=None, high=None, requires_grad=requires_grad)))

    if dtype.is_complex:
        alpha, beta = 0.1 + 0.3j, 0.4 + 0.6j
    elif dtype.is_floating_point:
        alpha, beta = 0.2, 0.6
    else:
        alpha, beta = 2, 3

    input3 = SampleInput(
        make_tensor((S, M), device, dtype, low=None, high=None, requires_grad=requires_grad),
        args=(
            make_tensor((S, ), device, dtype, low=None, high=None, requires_grad=requires_grad),
            make_tensor((M, ), device, dtype, low=None, high=None, requires_grad=requires_grad)),
        kwargs=dict(beta=beta, alpha=alpha))

    input4 = SampleInput(
        make_tensor((), device, dtype, low=None, high=None, requires_grad=requires_grad),
        args=(
            make_tensor((S, ), device, dtype, low=None, high=None, requires_grad=requires_grad),
            make_tensor((M, ), device, dtype, low=None, high=None, requires_grad=requires_grad)),
        kwargs=dict(beta=beta, alpha=alpha))

    return (input1, input2, input3, input4)

def sample_inputs_xlogy(self, device, dtype, requires_grad):
    return (
        SampleInput(
            make_tensor((S, S), device, dtype, low=None, high=None, requires_grad=requires_grad),
            args=(
                make_tensor((S, S), device, dtype, low=0, high=None, requires_grad=requires_grad),
            )
        ),
    )

def sample_inputs_trace(self, device, dtype, requires_grad):
    return (SampleInput((make_tensor((S, S), device, dtype,
                                     low=None, high=None,
                                     requires_grad=requires_grad))),)

def sample_inputs_linalg_invertible(op_info, device, dtype, requires_grad=False):
    """
    This function generates always invertible input for linear algebra ops using
    random_fullrank_matrix_distinct_singular_value.
    The input is generated as the itertools.product of 'batches' and 'ns'.
    In total this function generates 8 SampleInputs
    'batches' cases include:
        () - single input,
        (0,) - zero batched dimension,
        (2,) - batch of two matrices,
        (1, 1) - 1x1 batch of matrices
    'ns' gives 0x0 and 5x5 matrices.
    Zeros in dimensions are edge cases in the implementation and important to test for in order to avoid unexpected crashes.
    """
    from torch.testing._internal.common_utils import random_fullrank_matrix_distinct_singular_value

    batches = [(), (0, ), (2, ), (1, 1)]
    ns = [5, 0]
    out = []
    for batch, n in product(batches, ns):
        a = random_fullrank_matrix_distinct_singular_value(n, *batch, dtype=dtype, device=device)
        a.requires_grad = requires_grad
        out.append(SampleInput(a))
    return out

def np_sinc_with_fp16_as_fp32(x):
    # Wraps numpy's sinc function so that fp16 values are promoted to fp32
    # before sinc is invoked. Context: numpy's sinc returns NaN when evaluated
    # at 0 for fp16.
    if x.dtype == np.float16:
        return np.sinc(x.astype(np.float32))
    else:
        return np.sinc(x)

def sample_inputs_broadcast_to(op_info, device, dtype, requires_grad):
    test_cases = (
        ((S, 1, 1), (S, S, S)),
        ((S, 1, S), (S, S, S)),
        ((S, 1), (S, S, S)),
        ((1,), (S, S, S)),
        ((1, S), (1, 1, S)),
        ((), ()),
        ((), (1, 3, 2)),
    )

    return tuple(
        SampleInput(
            make_tensor(size, device, dtype, low=None, high=None, requires_grad=requires_grad),
            args=(shape,)) for size, shape in test_cases)

def sample_inputs_div(self, device, dtype, requires_grad, rounding_mode=None):
    a = make_tensor((S, S, S), device, dtype, low=None, high=None, requires_grad=requires_grad)
    is_integral = not dtype.is_floating_point and not dtype.is_complex
    b = make_tensor((S, S, S), device, dtype, low=1 if is_integral else 0.1, high=None,
                    requires_grad=requires_grad)

    kwargs = None
    if rounding_mode is not None:
        kwargs = dict(rounding_mode=rounding_mode)

    return (
        SampleInput(a, args=(b,), kwargs=kwargs),
        SampleInput(a, args=(2,)),
    )

def sample_inputs_stack(op_info, device, dtype, requires_grad):
    return (
        SampleInput(
            make_tensor((S, S), device, dtype, low=None, high=None, requires_grad=requires_grad),
            args=(
                make_tensor((S, S), device, dtype, low=None, high=None, requires_grad=requires_grad),
                make_tensor((S, S), device, dtype, low=None, high=None, requires_grad=requires_grad)),
            kwargs=dict(idx=0)),
    )

def sample_inputs_hstack_dstack_vstack(op_info, device, dtype, requires_grad):
    return (SampleInput(
        make_tensor((S, S), device, dtype, low=None, high=None, requires_grad=requires_grad),
        args=(
            make_tensor((S, S), device, dtype, low=None, high=None, requires_grad=requires_grad),
            make_tensor((S, S), device, dtype, low=None, high=None, requires_grad=requires_grad))),)

def sample_inputs_gather(op_info, device, dtype, requires_grad):
    return (
        SampleInput(
            make_tensor((M, S), device, dtype, low=None, high=None, requires_grad=requires_grad),
            args=(0, gather_variable((S, S), 1, M, True, device=device))),
        SampleInput(
            make_tensor((M, S), device, dtype, low=None, high=None, requires_grad=requires_grad),
            args=(1, gather_variable((M, S // 2), 0, S, True, device=device))),
        SampleInput(
            make_tensor((), device, dtype, low=None, high=None, requires_grad=requires_grad),
            args=(0, torch.tensor([0], dtype=torch.int64, device=device))),
        SampleInput(
            make_tensor((S,), device, dtype, low=None, high=None, requires_grad=requires_grad),
            args=(0, torch.tensor(0, dtype=torch.int64, device=device))),
        SampleInput(
            make_tensor((), device, dtype, low=None, high=None, requires_grad=requires_grad),
            args=(0, torch.tensor(0, dtype=torch.int64, device=device))),
    )


def sample_inputs_take_along_dim(op_info, device, dtype, requires_grad):
    return (SampleInput(make_tensor((S, S), device, dtype,
                                    low=None, high=None,
                                    requires_grad=requires_grad),
                        args=(gather_variable((S, S), 1, S, True, device=device), 0)),

            # `indices` broadcast
            SampleInput(make_tensor((S, S), device, dtype,
                                    low=None, high=None,
                                    requires_grad=requires_grad),
                        args=(gather_variable((1, S // 2), 0, S, True, device=device), 1)),

            # `self` broadcast
            SampleInput(make_tensor((1, S), device, dtype,
                                    low=None, high=None,
                                    requires_grad=requires_grad),
                        args=(gather_variable((S, S // 2), 0, S, True, device=device), 1)),

            # without `dim` arg
            SampleInput(make_tensor((S, S), device, dtype,
                                    low=None, high=None,
                                    requires_grad=requires_grad),
                        args=(gather_variable((S, S // 2), 0, S, True, device=device), )),
            SampleInput(make_tensor((S, S), device, dtype,
                                    low=None, high=None,
                                    requires_grad=requires_grad),
                        args=(gather_variable((S, S // 2), 0, S, True, device=device),)),
            )

def sample_inputs_amax_amin(op_info, device, dtype, requires_grad):
    test_cases = (
        ((S, S, S), ()),
        ((S, S, S), (1,)),
        ((S, S, S), ((1, 2,),)),
        ((S, S, S), (1, True,)),
        ((), (0,)),
        ((), ()),
        ((), (0, True,)),
    )
    return tuple(SampleInput((make_tensor(size, device, dtype,
                                          low=None, high=None,
                                          requires_grad=requires_grad)),
                             args=args)
                 for size, args in test_cases)

def sample_inputs_argmax_argmin(op_info, device, dtype, requires_grad):
    test_cases = (
        ((2, 2, 2), ()),
        ((2, 2, 2), (0,)),
        ((2, 2, 2), (1,)),
        ((2, 2, 2), (2,)),
        ((2, 2, 2), (2, True,)),
        ((2, 2, 2), (None,)),
        ((), (0,)),
        ((), ()),
        ((), (None, True,)),
        ((1,), ()),
        ((1,), (0,)),
        ((1,), (0, True)),
        ((2,), ()),
        ((2,), (0,)),
        ((2,), (0, True)),
        ((2, 2, 3), ()),
        ((2, 2, 3), (0,)),
        ((2, 2, 3), (1,)),
        ((2, 2, 3), (None, True)),
    )
    return tuple(SampleInput((make_tensor(size, device, dtype,
                                          requires_grad=requires_grad)),
                             args=args)
                 for size, args in test_cases)

def sample_inputs_diff(op_info, device, dtype, requires_grad):
    test_cases = (
        ((1,), 0, None, None),
        ((S,), 0, None, None),
        ((S, 1), 0, None, None),
        ((S, 1), 1, None, None),
        ((S, S), 0, None, None),
        ((S, S), 1, None, None),
        ((S, S), 0, (1, S), (2, S)),
        ((S, S), 0, None, (2, S)),
        ((S, S, S), 1, None, None),
        ((S, S, S), 1, (S, 1, S), (S, 1, S)),)

    sample_inputs = []
    for size, dim, size_prepend, size_append in test_cases:
        args = (make_tensor(size, device, dtype,
                            low=None, high=None,
                            requires_grad=requires_grad), 1, dim,
                make_tensor(size_prepend, device, dtype,
                            low=None, high=None,
                            requires_grad=requires_grad) if size_prepend else None,
                make_tensor(size_append, device, dtype,
                            low=None, high=None,
                            requires_grad=requires_grad) if size_append else None)
        sample_inputs.append(SampleInput(args[0], args=(args[1], args[2])))

    return tuple(sample_inputs)

def sample_inputs_index_select(op_info, device, dtype, requires_grad):
    return (
        SampleInput(
            make_tensor((S, S, S), device, dtype, low=None, high=None, requires_grad=requires_grad),
            args=(0, index_variable(2, S, device=device))),
        SampleInput(
            make_tensor((), device, dtype, low=None, high=None, requires_grad=requires_grad),
            args=(0, torch.tensor([0], dtype=torch.int64, device=device))),
        SampleInput(
            make_tensor((), device, dtype, low=None, high=None, requires_grad=requires_grad),
            args=(0, torch.tensor(0, dtype=torch.int64, device=device))),
    )

# Missing to test the nondeterminism of the operation
# https://github.com/pytorch/pytorch/issues/53352
def sample_inputs_index_add(op_info, device, dtype, requires_grad):
    # These testa are pretty much the same as those from index_copy.
    # Perhaps merge?
    make_arg = partial(make_tensor, dtype=dtype, device=device, requires_grad=requires_grad)

    t = make_arg((S, S))
    s = make_arg((S, S))
    # non-contiguous target
    t_nonctg = t.transpose(0, 1)
    # non-contiguous source
    s_nonctg = s.transpose(0, 1)

    idx = make_arg((S,), dtype=torch.int64, low=0, high=S)
    idx_nonctg = make_arg((S,), dtype=torch.int64, low=0, high=S, discontiguous=True)
    samples = [SampleInput(tensor, args=(1, idx, source))
               for tensor, idx, source in product([t, t_nonctg], [idx, idx_nonctg], [s, s_nonctg])]
    samples.extend(SampleInput(tensor, args=(1, idx, source), kwargs=dict(alpha=a))
                   for tensor, idx, source, a in product([t, t_nonctg], [idx, idx_nonctg], [s, s_nonctg], [-1, 0, 2]))

    # Add scalar cases
    scalar_sizes = [(), (1,)]
    ts = (make_arg(size) for size in scalar_sizes)
    idxs = (make_arg(size, dtype=torch.int64, low=0, high=1) for size in scalar_sizes)
    ss = (make_arg(size) for size in scalar_sizes)

    samples.extend(SampleInput(t, args=(0, idx, s)) for t, idx, s in product(ts, idxs, ss))
    samples.extend(SampleInput(t, args=(0, idx, s), kwargs=dict(alpha=a)) for t, idx, s, a in product(ts, idxs, ss, [-1, 0, 2]))
    return samples

def sample_inputs_sort(op_info, device, dtype, requires_grad):
    def apply_grad(t):
        if dtype in floating_types_and(torch.float16, torch.bfloat16):
            t.requires_grad_(requires_grad)

    def small_3d_unique(dtype, device):
        res = torch.randperm(S * S * S, dtype=torch.int64, device=device).view(S, S, S)
        res = res.to(dtype)
        apply_grad(res)
        return res

    samples = []

    # Test cases for small 3d tensors.
    # Imitates legacy tests from test/test_torch.py
    t = small_3d_unique(dtype, device)
    dims = range(-3, 3)
    flag = [True, False]
    for dim, descending, stable in product(dims, flag, flag):
        # default schema without stable sort
        samples.append(SampleInput(t, args=(dim, descending)))
        # schema with stable sort, no CUDA support yet
        if torch.device(device).type == 'cpu':
            samples.append(
                SampleInput(t, kwargs=dict(dim=dim, descending=descending, stable=stable))
            )

    # Test cases for scalar tensor
    scalar = torch.tensor(1, dtype=dtype, device=device)
    apply_grad(scalar)
    samples.append(SampleInput(scalar))
    samples.append(SampleInput(scalar, args=(0,)))
    samples.append(SampleInput(scalar, args=(0, True)))
    # no CUDA support for stable sort yet
    if not device.startswith('cuda'):
        samples.append(SampleInput(scalar, kwargs=dict(stable=True)))
        samples.append(SampleInput(scalar, kwargs=dict(dim=0, stable=True)))
        samples.append(SampleInput(scalar, kwargs=dict(dim=0, descending=True, stable=True)))

    return samples

def sample_inputs_index_fill(op_info, device, dtype, requires_grad):
    samples = []
    t = make_tensor((S, S, S), device, dtype,
                    low=None, high=None,
                    requires_grad=requires_grad)
    fill_val = torch.tensor(-1 + 1j if t.is_complex() else -1)
    # non-contiguous input
    t01 = t.transpose(0, 1)
    t02 = t.transpose(0, 2)
    t12 = t.transpose(1, 2)
    idx = index_variable(1, S, device=device)
    # non-contiguous index
    idx_nonctg = torch.empty_strided((S,), (2,), device=device, dtype=torch.int64)
    idx_nonctg.copy_(idx)
    for d in range(t.dim()):
        for tensor in [t, t01, t02, t12]:
            samples.append(SampleInput(tensor, args=(d, idx, fill_val)))
            samples.append(SampleInput(tensor, args=(d, -idx - 1, fill_val)))
            samples.append(SampleInput(tensor, args=(d, idx_nonctg, fill_val)))
    return samples

def sample_inputs_max_min_binary(op_info, device, dtype, requires_grad):
    inputs = []
    args_for_binary_op = (
        ((S, S, S), (S, S, S),),
        ((S, S, S), (S,),),
        ((S,), (S, S, S),),
        ((S, 1, S), (S, S),),
        ((), (),),
        ((S, S, S), (),),
        ((), (S, S, S),),
    )
    inputs = list((SampleInput(make_tensor(input_tensor, device, dtype,
                                           low=None, high=None,
                                           requires_grad=requires_grad),
                               args=(make_tensor(other_tensor, device, dtype,
                                                 low=None, high=None,
                                                 requires_grad=requires_grad),),))
                  for input_tensor, other_tensor in args_for_binary_op)
    return inputs

def sample_inputs_max_min_reduction_with_dim(op_info, device, dtype, requires_grad):
    inputs = []
    args_for_reduction_with_dim = (
        ((S, S, S), (1,),),
        ((S, S, S), (1, True, ),),
        ((), (0,),),
        ((), (0, True,),),
    )
    inputs = list((SampleInput(make_tensor(input_tensor, device, dtype,
                                           low=None, high=None,
                                           requires_grad=requires_grad),
                               args=args,))
                  for input_tensor, args in args_for_reduction_with_dim)
    return inputs

def sample_inputs_max_min_reduction_no_dim(op_info, device, dtype, requires_grad):
    inputs = []
    inputs.append(SampleInput(make_tensor((S, S, S), device, dtype,
                                          low=None, high=None,
                                          requires_grad=requires_grad),))
    inputs.append(SampleInput(make_tensor((), device, dtype,
                                          low=None, high=None,
                                          requires_grad=requires_grad),))
    return inputs

def sample_inputs_outer(op_info, device, dtype, requires_grad):
    inputs = []
    arg_a = make_tensor((S,), device, dtype, requires_grad=requires_grad)
    arg_b = make_tensor((M,), device, dtype, requires_grad=requires_grad)
    inputs.append(SampleInput(arg_a, args=(arg_b,)))
    return inputs

# Missing to test the nondeterminism of the operation
# https://github.com/pytorch/pytorch/issues/53352
def sample_inputs_index_copy(op_info, device, dtype, requires_grad):
    def make_arg(shape, low=None, high=None, dtype=dtype):
        return make_tensor(shape, device=device, dtype=dtype,
                           low=low, high=high,
                           requires_grad=requires_grad)

    t = make_arg((S, S))
    s = make_arg((S, S))
    # non-contiguous input
    t01 = t.transpose(0, 1)
    # non-contiguous input
    s01 = s.transpose(0, 1)

    # idx is a permutation of 0...S-1 for this function to be deterministic
    idx = torch.randperm(S, device=device, dtype=torch.int64)
    # non-contiguous index
    idx_nonctg = torch.repeat_interleave(idx, 2, dim=-1)[::2]
    # index_copy_ does not support negative indices
    # idx_neg = -idx - 1
    samples = [SampleInput(tensor, args=(1, idx, source))
               for tensor, idx, source in product([t, t01], [idx, idx_nonctg], [s, s01])]

    # Add scalar cases
    scalar_sizes = [(), (1,)]
    ts = (make_arg(size) for size in scalar_sizes)
    idxs = (make_arg(size, dtype=torch.int64, low=0, high=1) for size in scalar_sizes)
    ss = (make_arg(size) for size in scalar_sizes)

    samples.extend(SampleInput(t, args=(0, idx, s)) for t, idx, s in product(ts, idxs, ss))
    return samples

def sample_movedim_moveaxis(op_info, device, dtype, requires_grad):
    return (
        SampleInput(
            make_tensor((4, 3, 2, 1), device, dtype, low=None, high=None, requires_grad=requires_grad),
            args=((0, 1, 2, 3), (3, 2, 1, 0))),
        SampleInput(
            make_tensor((4, 3, 2, 1), device, dtype, low=None, high=None, requires_grad=requires_grad),
            args=((0, -1, -2, -3), (-3, -2, -1, -0)))
    )


def sample_repeat_tile(op_info, device, dtype, requires_grad):
    rep_dims = ((), (0, ), (1, ), (0, 2), (1, 1), (2, 3), (2, 3, 2), (0, 2, 3), (2, 1, 1, 1),)
    shapes = ((), (0,), (2,), (3, 0), (3, 2), (3, 0, 1))

    if requires_grad:
        # Tests for variant_consistency_jit, grad, gradgrad
        # are slower. Use smaller bags of `rep_dims` and `shapes`
        # in this case.
        rep_dims = ((), (0, ), (0, 2), (1, 1), (2, 3), (1, 3, 2), (3, 1, 1))  # type: ignore
        shapes = ((), (0,), (2,), (3, 2))  # type: ignore

    tensors = [make_tensor(shape, device, dtype,
                           low=None, high=None,
                           requires_grad=requires_grad) for shape in shapes]

    samples = []
    for rep_dim, tensor in product(rep_dims, tensors):
        for t in (tensor, tensor.T):
            if op_info.name == 'repeat' and len(rep_dim) >= t.dim():
                # `torch.repeat` errors for `len(rep_dims) < t.dim()`,
                # so we filter such combinations.
                samples.append(SampleInput(t, args=(rep_dim,),))
            elif op_info.name == 'tile':
                samples.append(SampleInput(t, args=(rep_dim,),))

    return samples

def np_unary_ufunc_integer_promotion_wrapper(fn):
    # Wrapper that passes PyTorch's default scalar
    #   type as an argument to the wrapped NumPy
    #   unary ufunc when given an integer input.
    #   This mimicks PyTorch's integer->floating point
    #   type promotion.
    #
    # This is necessary when NumPy promotes
    #   integer types to double, since PyTorch promotes
    #   integer types to the default scalar type.

    # Helper to determine if promotion is needed
    def is_integral(dtype):
        return dtype in [np.bool_, bool, np.uint8, np.int8, np.int16, np.int32, np.int64]

    # NOTE: Promotion in PyTorch is from integer types to the default dtype
    np_dtype = torch_to_numpy_dtype_dict[torch.get_default_dtype()]

    @wraps(fn)
    def wrapped_fn(x):
        if is_integral(x.dtype):
            return fn(x, dtype=np_dtype)
        return fn(x)

    return wrapped_fn


# Metadata class for Fast Fourier Transforms in torch.fft.
class SpectralFuncInfo(OpInfo):
    """Operator information for torch.fft transforms. """

    def __init__(self,
                 name,  # the string name of the function
                 *,
                 ref=None,  # Reference implementation (probably in np.fft namespace)
                 dtypes=floating_and_complex_types(),
                 ndimensional: bool,  # Whether dim argument can be a tuple
                 decorators=None,
                 **kwargs):
        decorators = list(decorators) if decorators is not None else []
        decorators += [
            skipCPUIfNoMkl,
            skipCUDAIfRocm,
            # gradgrad is quite slow
            DecorateInfo(slowTest, 'TestGradients', 'test_fn_gradgrad'),
        ]

        super().__init__(name=name,
                         dtypes=dtypes,
                         decorators=decorators,
                         **kwargs)
        self.ref = ref if ref is not None else _getattr_qual(np, name)
        self.ndimensional = ndimensional


    def sample_inputs(self, device, dtype, requires_grad=False):
        nd_tensor = make_tensor((S, S + 1, S + 2), device, dtype, low=None, high=None,
                                requires_grad=requires_grad)
        tensor = make_tensor((31,), device, dtype, low=None, high=None,
                             requires_grad=requires_grad)

        if self.ndimensional:
            return [
                SampleInput(nd_tensor, kwargs=dict(s=(3, 10), dim=(1, 2), norm='ortho')),
                SampleInput(nd_tensor, kwargs=dict(norm='ortho')),
                SampleInput(nd_tensor, kwargs=dict(s=(8,))),
                SampleInput(tensor),

                *(SampleInput(nd_tensor, kwargs=dict(dim=dim))
                  for dim in [-1, -2, -3, (0, -1)]),
            ]
        else:
            return [
                SampleInput(nd_tensor, kwargs=dict(n=10, dim=1, norm='ortho')),
                SampleInput(nd_tensor, kwargs=dict(norm='ortho')),
                SampleInput(nd_tensor, kwargs=dict(n=7)),
                SampleInput(tensor),

                *(SampleInput(nd_tensor, kwargs=dict(dim=dim))
                  for dim in [-1, -2, -3]),
            ]


class ShapeFuncInfo(OpInfo):
    """Early version of a specialized OpInfo for Shape manipulating operations like tile and roll"""
    def __init__(self,
                 name,  # the string name of the function
                 *,
                 ref,  # a reference function
                 dtypes=floating_types(),
                 dtypesIfCPU=None,
                 dtypesIfCUDA=None,
                 dtypesIfROCM=None,
                 sample_inputs_func=None,
                 **kwargs):
        super(ShapeFuncInfo, self).__init__(name,
                                            dtypes=dtypes,
                                            dtypesIfCPU=dtypesIfCPU,
                                            dtypesIfCUDA=dtypesIfCUDA,
                                            dtypesIfROCM=dtypesIfROCM,
                                            sample_inputs_func=sample_inputs_func,
                                            **kwargs)
        self.ref = ref

def sample_inputs_foreach(self, device, dtype, N):
    tensors = [make_tensor((N, N), device, dtype) for _ in range(N)]
    return tensors


def get_foreach_method_names(name):
    # get torch inplace reference function
    method_name = "_foreach_" + name
    method_name_inplace = "_foreach_" + name + "_"

    method = getattr(torch, method_name, None)
    method_inplace = getattr(torch, method_name_inplace, None)

    ref = getattr(torch.Tensor, name, None)

    return method, method_inplace, ref

class ForeachUnaryFuncInfo(OpInfo):
    """Early version of a specialized OpInfo for foreach unary functions"""
    def __init__(self,
                 name,
                 dtypes=floating_and_complex_types(),
                 dtypesIfCPU=all_types_and_complex(),
                 dtypesIfCUDA=floating_and_complex_types_and(torch.half),
                 dtypesIfROCM=None,
                 safe_casts_outputs=True,
                 sample_inputs_func=sample_inputs_foreach,
                 **kwargs):
        super(ForeachUnaryFuncInfo, self).__init__("_foreach_" + name,
                                                   dtypes=dtypes,
                                                   dtypesIfCPU=dtypesIfCPU,
                                                   dtypesIfCUDA=dtypesIfCUDA,
                                                   dtypesIfROCM=dtypesIfROCM,
                                                   safe_casts_outputs=safe_casts_outputs,
                                                   sample_inputs_func=sample_inputs_func,
                                                   **kwargs)

        foreach_method, foreach_method_inplace, torch_ref_method = get_foreach_method_names(name)
        self.method_variant = foreach_method
        self.inplace_variant = foreach_method_inplace
        self.ref = torch_ref_method

class HermitianOpInfo(OpInfo):
    """Operator information for Hermitian functions
    These are functions that take Hermitian matrices as input.
    They require a modified function to be tested for gradcheck, because the finite-difference algorithm
    for calculating derivatives does not preserve the Hermitian property of the input and returning incorrect results.
    """

    def __init__(self,
                 name,
                 *,
                 skips=tuple(),
                 **kwargs):
        new_skips = (
            *skips,
            # These tests do not take into account custom op.get_op()
            # TODO: implement op.input_func instead of modifying op.get_op()
            # See https://github.com/pytorch/pytorch/issues/50837
            SkipInfo('TestCommon', 'test_variant_consistency_jit'),
        )

        super().__init__(name=name,
                         skips=new_skips,
                         **kwargs)

    def get_op(self):
        """
        Returns the function variant of the operator, torch.<op_name>,
        compatible with gradcheck for Hermitian functions.
        It works only for single input argument.
        """
        def hermitian_func(non_hermitian_input, **kwargs):
            hermitian_input = non_hermitian_input + non_hermitian_input.conj().transpose(-2, -1)
            return self.op(hermitian_input, **kwargs)

        return hermitian_func


class TriangularOpInfo(OpInfo):
    """Operator information for function that take lower or upper triangular matrices as input.
    They require a modified function to be tested for gradcheck, because the finite-difference algorithm
    for calculating derivatives does not preserve the triangular property of the input and returning incorrect results.
    """

    def __init__(self,
                 name,
                 *,
                 skips=tuple(),
                 **kwargs):
        new_skips = (
            *skips,
            # These tests do not take into account custom op.get_op()
            # TODO: implement op.input_func instead of modifying op.get_op()
            # See https://github.com/pytorch/pytorch/issues/50837
            SkipInfo('TestCommon', 'test_variant_consistency_jit'),
            SkipInfo('TestCommon', 'test_variant_consistency_eager')
        )

        super().__init__(name=name,
                         skips=new_skips,
                         **kwargs)

    def get_op(self):
        """
        Returns the function variant of the operator, torch.<op_name>,
        compatible with gradcheck for triangular input functions.
        It works only for single input argument and upper kwarg
        """
        def triangular_func(non_triangular_input, upper=False):
            if upper:
                triangular_input = non_triangular_input.triu()
            else:
                triangular_input = non_triangular_input.tril()
            return self.op(triangular_input, upper=upper)

        return triangular_func

    def get_method(self):
        """
        Returns the method variant of the operator
        compatible with gradcheck for triangular input functions.
        It works only for single input argument and upper kwarg
        """
        def triangular_func(non_triangular_input, upper=False):
            if upper:
                triangular_input = non_triangular_input.triu()
            else:
                triangular_input = non_triangular_input.tril()
            return self.method_variant(triangular_input, upper=upper)

        return triangular_func

    def sample_inputs(self, device, dtype, requires_grad=False):
        """
        This function generates Cholesky factors of positive-definite (non-singular) Hermitian (symmetric) matrices
        for cholesky_inverse.
        """
        from torch.testing._internal.common_utils import random_hermitian_pd_matrix
        inputs = (
            torch.zeros(0, 0, dtype=dtype, device=device),  # 0x0 matrix
            torch.zeros(0, 2, 2, dtype=dtype, device=device),  # zero batch of matrices
            random_hermitian_pd_matrix(S, dtype=dtype, device=device),  # single matrix
            random_hermitian_pd_matrix(S, 2, dtype=dtype, device=device),  # batch of matrices
        )
        test_cases = (torch.linalg.cholesky(a) for a in inputs)
        out = []
        for a in test_cases:
            a.requires_grad = requires_grad
            out.append(SampleInput(a))
            out.append(SampleInput(a, kwargs=dict(upper=True)))
        return out

def sample_inputs_linalg_lstsq(op_info, device, dtype, requires_grad=False):
    from torch.testing._internal.common_utils import random_well_conditioned_matrix
    out = []
    for batch in ((), (3,), (3, 3)):
        shape = batch + (3, 3)
        # NOTE: inputs are not marked with `requires_grad` since
        # linalg_lstsq is not differentiable
        a = random_well_conditioned_matrix(*shape, dtype=dtype, device=device)
        b = make_tensor(shape, device, dtype, low=None, high=None)
        out.append(SampleInput(a, args=(b,)))
    return out

def sample_inputs_householder_product(op_info, device, dtype, requires_grad):
    """
    This function generates input for torch.linalg.householder_product (torch.orgqr).
    The first argument should be a square matrix or batch of square matrices, the second argument is a vector or batch of vectors.
    Empty, square, rectangular, batched square and batched rectangular input is generated.
    """
    # Each column of the matrix is getting multiplied many times leading to very large values for
    # the Jacobian matrix entries and making the finite-difference result of grad check less accurate.
    # That's why gradcheck with the default range [-9, 9] fails and [-2, 2] is used here.
    samples = (
        SampleInput(make_tensor((S, S), device, dtype, low=-2, high=2, requires_grad=requires_grad),
                    args=(make_tensor((S,), device, dtype, low=-2, high=2, requires_grad=requires_grad),)),

        SampleInput(make_tensor((S + 1, S), device, dtype, low=-2, high=2, requires_grad=requires_grad),
                    args=(make_tensor((S,), device, dtype, low=-2, high=2, requires_grad=requires_grad),)),

        SampleInput(make_tensor((2, 1, S, S), device, dtype, low=-2, high=2, requires_grad=requires_grad),
                    args=(make_tensor((2, 1, S,), device, dtype, low=-2, high=2, requires_grad=requires_grad),)),

        SampleInput(make_tensor((2, 1, S + 1, S), device, dtype, low=-2, high=2, requires_grad=requires_grad),
                    args=(make_tensor((2, 1, S,), device, dtype, low=-2, high=2, requires_grad=requires_grad),)),

        SampleInput(make_tensor((0, 0), device, dtype, low=None, high=None, requires_grad=requires_grad),
                    args=(make_tensor((0,), device, dtype, low=None, high=None, requires_grad=requires_grad),)),

        SampleInput(make_tensor((S, S), device, dtype, low=-2, high=2, requires_grad=requires_grad),
                    args=(make_tensor((0,), device, dtype, low=None, high=None, requires_grad=requires_grad),)),
    )

    return samples

def sample_inputs_linalg_cholesky(op_info, device, dtype, requires_grad=False):
    """
    This function generates always positive-definite input for torch.linalg.cholesky using
    random_hermitian_pd_matrix.
    The input is generated as the itertools.product of 'batches' and 'ns'.
    In total this function generates 8 SampleInputs
    'batches' cases include:
        () - single input,
        (0,) - zero batched dimension,
        (2,) - batch of two matrices,
        (1, 1) - 1x1 batch of matrices
    'ns' gives 0x0 and 5x5 matrices.
    Zeros in dimensions are edge cases in the implementation and important to test for in order to avoid unexpected crashes.
    """
    from torch.testing._internal.common_utils import random_hermitian_pd_matrix

    batches = [(), (0, ), (2, ), (1, 1)]
    ns = [5, 0]
    out = []
    for batch, n in product(batches, ns):
        a = random_hermitian_pd_matrix(n, *batch, dtype=dtype, device=device)
        a.requires_grad = requires_grad
        out.append(SampleInput(a))
    return out


def sample_inputs_linalg_eigh(op_info, device, dtype, requires_grad=False):
    """
    This function generates input for torch.linalg.eigh with UPLO="U" or "L" keyword argument.
    """
    out = sample_inputs_linalg_invertible(op_info, device, dtype, requires_grad)
    for o in out:
        o.kwargs = {"UPLO": np.random.choice(["L", "U"])}
    return out


def sample_inputs_linalg_pinv_hermitian(op_info, device, dtype, requires_grad=False):
    """
    This function generates input for torch.linalg.pinv with hermitian=True keyword argument.
    """
    out = sample_inputs_linalg_invertible(op_info, device, dtype, requires_grad)
    for o in out:
        o.kwargs = {"hermitian": True}
    return out

def sample_inputs_linalg_solve(op_info, device, dtype, requires_grad=False, vector_rhs_allowed=True):
    """
    This function generates always solvable input for torch.linalg.solve
    Using random_fullrank_matrix_distinct_singular_value gives a non-singular (=invertible, =solvable) matrices 'a'.
    The first input to torch.linalg.solve is generated as the itertools.product of 'batches' and 'ns'.
    The second input is generated as the product of 'batches', 'ns' and 'nrhs'.
    In total this function generates 18 SampleInputs
    'batches' cases include:
        () - single input,
        (0,) - zero batched dimension,
        (2,) - batch of two matrices.
    'ns' gives 0x0 and 5x5 matrices.
    and 'nrhs' controls the number of vectors to solve for:
        () - using 1 as the number of vectors implicitly
        (1,) - same as () but explicit
        (3,) - solve for 3 vectors.
    Zeros in dimensions are edge cases in the implementation and important to test for in order to avoid unexpected crashes.
    'vector_rhs_allowed' controls whether to include nrhs = () to the list of SampleInputs.
    torch.solve / triangular_solve / cholesky_solve (opposed to torch.linalg.solve) do not allow
    1D tensors (vectors) as the right-hand-side.
    Once torch.solve / triangular_solve / cholesky_solve and its testing are removed,
    'vector_rhs_allowed' may be removed here as well.
    """
    from torch.testing._internal.common_utils import random_fullrank_matrix_distinct_singular_value

    batches = [(), (0, ), (2, )]
    ns = [5, 0]
    if vector_rhs_allowed:
        nrhs = [(), (1,), (3,)]
    else:
        nrhs = [(1,), (3,)]
    out = []
    for n, batch, rhs in product(ns, batches, nrhs):
        a = random_fullrank_matrix_distinct_singular_value(n, *batch, dtype=dtype, device=device)
        a.requires_grad = requires_grad
        b = torch.randn(*batch, n, *rhs, dtype=dtype, device=device)
        b.requires_grad = requires_grad
        out.append(SampleInput(a, args=(b,)))
    return out


def sample_inputs_legacy_solve(op_info, device, dtype, requires_grad=False):
    """
    This function generates always solvable input for legacy solve functions
    (the ones that are not in torch.linalg module).
    The difference from sample_inputs_linalg_solve is that here the right-hand-side of A x = b equation
    should have b.ndim >= 2, vectors are not allowed.
    Also the arguments order is swapped.
    """
    out = sample_inputs_linalg_solve(
        op_info, device, dtype, requires_grad=requires_grad, vector_rhs_allowed=False
    )

    # Reverses tensor order
    for sample in out:
        sample.input, sample.args = sample.args[0], (sample.input,)

    return out


def sample_inputs_lu(op_info, device, dtype, requires_grad=False):
    # not needed once OpInfo tests support Iterables
    def generate_samples():
        batch_shapes = ((), (3,), (3, 3))
        for batch_shape, get_infos in product(batch_shapes, (True, False)):
            shape = batch_shape + (S, S)
            input = make_tensor(shape, device, dtype, requires_grad=requires_grad, low=None, high=None)
            yield SampleInput(input, args=(True, get_infos))

    return list(generate_samples())


def sample_inputs_std_var(op_info, device, dtype, requires_grad):
    tensor_nd = make_tensor((S, S, S), device=device, dtype=dtype,
                            low=None, high=None, requires_grad=requires_grad)
    tensor_1d = make_tensor((S,), device=device, dtype=dtype,
                            low=None, high=None, requires_grad=requires_grad)

    return [
        SampleInput(tensor_nd),
        SampleInput(tensor_nd, kwargs=dict(dim=1)),
        SampleInput(tensor_nd, kwargs=dict(dim=1, unbiased=True, keepdim=True)),
        SampleInput(tensor_1d, kwargs=dict(dim=0, unbiased=True, keepdim=True)),
        SampleInput(tensor_1d, kwargs=dict(dim=0, unbiased=False, keepdim=False)),
    ]


def _sample_inputs_svd(op_info, device, dtype, requires_grad=False, is_linalg_svd=False):
    """
    This function generates input for torch.svd with distinct singular values so that autograd is always stable.
    Matrices of different size:
        square matrix - S x S size
        tall marix - S x (S-2)
        wide matrix - (S-2) x S
    and batched variants of above are generated.
    Each SampleInput has a function 'output_process_fn_grad' attached to it that is applied on the output of torch.svd
    It is needed for autograd checks, because backward of svd doesn't work for an arbitrary loss function.
    """
    from torch.testing._internal.common_utils import random_fullrank_matrix_distinct_singular_value

    # svd and linalg.svd returns V and V.conj().T, respectively. So we need to slice
    # along different dimensions when needed (this is used by
    # test_cases2:wide_all and wide_all_batched below)
    if is_linalg_svd:
        def slice_V(v):
            return v[..., :(S - 2), :]

        def uv_loss(usv):
            u00 = usv[0][0, 0]
            v00_conj = usv[2][0, 0]
            return u00 * v00_conj
    else:
        def slice_V(v):
            return v[..., :, :(S - 2)]

        def uv_loss(usv):
            u00 = usv[0][0, 0]
            v00_conj = usv[2][0, 0].conj()
            return u00 * v00_conj

    test_cases1 = (  # some=True (default)
        # loss functions for complex-valued svd have to be "gauge invariant",
        # i.e. loss functions shouldn't change when sigh of the singular vectors change.
        # the simplest choice to satisfy this requirement is to apply 'abs'.
        (random_fullrank_matrix_distinct_singular_value(S, dtype=dtype).to(device),
            lambda usv: usv[1]),  # 'check_grad_s'
        (random_fullrank_matrix_distinct_singular_value(S, dtype=dtype).to(device),
            lambda usv: abs(usv[0])),  # 'check_grad_u'
        (random_fullrank_matrix_distinct_singular_value(S, dtype=dtype).to(device),
            lambda usv: abs(usv[2])),  # 'check_grad_v'
        # this test is important as it checks the additional term that is non-zero only for complex-valued inputs
        # and when the loss function depends both on 'u' and 'v'
        (random_fullrank_matrix_distinct_singular_value(S, dtype=dtype).to(device),
            uv_loss),  # 'check_grad_uv'
        (random_fullrank_matrix_distinct_singular_value(S, dtype=dtype).to(device)[:(S - 2)],
            lambda usv: (abs(usv[0]), usv[1], abs(usv[2][..., :, :(S - 2)]))),  # 'wide'
        (random_fullrank_matrix_distinct_singular_value(S, dtype=dtype).to(device)[:, :(S - 2)],
            lambda usv: (abs(usv[0]), usv[1], abs(usv[2]))),  # 'tall'
        (random_fullrank_matrix_distinct_singular_value(S, 2, dtype=dtype).to(device),
            lambda usv: (abs(usv[0]), usv[1], abs(usv[2]))),  # 'batched'
        (random_fullrank_matrix_distinct_singular_value(S, 2, dtype=dtype).to(device)[..., :(S - 2), :],
            lambda usv: (abs(usv[0]), usv[1], abs(usv[2]))),  # 'wide_batched'
        (random_fullrank_matrix_distinct_singular_value(S, 2, dtype=dtype).to(device)[..., :, :(S - 2)],
            lambda usv: (abs(usv[0]), usv[1], abs(usv[2]))),  # 'tall_batched'
    )
    test_cases2 = (  # some=False
        (random_fullrank_matrix_distinct_singular_value(S, dtype=dtype).to(device)[:(S - 2)],
            lambda usv: (abs(usv[0]), usv[1], abs(slice_V(usv[2])))),  # 'wide_all'
        (random_fullrank_matrix_distinct_singular_value(S, dtype=dtype).to(device)[:, :(S - 2)],
            lambda usv: (abs(usv[0][:, :(S - 2)]), usv[1], abs(usv[2]))),  # 'tall_all'
        (random_fullrank_matrix_distinct_singular_value(S, 2, dtype=dtype).to(device)[..., :(S - 2), :],
            lambda usv: (abs(usv[0]), usv[1], abs(slice_V(usv[2])))),  # 'wide_all_batched'
        (random_fullrank_matrix_distinct_singular_value(S, 2, dtype=dtype).to(device)[..., :, :(S - 2)],
            lambda usv: (abs(usv[0][..., :, :(S - 2)]), usv[1], abs(usv[2]))),  # 'tall_all_batched'
    )

    out = []
    for a, out_fn in test_cases1:
        a.requires_grad = requires_grad
        if is_linalg_svd:
            kwargs = {'full_matrices': False}
        else:
            kwargs = {'some': True}
        out.append(SampleInput(a, kwargs=kwargs, output_process_fn_grad=out_fn))

    for a, out_fn in test_cases2:
        a.requires_grad = requires_grad
        if is_linalg_svd:
            kwargs = {'full_matrices': True}
        else:
            kwargs = {'some': False}
        out.append(SampleInput(a, kwargs=kwargs, output_process_fn_grad=out_fn))

    return out

def sample_inputs_svd(op_info, device, dtype, requires_grad=False):
    return _sample_inputs_svd(op_info, device, dtype, requires_grad, is_linalg_svd=False)

def sample_inputs_linalg_svd(op_info, device, dtype, requires_grad=False):
    return _sample_inputs_svd(op_info, device, dtype, requires_grad, is_linalg_svd=True)

def sample_inputs_eig(op_info, device, dtype, requires_grad=False):
    eigvecs = make_tensor((S, S), device=device, dtype=dtype,
                          low=None, high=None)
    eigvals = make_tensor((S,), device=device, dtype=dtype,
                          low=None, high=None)
    # we produce only diagonazible inputs which do not have
    # complex eigenvalues for real inputs, as there is no
    # backward implementation for real inputs with complex
    # eigenvalues yet.
    input = (eigvecs * eigvals.unsqueeze(-2)) @ eigvecs.inverse()
    input.requires_grad_(requires_grad)

    def process_output(eigpair):
        eigvals, eigvecs = eigpair
        if dtype.is_complex:
            # eig produces eigenvectors which are normalized to 1 norm.
            # Note that if v is an eigenvector, so is v * e^{i \phi},
            # and |v| = |v * e^{i \phi}| = 1.
            # This, however, makes the eigenvector backward computation process
            # rather unstable unless the objective function is gauge-invariant,
            # that is if f(z) == f(|z|), for example.
            # Hence for complex inputs we ignore the phases and return only
            # the absolute values.
            return eigvals, eigvecs.abs()
        else:
            return eigvals, eigvecs

    return [
        SampleInput(
            input,
            kwargs=dict(eigenvectors=True),
            output_process_fn_grad=process_output
        ),
    ]

def sample_inputs_linalg_qr(op_info, device, dtype, requires_grad=False):
    """
    This function generates input for torch.linalg.qr
    The input is generated as the itertools.product of 'batches' and 'ns'.
    """
    # TODO: add 0 to 'ns' and (0, ) to 'batches'
    # Currently tests fail most probably because of
    # https://github.com/pytorch/pytorch/issues/50576
    batches = [(), (2, ), (1, 1)]
    ns = [2, 5]
    out = []
    for batch, (m, n) in product(batches, product(ns, ns)):
        a = torch.randn(*batch, m, n, dtype=dtype, device=device, requires_grad=requires_grad)
        out.append(SampleInput(a))
    return out

def sample_inputs_flip(op_info, device, dtype, requires_grad):
    tensors = (
        make_tensor((S, M, S), device, dtype, low=None, high=None, requires_grad=requires_grad),
        make_tensor((S, 0, M), device, dtype, low=None, high=None, requires_grad=requires_grad)
    )

    dims = ((0, 1, 2), (0,), (0, 2), (-1,), ())

    samples = [SampleInput(tensor, kwargs={'dims': dim}) for tensor, dim in product(tensors, dims)]

    return samples

def sample_inputs_fliplr_flipud(op_info, device, dtype, requires_grad):
    tensors = (
        make_tensor((S, M, S), device, dtype, low=None, high=None, requires_grad=requires_grad),
        make_tensor((S, 0, M), device, dtype, low=None, high=None, requires_grad=requires_grad)
    )
    return [SampleInput(tensor) for tensor in tensors]

# TODO: clamp shares tensors among its sample inputs --- we should prohibit this!
def sample_inputs_clamp(op_info, device, dtype, requires_grad):
    tensors = (
        make_tensor((2, 3, 2), device, dtype, low=None, high=None, requires_grad=requires_grad),
        make_tensor((2, 0, 3), device, dtype, low=None, high=None, requires_grad=requires_grad),
    )
    if dtype is torch.uint8:
        min_max_vals = ((2, 5), (3, 7))
    else:
        min_max_vals = ((0, 1), (-1, 1))
    output = [SampleInput(tensor, args=vals) for tensor, vals in product(tensors, min_max_vals)]
    output += [SampleInput(tensors[0], args=(0.5, None)), SampleInput(tensors[0], args=(None, 0.5))]
    empty_tensor = make_tensor((), device, dtype, low=None, high=None, requires_grad=requires_grad)
    output += [SampleInput(empty_tensor, args=(0.0, 1.0)), ]
    return output

def sample_kwargs_clamp(device, dtype, input):
    if dtype is torch.uint8:
        min_val, max_val = (random.randint(1, 3), random.randint(4, 8))
    elif dtype.is_floating_point:
        min_val, max_val = (random.uniform(-8, 0), random.uniform(1, 8))  # type: ignore
    else:
        min_val, max_val = (random.randint(-8, 0), random.randint(1, 8))  # type: ignore
    return {'min': min_val, 'max': max_val}, {'a_min': min_val, 'a_max': max_val}

def sample_inputs_cumprod(op_info, device, dtype, requires_grad):
    def make_arg(shape):
        # shrink values to be in the interval [-1, +1] for better precision in gradgradcheck
        return make_tensor(shape, device, dtype, low=-1, high=+1, requires_grad=requires_grad)

    def prod_zeros(dim_select):
        assert len(dim_select) == 2
        result = make_arg(3 * (S,))
        with torch.no_grad():
            result.narrow(dim_select[0], 0, 1).narrow(dim_select[1], 1, 1).zero_()
            result.narrow(dim_select[0], 2, 1).narrow(dim_select[1], 3, 1).zero_()
            result.narrow(dim_select[0], 4, 1).narrow(dim_select[1], 3, 1).zero_()
        return result

    # will not be needed once OpInfo tests suport Iterables
    def sample_generator():
        for dim in range(3):
            yield SampleInput(make_arg((S, S, S)), args=(dim,))
        # Scalar tensors and empty tensor
        for size in [(), (1,), (0,)]:
            yield SampleInput(make_arg(size), args=(0,))

        yield SampleInput(prod_zeros([0, 1]), args=(1,))
        yield SampleInput(prod_zeros([0, 2]), args=(1,))
        yield SampleInput(prod_zeros([1, 2]), args=(1,))

        # test dtype kwarg
        yield SampleInput(prod_zeros([1, 2]), args=(1,), kwargs={'dtype': dtype})

    return list(sample_generator())

def sample_inputs_prod(op_info, device, dtype, requires_grad):
    def make_arg(shape):
        # shrink values to be in the interval [-1, +1] for better precision in gradgradcheck
        return make_tensor(shape, device, dtype, low=-1, high=+1, requires_grad=requires_grad)

    def prod_single_zero():
        result = make_arg(2 * (S,))
        with torch.no_grad():
            result[0, 1] = 0
        return result

    # will not be needed once OpInfo tests support Iterables
    def sample_generator():
        for sample in sample_inputs_cumprod(op_info, device, dtype, requires_grad):
            yield SampleInput(sample.input)  # only Tensor, ignore other inputs
            yield sample
            sample.kwargs['keepdim'] = True
            yield sample
        yield SampleInput(prod_single_zero())
        yield SampleInput(make_arg((3, 3, 3)), args=(1,))
        yield SampleInput(make_arg((3, 3, 3)), args=(1,), kwargs={'keepdim': True})

        # test zero scalar tensor
        zero = make_arg(())
        with torch.no_grad():
            zero.zero_()
        yield SampleInput(zero)
        yield SampleInput(zero, args=(0,))
        yield SampleInput(zero, args=(0,), kwargs={'keepdim': True})

    return list(sample_generator())

def sample_inputs_diag(op_info, device, dtype, requires_grad):
    vec_sample = SampleInput(make_tensor((M, ), device, dtype, low=None, high=None, requires_grad=requires_grad))

    tensors = (
        make_tensor((M, M), device, dtype, low=None, high=None, requires_grad=requires_grad),
        make_tensor((3, 5), device, dtype, low=None, high=None, requires_grad=requires_grad),
        make_tensor((5, 3), device, dtype, low=None, high=None, requires_grad=requires_grad),
    )

    args = ((), (2,), (-2,), (1,), (2,))

    samples = []
    for tensor, arg in product(tensors, args):
        samples.append(SampleInput(tensor, args=arg))

    return samples + [vec_sample]

def sample_inputs_logit(op_info, device, dtype, requires_grad):
    low, high = op_info.domain

    # Note: Operator is very sensitive at points near the
    # start and end of domain and leads to NaN for float16
    # if domain_eps is 1e-5.
    domain_eps = op_info._domain_eps if dtype != torch.float16 else 3e-2

    low = low + domain_eps
    high = high - domain_eps

    samples = (
        SampleInput(make_tensor((S, S, S), device, dtype, low=low, high=high, requires_grad=requires_grad)),
        SampleInput(make_tensor((S, S, S), device, dtype, low=low,
                                high=high, requires_grad=requires_grad), args=(0.2,)),
        SampleInput(make_tensor((), device, dtype, low=low, high=high, requires_grad=requires_grad)),
        SampleInput(make_tensor((), device, dtype, low=low,
                                high=high, requires_grad=requires_grad), args=(0.2,)),
    )

    return samples

def sample_inputs_floor_divide(op_info, device, dtype, requires_grad):
    lhs = make_tensor((S, S, S), device, dtype, low=None, high=None, requires_grad=requires_grad)
    rhs = make_tensor((S, S, S), device, dtype, low=None, high=None, requires_grad=requires_grad)
    # Avoid integer divide by 0
    if not (dtype.is_floating_point or dtype.is_complex):
        rhs[rhs == 0] = 1

    return [
        SampleInput(lhs, args=(rhs,)),
        SampleInput(lhs, args=(rhs[0],)),
        SampleInput(lhs, args=(3.14,)),
    ]


def sample_inputs_masked_scatter(op_info, device, dtype, requires_grad):
    samples = (
        SampleInput(make_tensor((M, M), device, dtype, low=None, high=None, requires_grad=requires_grad),
                    args=(torch.randn(M, M, device=device) > 0,
                          make_tensor((M, M), device, dtype, low=None, high=None, requires_grad=requires_grad))),

        SampleInput(make_tensor((M, M), device, dtype, low=None, high=None, requires_grad=requires_grad),
                    args=(torch.randn((M,), device=device) > 0,
                          make_tensor((M, M), device, dtype, low=None, high=None, requires_grad=requires_grad))),

        SampleInput(make_tensor((M, M), device, dtype, low=None, high=None, requires_grad=requires_grad),
                    args=(bernoulli_scalar().to(device),
                          make_tensor((M, M), device, dtype, low=None, high=None, requires_grad=requires_grad))),
    )

    return samples

def sample_inputs_masked_select(op_info, device, dtype, requires_grad):
    samples = (
        SampleInput(make_tensor((M, M), device, dtype, low=None, high=None, requires_grad=requires_grad),
                    args=(torch.randn(M, M, device=device) > 0,)),

        SampleInput(make_tensor((M, M), device, dtype, low=None, high=None, requires_grad=requires_grad),
                    args=(torch.randn((M,), device=device) > 0,)),

        SampleInput(make_tensor((M,), device, dtype, low=None, high=None, requires_grad=requires_grad),
                    args=(torch.randn((M, M), device=device) > 0,)),

        SampleInput(make_tensor((M, 1, M), device, dtype, low=None, high=None, requires_grad=requires_grad),
                    args=(torch.randn((M, M), device=device) > 0,)),

        SampleInput(make_tensor((), device, dtype, low=None, high=None, requires_grad=requires_grad),
                    args=(torch.tensor(1, device=device, dtype=torch.bool),)),

        SampleInput(make_tensor((M, M), device, dtype, low=None, high=None, requires_grad=requires_grad),
                    args=(torch.tensor(1, device=device, dtype=torch.bool),)),

        SampleInput(make_tensor((), device, dtype, low=None, high=None, requires_grad=requires_grad),
                    args=(torch.randn((M, M), device=device) > 0,)),
    )

    return samples


def sample_inputs_polar(op_info, device, dtype, requires_grad):
    def _make_tensor_helper(shape, low=None, high=None):
        return make_tensor(shape, device, dtype, low=low, high=high, requires_grad=requires_grad)

    samples = (
        SampleInput(_make_tensor_helper((S, S), low=0), args=(_make_tensor_helper((S, S)),)),
        SampleInput(_make_tensor_helper((), low=0), args=(_make_tensor_helper(()),)),
    )

    return samples


def sample_inputs_entr(op_info, device, dtype, requires_grad):
    low, _ = op_info.domain

    if requires_grad:
        low = 0 + op_info._domain_eps

    return (SampleInput(make_tensor((L,), device, dtype,
                                    low=low,
                                    requires_grad=requires_grad)),
            SampleInput(make_tensor((), device, dtype,
                                    low=low,
                                    requires_grad=requires_grad)))


def sample_inputs_rsub(op_info, device, dtype, requires_grad, variant='tensor'):
    def _make_tensor_helper(shape, low=None, high=None):
        return make_tensor(shape, device, dtype, low=low, high=high, requires_grad=requires_grad)

    def _samples_with_alpha_helper(args, alphas, filter_fn=lambda arg_alpha: True):
        filtered_product = filter(filter_fn, product(args, alphas))  # type: ignore
        return (SampleInput(input, args=(arg,), kwargs=dict(alpha=alpha))
                for (input, arg), alpha in filtered_product)  # type: ignore

    int_alpha, float_alpha, complex_alpha = 2, 0.1, 1 + 0.6j

    if variant == 'tensor':
        samples = (  # type: ignore
            SampleInput(_make_tensor_helper((S, S)), args=(_make_tensor_helper((S, S)),)),
            SampleInput(_make_tensor_helper((S, S)), args=(_make_tensor_helper((S,)),)),
            SampleInput(_make_tensor_helper((S,)), args=(_make_tensor_helper((S, S)),)),
            SampleInput(_make_tensor_helper(()), args=(_make_tensor_helper(()),)),
            SampleInput(_make_tensor_helper(()), args=(_make_tensor_helper((S,)),)),
            SampleInput(_make_tensor_helper((S,)), args=(_make_tensor_helper(()),)),
        )

        if dtype.is_complex:
            alphas = [int_alpha, float_alpha, complex_alpha]
        elif dtype.is_floating_point:
            alphas = [int_alpha, float_alpha]
        else:
            alphas = [int_alpha]

        args = ((_make_tensor_helper((S, S)), _make_tensor_helper((S, S))),
                (_make_tensor_helper((S, S)), _make_tensor_helper((S,))),
                (_make_tensor_helper(()), _make_tensor_helper(())))
        samples += tuple(_samples_with_alpha_helper(args, alphas))  # type: ignore
    elif variant == 'scalar':
        # Scalar Other
        samples = (SampleInput(_make_tensor_helper((S, S)), args=(0.5,)),
                   SampleInput(_make_tensor_helper(()), args=(0.5,)),
                   SampleInput(_make_tensor_helper((S, S)), args=(1.5j,)),
                   SampleInput(_make_tensor_helper(()), args=(1.5j,)),
                   SampleInput(_make_tensor_helper((S, S)), args=(0.4 + 1.2j,)),
                   SampleInput(_make_tensor_helper(()), args=(1.2 + 1.76j,)))  # type: ignore

        scalar_args = [(_make_tensor_helper((S, S)), 0.5), (_make_tensor_helper(()), 0.5),
                       (_make_tensor_helper((S, S)), 2.7j), (_make_tensor_helper(()), 2.7j),
                       (_make_tensor_helper((S, S)), 1 - 2.7j), (_make_tensor_helper(()), 1 + 2.7j)]  # type: ignore

        alphas = [int_alpha, float_alpha, complex_alpha]

        def filter_fn(arg_alpha):
            arg, alpha = arg_alpha
            if isinstance(alpha, complex):
                if dtype.is_complex or isinstance(arg[1], complex):
                    return True
                else:
                    # complex alpha is valid only if either `self` or `other` is complex
                    return False

            # Non-Complex Alpha
            return True

        # Samples with alpha (scalar version) covers the following cases
        # self    | other   | alpha
        # -----------------------------------------
        # real    | real    | real (int and float)
        # real    | complex | real and complex
        # complex | real    | real and complex
        # complex | complex | real and complex
        #
        # It does not cover
        # real    | real    | complex
        # x = torch.randn(2, requires_grad=True, dtype=torch.float64)
        # torch.rsub(x, 1, alpha=1. + 1.6j)
        # RuntimeError: value cannot be converted to type double without overflow: (-1,-1.6)

        samples += tuple(_samples_with_alpha_helper(scalar_args, alphas, filter_fn=filter_fn))  # type: ignore
    else:
        raise Exception("Invalid variant!")

    return samples

def sample_inputs_cumsum(op_info, device, dtype, requires_grad):
    def _make_tensor_helper(shape, low=None, high=None):
        return make_tensor(shape, device, dtype, low=low, high=high, requires_grad=requires_grad)

    samples = (
        SampleInput(_make_tensor_helper((S, S, S)), args=(0,)),
        SampleInput(_make_tensor_helper((S, S, S)), args=(1,)),
        # NOTE: if `dtype` is not same as input, then inplace variants fail with
        # `provided dtype must match the dtype of self tensor in cumsum`
        SampleInput(_make_tensor_helper((S, S, S)), args=(1,), kwargs={'dtype': dtype}),
        SampleInput(_make_tensor_helper(()), args=(0,)),
    )

    return samples

def sample_inputs_unfold(op_info, device, dtype, requires_grad):
    test_cases = (
        ((), (0, 1, 1)),
        ((S, S, S, S), (0, 3, 1)),
        ((S, S, S, S), (1, 3, 1)),
        ((S, S, S, S), (2, 3, 1)),
        ((S, S, S, S), (3, 3, 1)),
        ((S, S, S, S), (0, 3, 2)),
        ((S, S, S, S), (1, 3, 2)),
        ((S, S, S, S), (2, 3, 2)),
        ((S, S, S, S), (3, 3, 2)),
        ((S, S, S, S), (0, 4, 1)),
        ((S, S, S, S), (1, 4, 1)),
        ((S, S, S, S), (2, 4, 1)),
        ((S, S, S, S), (3, 4, 1)),
        ((M,), (0, 3, 1)),
        ((M,), (0, 3, 2)),
        ((M,), (0, 3, 3)),
        ((1000,), (0, 3, 11)),
        ((1000,), (0, 2, 27)),
        ((10, 10), (0, 1, 2)),
        ((10, 10), (1, 2, 3)),
        ((10, 10), (1, 2, 2)),
        ((S, S, S), (2, 3, 2)),
    )

    sample_inputs = []
    for shape, arguments in test_cases:
        sample_inputs += [SampleInput(make_tensor(shape, device, dtype,
                                      low=None, high=None,
                                      requires_grad=requires_grad),
                                      args=arguments)]
    return sample_inputs

def sample_inputs_lerp(op_info, device, dtype, requires_grad):
    def _make_tensor_helper(shape, low=None, high=None):
        return make_tensor(shape, device, dtype, low=low, high=high, requires_grad=requires_grad)

    samples = (
        # no broadcast
        SampleInput(_make_tensor_helper((S, S)), args=(_make_tensor_helper((S, S)), 0.4)),
        # broadcast rhs
        SampleInput(_make_tensor_helper((S, S)), args=(_make_tensor_helper((S,)), 0.4)),
        # scalar tensor
        SampleInput(_make_tensor_helper(()), args=(_make_tensor_helper(()), 0.4)),
        # broadcast rhs scalar-tensor
        SampleInput(_make_tensor_helper((S, S)), args=(_make_tensor_helper(()), 0.4)),
        # broadcast rhs with weight tensor
        SampleInput(_make_tensor_helper((S, S)), args=(_make_tensor_helper((S,)), _make_tensor_helper((S, S)))),
        # broadcast rhs and weight tensor
        SampleInput(_make_tensor_helper((S, S)), args=(_make_tensor_helper((S, 1)), _make_tensor_helper((S,)))),

        # Broadcasts `self` : Issue with inplace-variants
        # Reference: https://github.com/pytorch/pytorch/issues/50747
        # SampleInput((_make_tensor_helper((S,)), _make_tensor_helper((S, S)), 0.4)),
        # SampleInput((_make_tensor_helper(()), _make_tensor_helper((S, S)), 0.4)),
        # SampleInput((_make_tensor_helper((S, 1)), _make_tensor_helper((S, S)), 0.4)),
        # SampleInput((_make_tensor_helper((S, 1)), _make_tensor_helper((S, S)), _make_tensor_helper((S, 1)))),
    )  # type: ignore

    if dtype.is_complex:
        samples = samples + (  # type: ignore
            # no broadcast
            SampleInput(_make_tensor_helper((S, S)), args=(_make_tensor_helper((S, S)), 0.4j)),
            SampleInput(_make_tensor_helper((S, S)), args=(_make_tensor_helper((S, S)), 1.2 + 0.1j)),
            # broadcast rhs
            SampleInput(_make_tensor_helper((S, S)), args=(_make_tensor_helper((S,)), 0.4j)),
            SampleInput(_make_tensor_helper((S, S)), args=(_make_tensor_helper((S, S)), 5.4 + 9j)),
            # scalar tensor
            SampleInput(_make_tensor_helper(()), args=(_make_tensor_helper(()), 0.4j)),
            SampleInput(_make_tensor_helper(()), args=(_make_tensor_helper(()), 6.1 + 0.004j)),
            # broadcast rhs scalar-tensor
            SampleInput(_make_tensor_helper((S, S)), args=(_make_tensor_helper(()), 0.4j)),
            SampleInput(_make_tensor_helper((S, S)), args=(_make_tensor_helper(()), 1 + 2j)),
        )

    return samples

foreach_unary_op_db: List[OpInfo] = [
    ForeachUnaryFuncInfo('exp'),
    ForeachUnaryFuncInfo('acos'),
    ForeachUnaryFuncInfo('asin'),
    ForeachUnaryFuncInfo('atan'),
    ForeachUnaryFuncInfo('cos'),
    ForeachUnaryFuncInfo('cosh'),
    ForeachUnaryFuncInfo('log'),
    ForeachUnaryFuncInfo('log10'),
    ForeachUnaryFuncInfo('log2'),
    ForeachUnaryFuncInfo('tan'),
    ForeachUnaryFuncInfo('tanh'),
    ForeachUnaryFuncInfo('sin'),
    ForeachUnaryFuncInfo('sinh'),

    ForeachUnaryFuncInfo('neg',
                         dtypes=all_types_and_complex(),
                         dtypesIfCPU=all_types_and_complex(),
                         dtypesIfCUDA=all_types_and_complex(),
                         sample_inputs_func=sample_inputs_foreach,
                         safe_casts_outputs=False),

    ForeachUnaryFuncInfo('sqrt',
                         dtypes=floating_types(),
                         dtypesIfCPU=floating_and_complex_types_and(torch.bfloat16),
                         dtypesIfCUDA=floating_and_complex_types_and(torch.half)),

    ForeachUnaryFuncInfo('ceil',
                         dtypes=floating_types(),
                         dtypesIfCPU=floating_types_and(torch.bfloat16),
                         dtypesIfCUDA=floating_types_and(torch.half)),

    ForeachUnaryFuncInfo('erf',
                         dtypes=floating_types(),
                         dtypesIfCPU=floating_types_and(torch.bfloat16),
                         dtypesIfCUDA=floating_types_and(torch.half)),

    ForeachUnaryFuncInfo('erfc',
                         dtypes=floating_types(),
                         dtypesIfCPU=floating_types_and(torch.bfloat16),
                         dtypesIfCUDA=floating_types_and(torch.half)),

    ForeachUnaryFuncInfo('expm1',
                         dtypes=floating_types(),
                         dtypesIfCPU=floating_types_and(torch.bfloat16),
                         dtypesIfCUDA=floating_types_and(torch.half)),

    ForeachUnaryFuncInfo('floor',
                         dtypes=floating_types(),
                         dtypesIfCPU=floating_types_and(torch.bfloat16),
                         dtypesIfCUDA=floating_types_and(torch.half)),

    ForeachUnaryFuncInfo('log1p',
                         dtypes=floating_types(),
                         dtypesIfCPU=floating_types_and(torch.bfloat16),
                         dtypesIfCUDA=floating_types_and(torch.half)),

    ForeachUnaryFuncInfo('round',
                         dtypes=floating_types(),
                         dtypesIfCPU=floating_types_and(torch.bfloat16),
                         dtypesIfCUDA=floating_types_and(torch.half)),

    ForeachUnaryFuncInfo('frac',
                         dtypes=floating_types(),
                         dtypesIfCPU=floating_types_and(torch.bfloat16),
                         dtypesIfCUDA=floating_types_and(torch.half)),

    ForeachUnaryFuncInfo('reciprocal',
                         dtypes=floating_types(),
                         dtypesIfCPU=floating_types_and(torch.bfloat16),
                         dtypesIfCUDA=floating_types_and(torch.half)),

    ForeachUnaryFuncInfo('sigmoid',
                         dtypes=floating_types(),
                         dtypesIfCPU=floating_types_and(torch.bfloat16),
                         dtypesIfCUDA=floating_types_and(torch.half)),

    ForeachUnaryFuncInfo('trunc',
                         dtypes=floating_types(),
                         dtypesIfCPU=floating_types_and(torch.bfloat16),
                         dtypesIfCUDA=floating_types_and(torch.half)),

    ForeachUnaryFuncInfo('abs',
                         dtypes=all_types_and_complex_and(torch.bfloat16, torch.half, torch.bool),
                         dtypesIfCPU=all_types_and_complex_and(torch.bfloat16, torch.half),
                         dtypesIfCUDA=all_types_and_complex_and(torch.bfloat16, torch.half, torch.bool),
                         safe_casts_outputs=False)
]

def reference_sign(x):
    if x.dtype == np.bool_:
        # `np.sign` doesn't support `bool`.
        # >>> np.sign(True)
        # ufunc 'sign' did not contain a loop
        # with signature matching types dtype('bool') -> dtype('bool')
        return np.sign(x, dtype=np.uint8).astype(np.bool_)
    return np.sign(x)


def reference_sgn(x):
    # NumPy doesn't have an equivalent to `torch.sgn` when the dtype is complex.
    # For complex inputs, `np.sign` returns sign(x.real) + 0j if x.real != 0 else sign(x.imag) + 0j.
    # while `torch.sgn` returns, 0 if abs(input) == 0 else input/abs(input)
    if x.dtype not in [np.complex64, np.complex128]:
        return reference_sign(x)

    out = (x / np.abs(x))
    if out.ndim == 0:
        # Handle x == 0 case
        if (x == 0):
            # Can't assign to np.complex object
            # So make a new one.
            return np.array(complex(0, 0), dtype=x.dtype)
        return out

    # Handle x == 0 case
    mask = (x == 0)
    out[mask] = complex(0, 0)
    return out


def reference_sigmoid(x):
    # 'scipy.special.expit' not supported for the input types
    if x.dtype in [np.complex64, np.complex128]:
        return (1 / (1 + np.exp(-x)))
    return scipy.special.expit(x)


def reference_lgamma(x):
    # scipy.special.gammaln returns `-inf` when input is `-inf`.
    # While Pytorch, C and C++, all return `inf` when input is `-inf`.
    # Reference:
    # https://en.cppreference.com/w/cpp/numeric/math/lgamma
    # https://en.cppreference.com/w/c/numeric/math/lgamma

    # To handle the above discrepancy,
    # we replace -inf with inf so values
    # that were originally -inf map to inf as expected
    if x.dtype.kind == 'f':
        x = np.where(x == float('-inf'), np.array(float('inf'), dtype=x.dtype), x)

    out = scipy.special.gammaln(x)

    if x.dtype == np.float16:
        # `scipy.special.gammaln` returns output of float32 when input is float16,
        # while `torch.lgamma` preserves `float16`. But due to smaller range of float16,
        # Pytorch version outputs `inf` while SciPy returns finite values.
        out = out.astype(np.float16)

    return out


# Operator database (sorted alphabetically)
op_db: List[OpInfo] = [
    UnaryUfuncInfo('abs',
                   aliases=('absolute', ),
                   ref=np.abs,
                   dtypes=all_types_and_complex_and(torch.half, torch.bfloat16),
                   dtypesIfCPU=all_types_and_complex_and(torch.half, torch.bfloat16),
                   dtypesIfCUDA=all_types_and_complex_and(torch.bool, torch.half, torch.bfloat16),
                   skips=(
                       SkipInfo('TestUnaryUfuncs', 'test_reference_numerics_extremal',
                                device_type='cpu', dtypes=[torch.cfloat, torch.cdouble]),
                       SkipInfo('TestUnaryUfuncs', 'test_reference_numerics_hard',
                                device_type='cpu', dtypes=[torch.cfloat]),
                       # Reference: https://github.com/pytorch/pytorch/issues/49224
                       SkipInfo('TestUnaryUfuncs', 'test_reference_numerics_normal',
                                dtypes=[torch.int8], active_if=TEST_WITH_ASAN),
                       # TODO: Fix test_out_arg_all_dtypes as torch.empty_like(expected_output) where expected_output=op(input)
                       # We can break the logic of the loop over all possible types but it is OK.
                       # https://github.com/pytorch/pytorch/blob/master/test/test_unary_ufuncs.py#L440-L449
                       SkipInfo('TestUnaryUfuncs', 'test_out_arg_all_dtypes',
                                dtypes=[torch.cfloat, torch.cdouble]),
                   ),
                   supports_inplace_autograd=False,
                   assert_autodiffed=True),
    # NOTE: CPU complex acos produces incorrect outputs (https://github.com/pytorch/pytorch/issues/42952)
    UnaryUfuncInfo('acos',
                   aliases=('arccos', ),
                   ref=np.arccos,
                   domain=(-1, 1),
                   handles_complex_extremals=False,
                   dtypes=all_types_and_complex_and(torch.bool),
                   dtypesIfCPU=all_types_and_complex_and(torch.bool, torch.bfloat16),
                   dtypesIfCUDA=all_types_and_complex_and(torch.bool, torch.half),
                   assert_autodiffed=True,
                   decorators=(precisionOverride({torch.float16: 1e-2,
                                                  torch.bfloat16: 1e-1,
                                                  torch.complex64: 1e-2}),),
                   safe_casts_outputs=True,
                   skips=(
                       # "rsqrt_cpu" not implemented for 'BFloat16'
                       SkipInfo('TestOpInfo', 'test_supported_backward', dtypes=(torch.bfloat16,)),
                       SkipInfo('TestUnaryUfuncs', 'test_reference_numerics_hard',
                                device_type='cpu', dtypes=[torch.cfloat, torch.cdouble]),
                       SkipInfo('TestGradients', 'test_fn_grad',
                                dtypes=[torch.cdouble], active_if=IS_WINDOWS),
                       SkipInfo('TestGradients', 'test_method_grad',
                                dtypes=[torch.cdouble], active_if=IS_WINDOWS),
                       SkipInfo('TestGradients', 'test_inplace_grad',
                                dtypes=[torch.cdouble], active_if=IS_WINDOWS),
                   )),
    # NOTE: the derivative for inplace acosh is not implemented
    UnaryUfuncInfo('acosh',
                   aliases=('arccosh', ),
                   ref=np.arccosh,
                   domain=(1, float('inf')),
                   dtypes=all_types_and_complex_and(torch.bool),
                   dtypesIfCPU=all_types_and_complex_and(torch.bool),
                   dtypesIfCUDA=all_types_and_complex_and(torch.bool, torch.half, torch.bfloat16),
                   safe_casts_outputs=True,
                   decorators=(precisionOverride({torch.bfloat16: 5e-2}),),
                   supports_inplace_autograd=False,
                   skips=(
                       # "rsqrt_cuda" not implemented for 'BFloat16'
                       SkipInfo('TestOpInfo', 'test_supported_backward', dtypes=(torch.bfloat16,)),
                       SkipInfo('TestUnaryUfuncs', 'test_reference_numerics_extremal',
                                device_type='cpu', dtypes=[torch.cfloat, torch.cdouble]),
                       SkipInfo('TestUnaryUfuncs', 'test_reference_numerics_hard',
                                device_type='cpu', dtypes=[torch.cfloat, torch.cdouble]),
                       SkipInfo('TestUnaryUfuncs', 'test_reference_numerics_extremal',
                                device_type='cuda', dtypes=[torch.cdouble],
                                active_if=IS_WINDOWS),
                       SkipInfo('TestUnaryUfuncs', 'test_reference_numerics_hard',
                                device_type='cuda', dtypes=[torch.cdouble],
                                active_if=IS_WINDOWS),
                       SkipInfo('TestUnaryUfuncs', 'test_reference_numerics_normal',
                                device_type='cuda', dtypes=[torch.cdouble],
                                active_if=IS_WINDOWS),
                       # Reference: https://github.com/pytorch/pytorch/issues/50692
                       SkipInfo('TestGradients', 'test_fn_grad',
                                device_type='cuda', dtypes=[torch.cdouble], active_if=IS_WINDOWS),
                       SkipInfo('TestGradients', 'test_method_grad',
                                device_type='cuda', dtypes=[torch.cdouble], active_if=IS_WINDOWS),
                   )),
    OpInfo('addmm',
           dtypes=floating_types(),
           dtypesIfCPU=all_types_and_complex_and(torch.float16, torch.bfloat16),
           # BFloat16 support on CUDA requires CUDA 11 and SM53
           dtypesIfCUDA=floating_types_and(torch.float16, torch.complex64, torch.complex128,
                                           *[torch.bfloat16] if CUDA11OrLater else []),
           dtypesIfROCM=floating_types_and(torch.half),
           assert_autodiffed=True,
           autodiff_nonfusible_nodes=['aten::add', 'aten::mm'],
           skips=(
               # Skips unsupported bfloat16 check because above support check
               #   doesn't work on all platforms
               SkipInfo('TestOpInfo', 'test_unsupported_dtypes', dtypes=(torch.bfloat16,)),
               SkipInfo('TestOpInfo', 'test_duplicate_method_tests'),
               # addmm does not correctly warn when resizing out= inputs
               SkipInfo('TestCommon', 'test_out')),
           sample_inputs_func=sample_inputs_addmm),
    OpInfo('addr',
           dtypes=all_types_and_complex_and(torch.bool, torch.bfloat16, torch.float16),
           # Reference: https://github.com/pytorch/pytorch/issues/50747
           supports_inplace_autograd=False,
           skips=(
               # "addmv_impl_cpu" not implemented for 'Half'
               # at::cuda::blas::gemv: not implemented for N3c108BFloat16E
               SkipInfo('TestOpInfo', 'test_supported_backward', dtypes=(torch.float16, torch.bfloat16)),
               # Reference: https://github.com/pytorch/pytorch/issues/50747
               SkipInfo('TestCommon', 'test_variant_consistency_eager',
                        dtypes=all_types_and_complex_and(torch.bool, torch.bfloat16, torch.float16)),),
           sample_inputs_func=sample_inputs_addr),
    OpInfo('amax',
           dtypes=all_types_and(torch.float16, torch.bfloat16, torch.bool),
           sample_inputs_func=sample_inputs_amax_amin,
           skips=(
               # amax does not correctly warn when resizing out= inputs
               SkipInfo('TestCommon', 'test_out'),)),
    OpInfo('amin',
           dtypes=all_types_and(torch.float16, torch.bfloat16, torch.bool),
           sample_inputs_func=sample_inputs_amax_amin,
           skips=(
               # amin does not correctly warn when resizing out= inputs
               SkipInfo('TestCommon', 'test_out'),)),
    OpInfo('argmax',
           dtypes=all_types_and(torch.float16, torch.bfloat16),
           supports_autograd=False,
           sample_inputs_func=sample_inputs_argmax_argmin,
           skips=(
               # argmax does not correctly warn when resizing out= inputs
               SkipInfo('TestCommon', 'test_out'),)),
    OpInfo('argmin',
           dtypes=all_types_and(torch.float16, torch.bfloat16),
           supports_autograd=False,
           sample_inputs_func=sample_inputs_argmax_argmin,
           skips=(
               # argmin does not correctly warn when resizing out= inputs
               SkipInfo('TestCommon', 'test_out'),)),
    UnaryUfuncInfo('asin',
                   aliases=('arcsin', ),
                   ref=np.arcsin,
                   domain=(-1, 1),
                   supports_sparse=True,
                   decorators=(precisionOverride({torch.bfloat16: 1e-2}),),
                   safe_casts_outputs=True,
                   dtypes=all_types_and_complex_and(torch.bool),
                   dtypesIfCPU=all_types_and_complex_and(torch.bool, torch.bfloat16),
                   dtypesIfCUDA=all_types_and_complex_and(torch.bool, torch.half),
                   assert_autodiffed=True,
                   skips=(
                       # "rsqrt_cpu" not implemented for 'BFloat16'
                       SkipInfo('TestOpInfo', 'test_supported_backward', dtypes=(torch.bfloat16,)),
                       SkipInfo('TestUnaryUfuncs', 'test_reference_numerics_extremal',
                                device_type='cpu', dtypes=[torch.cfloat, torch.cdouble]),
                       SkipInfo('TestUnaryUfuncs', 'test_reference_numerics_hard',
                                device_type='cpu', dtypes=[torch.cfloat, torch.cdouble]),
                       SkipInfo('TestUnaryUfuncs', 'test_reference_numerics_extremal',
                                device_type='cuda', dtypes=[torch.cdouble],
                                active_if=IS_WINDOWS),
                       SkipInfo('TestUnaryUfuncs', 'test_reference_numerics_hard',
                                device_type='cuda', dtypes=[torch.cdouble],
                                active_if=IS_WINDOWS)
                   )),
    # NOTE: derivative for inplace asinh is not implemented
    UnaryUfuncInfo('asinh',
                   aliases=('arcsinh', ),
                   ref=np.arcsinh,
                   dtypes=all_types_and_complex_and(torch.bool),
                   dtypesIfCPU=all_types_and_complex_and(torch.bool),
                   dtypesIfCUDA=all_types_and_complex_and(torch.bool, torch.half, torch.bfloat16),
                   safe_casts_outputs=True,
                   decorators=(precisionOverride({torch.bfloat16: 5e-2}),),
                   supports_inplace_autograd=False,
                   skips=(
                       # "rsqrt_cuda" not implemented for 'BFloat16'
                       SkipInfo('TestOpInfo', 'test_supported_backward', dtypes=(torch.bfloat16,)),
                       SkipInfo('TestUnaryUfuncs', 'test_reference_numerics_extremal',
                                device_type='cpu', dtypes=[torch.cfloat, torch.cdouble]),
                       SkipInfo('TestUnaryUfuncs', 'test_reference_numerics_hard',
                                device_type='cpu', dtypes=[torch.cfloat, torch.cdouble]),
                       SkipInfo('TestUnaryUfuncs', 'test_reference_numerics_normal',
                                device_type='cpu', dtypes=[torch.cfloat, torch.cdouble]),
                       SkipInfo('TestUnaryUfuncs', 'test_reference_numerics_extremal',
                                device_type='cuda', dtypes=[torch.cdouble],
                                active_if=IS_WINDOWS),
                       SkipInfo('TestUnaryUfuncs', 'test_reference_numerics_hard',
                                device_type='cuda', dtypes=[torch.cdouble],
                                active_if=IS_WINDOWS),
                   )),
    UnaryUfuncInfo('atan',
                   aliases=('arctan', ),
                   ref=np.arctan,
                   dtypes=all_types_and_complex_and(torch.bool),
                   dtypesIfCPU=all_types_and_complex_and(torch.bool, torch.bfloat16),
                   dtypesIfCUDA=all_types_and_complex_and(torch.bool, torch.half),
                   assert_autodiffed=True,
                   decorators=(precisionOverride({torch.bfloat16: 1e-2}),),
                   safe_casts_outputs=True,
                   skips=(
                       SkipInfo('TestUnaryUfuncs', 'test_reference_numerics_extremal',
                                device_type='cpu', dtypes=[torch.cfloat, torch.cdouble]),
                       SkipInfo('TestUnaryUfuncs', 'test_reference_numerics_hard',
                                device_type='cpu', dtypes=[torch.cfloat, torch.cdouble]),
                       SkipInfo('TestUnaryUfuncs', 'test_reference_numerics_normal',
                                device_type='cpu', dtypes=[torch.cfloat, torch.cdouble]),
                       SkipInfo('TestUnaryUfuncs', 'test_reference_numerics_extremal',
                                device_type='cuda', dtypes=[torch.cfloat, torch.cdouble],
                                active_if=IS_WINDOWS),
                       SkipInfo('TestUnaryUfuncs', 'test_reference_numerics_hard',
                                device_type='cuda', dtypes=[torch.cfloat, torch.cdouble],
                                active_if=IS_WINDOWS),
                       SkipInfo('TestUnaryUfuncs', 'test_reference_numerics_normal',
                                device_type='cuda', dtypes=[torch.cfloat, torch.cdouble],
                                active_if=IS_WINDOWS),
                   )),
    UnaryUfuncInfo('atanh',
                   aliases=('arctanh', ),
                   ref=np.arctanh,
                   domain=(-1, 1),
                   dtypes=all_types_and_complex_and(torch.bool),
                   dtypesIfCPU=all_types_and_complex_and(torch.bool),
                   dtypesIfCUDA=all_types_and_complex_and(torch.bool, torch.half, torch.bfloat16),
                   safe_casts_outputs=True,
                   decorators=(precisionOverride({torch.bfloat16: 1e-2}),),
                   supports_inplace_autograd=False,
                   skips=(
                       SkipInfo('TestUnaryUfuncs', 'test_reference_numerics_extremal',
                                device_type='cpu', dtypes=[torch.cfloat, torch.cdouble]),
                       SkipInfo('TestUnaryUfuncs', 'test_reference_numerics_normal',
                                device_type='cpu', dtypes=[torch.cfloat, torch.cdouble]),
                       SkipInfo('TestUnaryUfuncs', 'test_reference_numerics_extremal',
                                device_type='cuda', dtypes=[torch.cfloat, torch.cdouble],
                                active_if=IS_WINDOWS),
                       SkipInfo('TestUnaryUfuncs', 'test_reference_numerics_hard',
                                device_type='cuda', dtypes=[torch.cfloat],
                                active_if=IS_WINDOWS),
                   )),
    OpInfo('broadcast_to',
           dtypes=all_types_and_complex_and(torch.bool, torch.float16, torch.bfloat16),
           supports_out=False,
           sample_inputs_func=sample_inputs_broadcast_to),
    UnaryUfuncInfo('bitwise_not',
                   ref=np.bitwise_not,
                   dtypes=integral_types_and(torch.bool),
                   dtypesIfCPU=None,
                   dtypesIfCUDA=None,
                   dtypesIfROCM=None,
                   supports_autograd=False),
    UnaryUfuncInfo('ceil',
                   ref=np.ceil,
                   dtypes=floating_types_and(torch.half),
                   dtypesIfCPU=floating_types_and(torch.bfloat16),
                   dtypesIfCUDA=floating_types_and(torch.half),
                   assert_autodiffed=True),
    HermitianOpInfo('cholesky',
                    op=torch.cholesky,
                    dtypes=floating_and_complex_types(),
                    check_batched_gradgrad=False,
                    sample_inputs_func=sample_inputs_linalg_cholesky,
                    decorators=[skipCUDAIfNoMagma, skipCUDAIfRocm, skipCPUIfNoLapack],
                    skips=(
                        # cuda gradchecks are slow
                        # see discussion https://github.com/pytorch/pytorch/pull/47761#issuecomment-747316775
                        SkipInfo('TestGradients', 'test_fn_gradgrad', device_type='cuda'),)
                    ),
    TriangularOpInfo('cholesky_inverse',
                     op=torch.cholesky_inverse,
                     dtypes=floating_and_complex_types(),
                     # TODO: RuntimeError: cholesky_inverse does not support automatic differentiation for outputs
                     # with complex dtype.
                     supports_complex_autograd=False,
                     check_batched_gradgrad=False,
                     decorators=[skipCUDAIfNoMagma, skipCPUIfNoLapack],
                     skips=(
                         # cholesky_inverse does not correctly warn when resizing out= inputs
                         SkipInfo('TestCommon', 'test_out'),)),
    UnaryUfuncInfo('clamp',
                   aliases=('clip', ),
                   decorators=(precisionOverride({torch.bfloat16: 7e-2, torch.float16: 1e-2}),),
                   ref=np.clip,
                   dtypes=all_types_and(torch.half, torch.bfloat16),
                   dtypesIfCPU=all_types_and(torch.bfloat16),
                   dtypesIfCUDA=all_types_and(torch.half, torch.bfloat16),
                   assert_autodiffed=True,
                   skips=(
                       # Reference: https://github.com/pytorch/pytorch/issues/54841
                       SkipInfo('TestUnaryUfuncs', 'test_reference_numerics_extremal',
                                device_type='cpu', dtypes=[torch.bfloat16]),
                   ),
                   sample_kwargs=sample_kwargs_clamp,
                   sample_inputs_func=sample_inputs_clamp),
    UnaryUfuncInfo('conj',
                   ref=np.conj,
                   dtypes=all_types_and_complex_and(torch.bool,
                                                    torch.bfloat16, torch.half),
                   dtypesIfCPU=None,
                   dtypesIfCUDA=None,
                   dtypesIfROCM=None,
                   skips=(
                       # File "test_unary_ufuncs.py", line 289, in test_reference_numerics
                       #  if not torch.can_cast(numpy_to_torch_dtype_dict[expected.dtype.type], dtype):
                       # KeyError: <class 'numpy.intc'>
                       # Following error in Windows CI
                       SkipInfo('TestUnaryUfuncs', 'test_reference_numerics_normal',
                                dtypes=[torch.int],
                                active_if=IS_WINDOWS),
                       SkipInfo('TestUnaryUfuncs', 'test_reference_numerics_hard',
                                dtypes=[torch.int],
                                active_if=IS_WINDOWS),
                   )),
    UnaryUfuncInfo('cos',
                   ref=np.cos,
                   dtypes=all_types_and_complex_and(torch.bool, torch.bfloat16),
                   dtypesIfCPU=all_types_and_complex_and(torch.bool, torch.bfloat16),
                   dtypesIfCUDA=all_types_and_complex_and(torch.bool, torch.half, torch.bfloat16),
                   assert_autodiffed=True,
                   handles_large_floats=False,
                   safe_casts_outputs=True,
                   decorators=(precisionOverride({torch.bfloat16: 1e-2}),),
                   skips=(
                       # "sin_cuda" not implemented for 'BFloat16'
                       SkipInfo('TestOpInfo', 'test_supported_backward', dtypes=(torch.bfloat16,)),
                       SkipInfo('TestUnaryUfuncs', 'test_reference_numerics_extremal',
                                dtypes=[torch.cfloat, torch.cdouble], active_if=IS_WINDOWS),
                       SkipInfo('TestUnaryUfuncs', 'test_reference_numerics_extremal', device_type='cpu',
                                dtypes=[torch.cfloat, torch.cdouble], active_if=IS_MACOS),
                   )),
    UnaryUfuncInfo('cosh',
                   ref=np_unary_ufunc_integer_promotion_wrapper(np.cosh),
                   dtypesIfCPU=all_types_and_complex_and(torch.bool),
                   dtypesIfCUDA=all_types_and_complex_and(torch.bool, torch.half),
                   safe_casts_outputs=True,
                   assert_autodiffed=True,
                   skips=(
                       # Reference: https://github.com/pytorch/pytorch/issues/48641
                       SkipInfo('TestUnaryUfuncs', 'test_reference_numerics_hard',
                                device_type='cpu', dtypes=[torch.int8]),
                       SkipInfo('TestUnaryUfuncs', 'test_reference_numerics_extremal',
                                dtypes=[torch.cfloat, torch.cdouble], active_if=IS_WINDOWS),
                       SkipInfo('TestUnaryUfuncs', 'test_reference_numerics_hard',
                                dtypes=[torch.cfloat, torch.cdouble], active_if=IS_WINDOWS),
                       SkipInfo('TestUnaryUfuncs', 'test_reference_numerics_extremal', device_type='cpu',
                                dtypes=[torch.cfloat, torch.cdouble], active_if=IS_MACOS),
                       SkipInfo('TestUnaryUfuncs', 'test_reference_numerics_hard', device_type='cpu',
                                dtypes=[torch.cfloat, torch.cdouble], active_if=IS_MACOS),
                   )),
    OpInfo('cumsum',
           dtypesIfCPU=all_types_and_complex_and(torch.bool),
           dtypesIfCUDA=all_types_and_complex_and(torch.bool, torch.half),
           skips=(
               # "cumsum_out_{cpu,cuda}" not implemented for 'Bool'
               SkipInfo('TestOpInfo', 'test_supported_dtypes',
                        dtypes=(torch.bool,)),
               # cumsum does not correctly warn when resizing out= inputs
               SkipInfo('TestCommon', 'test_out'),
               SkipInfo('TestOpInfo', 'test_duplicate_method_tests'),
           ),
           sample_inputs_func=sample_inputs_cumsum),
    OpInfo('cumprod',
           dtypes=all_types_and_complex_and(torch.bool),
           dtypesIfCUDA=all_types_and_complex_and(torch.bool, torch.float16),
           supports_inplace_autograd=False,
           skips=(
               # "cumprod_out_{cpu, cuda}" not implemented for 'Bool'
               SkipInfo('TestOpInfo', 'test_supported_dtypes',
                        dtypes=(torch.bool,)),
               # cumprod does not correctly warn when resizing out= inputs
               SkipInfo('TestCommon', 'test_out',
                        dtypes=[torch.float32]),
           ),
           sample_inputs_func=sample_inputs_cumprod),
    UnaryUfuncInfo('deg2rad',
                   ref=np.radians,
                   decorators=(precisionOverride({torch.bfloat16: 7e-1,
                                                  torch.float16: 7e-1}),),
                   dtypes=all_types_and(torch.bool, torch.half, torch.bfloat16),
                   dtypesIfCPU=all_types_and(torch.bool, torch.half, torch.bfloat16),
                   dtypesIfCUDA=all_types_and(torch.bool, torch.half, torch.bfloat16),
                   skips=(
                       # Reference: https://github.com/pytorch/pytorch/pull/51283#issuecomment-770614273
                       SkipInfo('TestUnaryUfuncs', 'test_reference_numerics_hard',
                                dtypes=[torch.bfloat16]),
                   ),
                   safe_casts_outputs=True),
    OpInfo('diff',
           op=torch.diff,
           dtypes=all_types_and_complex_and(torch.bool, torch.float16, torch.bfloat16),
           sample_inputs_func=sample_inputs_diff),
    OpInfo('div',
           variant_test_name='no_rounding_mode',
           dtypes=all_types_and_complex_and(torch.bool, torch.half, torch.bfloat16),
           sample_inputs_func=sample_inputs_div,
           skips=(SkipInfo('TestOpInfo', 'test_duplicate_method_tests'),),
           assert_autodiffed=True),
    OpInfo('div',
           variant_test_name='true_rounding',
           dtypes=all_types_and_complex_and(torch.bool, torch.half, torch.bfloat16),
           sample_inputs_func=partial(sample_inputs_div, rounding_mode='true'),
           skips=(SkipInfo('TestOpInfo', 'test_duplicate_method_tests'),),
           assert_autodiffed=True),
    OpInfo('div',
           variant_test_name='trunc_rounding',
           dtypes=all_types_and(torch.half, torch.bfloat16),
           sample_inputs_func=partial(sample_inputs_div, rounding_mode='trunc'),
           skips=(SkipInfo('TestOpInfo', 'test_duplicate_method_tests'),),
           assert_autodiffed=True),
    OpInfo('div',
           variant_test_name='floor_rounding',
           dtypes=all_types_and(torch.half, torch.bfloat16),
           sample_inputs_func=partial(sample_inputs_div, rounding_mode='floor'),
           skips=(SkipInfo('TestOpInfo', 'test_duplicate_method_tests'),),
           assert_autodiffed=True),
    UnaryUfuncInfo('exp',
                   ref=np_unary_ufunc_integer_promotion_wrapper(np.exp),
                   dtypes=all_types_and_complex_and(torch.bool, torch.half),
                   dtypesIfCPU=all_types_and_complex_and(torch.bool, torch.bfloat16),
                   dtypesIfCUDA=all_types_and_complex_and(torch.bool, torch.half, torch.bfloat16),
                   skips=(
                       # Reference: https://github.com/pytorch/pytorch/pull/50093#pullrequestreview-561791547
                       SkipInfo('TestUnaryUfuncs', 'test_reference_numerics_extremal', dtypes=[torch.bfloat16]),
                       SkipInfo('TestUnaryUfuncs', 'test_reference_numerics_hard', dtypes=[torch.bfloat16]),
                       SkipInfo('TestUnaryUfuncs', 'test_reference_numerics_normal', dtypes=[torch.bfloat16]),
                       # Reference: https://github.com/pytorch/pytorch/issues/48010
                       SkipInfo('TestUnaryUfuncs', 'test_reference_numerics_extremal',
                                device_type='cpu', dtypes=[torch.cfloat, torch.cdouble]),
                       SkipInfo('TestUnaryUfuncs', 'test_reference_numerics_hard',
                                device_type='cpu', dtypes=[torch.cfloat, torch.cdouble]),
                   ),
                   assert_autodiffed=True,
                   safe_casts_outputs=True),
    OpInfo('diag',
           dtypes=all_types_and_complex_and(torch.bool),
           dtypesIfCPU=all_types_and_complex_and(torch.bool),
           dtypesIfCUDA=all_types_and_complex_and(torch.bool, torch.half),
           sample_inputs_func=sample_inputs_diag,
           skips=(
               # diag does not correctly warn when resizing out= inputs
               SkipInfo('TestCommon', 'test_out'),)),
    UnaryUfuncInfo('frac',
                   ref=lambda x: np.modf(x)[0],
                   dtypes=floating_types_and(torch.bfloat16, torch.float16),
                   dtypesIfCPU=floating_types_and(torch.bfloat16, torch.float16),
                   dtypesIfCUDA=floating_types_and(torch.float16),
                   assert_autodiffed=True,
                   # Reference for disabling extremals
                   # https://github.com/pytorch/pytorch/issues/51948
                   handles_extremals=False),
    SpectralFuncInfo('fft.fft',
                     aten_name='fft_fft',
                     ref=np.fft.fft,
                     ndimensional=False,
                     dtypes=all_types_and_complex_and(torch.bool),
                     default_test_dtypes=floating_and_complex_types()),
    SpectralFuncInfo('fft.fftn',
                     aten_name='fft_fftn',
                     ref=np.fft.fftn,
                     ndimensional=True,
                     dtypes=all_types_and_complex_and(torch.bool),
                     default_test_dtypes=floating_and_complex_types(),
                     decorators=[precisionOverride(
                         {torch.float: 1e-4, torch.cfloat: 1e-4})],),
    SpectralFuncInfo('fft.hfft',
                     aten_name='fft_hfft',
                     ref=np.fft.hfft,
                     ndimensional=False,
                     dtypes=all_types_and_complex_and(torch.bool),
                     default_test_dtypes=floating_and_complex_types(),
                     check_batched_gradgrad=False),
    SpectralFuncInfo('fft.rfft',
                     aten_name='fft_rfft',
                     ref=np.fft.rfft,
                     ndimensional=False,
                     dtypes=all_types_and(torch.bool),
                     default_test_dtypes=floating_and_complex_types(),
                     check_batched_grad=False,
                     check_batched_gradgrad=False),
    SpectralFuncInfo('fft.rfftn',
                     aten_name='fft_rfftn',
                     ref=np.fft.rfftn,
                     ndimensional=True,
                     dtypes=all_types_and(torch.bool),
                     default_test_dtypes=floating_and_complex_types(),
                     check_batched_grad=False,
                     check_batched_gradgrad=False,
                     decorators=[precisionOverride({torch.float: 1e-4})],),
    SpectralFuncInfo('fft.ifft',
                     aten_name='fft_ifft',
                     ref=np.fft.ifft,
                     ndimensional=False,
                     dtypes=all_types_and_complex_and(torch.bool),
                     default_test_dtypes=floating_and_complex_types()),
    SpectralFuncInfo('fft.ifftn',
                     aten_name='fft_ifftn',
                     ref=np.fft.ifftn,
                     ndimensional=True,
                     dtypes=all_types_and_complex_and(torch.bool),
                     default_test_dtypes=floating_and_complex_types()),
    SpectralFuncInfo('fft.ihfft',
                     aten_name='fft_ihfft',
                     ref=np.fft.ihfft,
                     ndimensional=False,
                     dtypes=all_types_and(torch.bool),
                     default_test_dtypes=floating_types(),
                     check_batched_grad=False),
    SpectralFuncInfo('fft.irfft',
                     aten_name='fft_irfft',
                     ref=np.fft.irfft,
                     ndimensional=False,
                     dtypes=all_types_and_complex_and(torch.bool),
                     default_test_dtypes=floating_and_complex_types(),
                     check_batched_gradgrad=False),
    SpectralFuncInfo('fft.irfftn',
                     aten_name='fft_irfftn',
                     ref=np.fft.irfftn,
                     ndimensional=True,
                     dtypes=all_types_and_complex_and(torch.bool),
                     default_test_dtypes=floating_and_complex_types(),
                     check_batched_gradgrad=False),
    UnaryUfuncInfo('floor',
                   ref=np.floor,
                   dtypes=floating_types_and(torch.half),
                   dtypesIfCPU=floating_types_and(torch.bfloat16),
                   dtypesIfCUDA=floating_types_and(torch.half),
                   assert_autodiffed=True),
    OpInfo('flip',
           op=torch.flip,
           dtypes=all_types_and_complex_and(torch.bool, torch.half, torch.bfloat16),
           sample_inputs_func=sample_inputs_flip,
           supports_out=False),
    OpInfo('fliplr',
           op=torch.fliplr,
           dtypes=all_types_and_complex_and(torch.bool, torch.half, torch.bfloat16),
           sample_inputs_func=sample_inputs_fliplr_flipud,
           supports_out=False),
    OpInfo('flipud',
           op=torch.flipud,
           dtypes=all_types_and_complex_and(torch.bool, torch.half, torch.bfloat16),
           sample_inputs_func=sample_inputs_fliplr_flipud,
           supports_out=False),
    UnaryUfuncInfo('i0',
                   ref=np.i0,
                   decorators=(precisionOverride({torch.bfloat16: 3e-1,
                                                  torch.float16: 5e-1}),),
                   dtypes=floating_types_and(torch.bfloat16),
                   dtypesIfCPU=floating_types_and(torch.bfloat16),
                   dtypesIfCUDA=floating_types_and(torch.half, torch.bfloat16),
                   supports_autograd=False),
    OpInfo('floor_divide',
           dtypes=all_types_and(torch.half, torch.bfloat16),
           sample_inputs_func=sample_inputs_floor_divide,
           decorators=[_wrap_warn_once("floor_divide is deprecated, and will be removed")],
           skips=(
               # `test_duplicate_method_tests` doesn't raise any warning, as it doesn't actually
               # call the operator.
               SkipInfo('TestOpInfo', 'test_duplicate_method_tests'),),
           supports_autograd=False,
           ),
    UnaryUfuncInfo('frexp',
                   op=torch.frexp,
                   ref=np.frexp,
                   dtypesIfCPU=floating_types_and(torch.half),
                   dtypesIfCUDA=floating_types_and(torch.half),
                   # skip testing torch.frexp as it is not supported by ROCm platform yet
                   decorators=[skipCUDAIfRocm],
                   supports_out=False,
                   skips=(
                       # skips below tests as torch.frexp returns tuple-like (mantissa, exponent) as outputs,
                       # while theses tests currently requires output to a single tensor.
                       SkipInfo('TestUnaryUfuncs', 'test_batch_vs_slicing'),
                       SkipInfo('TestUnaryUfuncs', 'test_contig_vs_every_other'),
                       SkipInfo('TestUnaryUfuncs', 'test_contig_vs_transposed'),
                       SkipInfo('TestUnaryUfuncs', 'test_non_contig_expand'),
                       SkipInfo('TestUnaryUfuncs', 'test_variant_consistency'),

                       # skips test_reference_numerics due to error in Windows CI.
                       # The np.frexp returns exponent as np.intc dtype on Windows platform,
                       # and np.intc does not have the correspond torch dtype
                       SkipInfo('TestUnaryUfuncs', 'test_reference_numerics_normal',
                                active_if=IS_WINDOWS),
                       SkipInfo('TestUnaryUfuncs', 'test_reference_numerics_hard',
                                active_if=IS_WINDOWS),
                       SkipInfo('TestUnaryUfuncs', 'test_reference_numerics_extremal',
                                active_if=IS_WINDOWS),
                   )),
    OpInfo('linalg.householder_product',
           aten_name='linalg_householder_product',
           op=torch.linalg.householder_product,
           aliases=('orgqr', ),
           dtypes=floating_and_complex_types(),
           # TODO: backward uses in-place operations that vmap doesn't like
           check_batched_grad=False,
           check_batched_gradgrad=False,
           sample_inputs_func=sample_inputs_householder_product,
           decorators=[skipCUDAIfNoCusolver, skipCUDAIfRocm, skipCPUIfNoLapack,
                       # gradgrad checks are slow
                       DecorateInfo(slowTest, 'TestGradients', 'test_fn_gradgrad'), ]),

    OpInfo('inverse',
           op=torch.inverse,
           dtypes=floating_and_complex_types(),
           check_batched_gradgrad=False,
           sample_inputs_func=sample_inputs_linalg_invertible,
           decorators=[skipCUDAIfNoMagmaAndNoCusolver, skipCUDAIfRocm, skipCPUIfNoLapack],
           skips=(
               # cuda gradchecks are slow
               # see discussion https://github.com/pytorch/pytorch/pull/47761#issuecomment-747316775
               SkipInfo('TestGradients', 'test_fn_gradgrad', device_type='cuda'),)),
    HermitianOpInfo('linalg.cholesky',
                    aten_name='linalg_cholesky',
                    op=torch.linalg.cholesky,
                    dtypes=floating_and_complex_types(),
                    # TODO: RuntimeError: While computing batched gradients,
                    # got: vmap: Calling Tensor.as_strided is not supported
                    # unless the batch dims being vmapped over are at the front of the tensor (in memory layout).
                    check_batched_gradgrad=False,
                    sample_inputs_func=sample_inputs_linalg_cholesky,
                    decorators=[skipCUDAIfNoMagma, skipCUDAIfRocm, skipCPUIfNoLapack],
                    skips=(
                        # cuda gradchecks are slow
                        # see discussion https://github.com/pytorch/pytorch/pull/47761#issuecomment-747316775
                        SkipInfo('TestGradients', 'test_fn_gradgrad', device_type='cuda'),)
                    ),
    HermitianOpInfo('linalg.eigh',
                    aten_name='linalg_eigh',
                    op=torch.linalg.eigh,
                    dtypes=floating_and_complex_types(),
                    check_batched_gradgrad=False,
                    sample_inputs_func=sample_inputs_linalg_eigh,
                    output_func=lambda out: (out[0], abs(out[1])),  # gauge invariant loss function
                    decorators=[skipCUDAIfNoMagma, skipCUDAIfRocm, skipCPUIfNoLapack],
                    skips=(
                        # cuda gradchecks are slow
                        # see discussion https://github.com/pytorch/pytorch/pull/47761#issuecomment-747316775
                        SkipInfo('TestGradients', 'test_fn_gradgrad', device_type='cuda'),)
                    ),
    OpInfo('linalg.lstsq',
           aten_name='linalg_lstsq',
           op=torch.linalg.lstsq,
           dtypes=floating_and_complex_types(),
           supports_out=False,
           sample_inputs_func=sample_inputs_linalg_lstsq,
           check_batched_grad=False,
           check_batched_gradgrad=False,
           decorators=[skipCUDAIfNoMagma, skipCPUIfNoLapack],
           skips=(
               # skip because `linalg_lstsq` is not differentiable
               SkipInfo('TestGradients', 'test_fn_grad'),
               SkipInfo('TestCommon', 'test_variant_consistency_jit'),
           )),
    OpInfo('linalg.matrix_power',
           aliases=('matrix_power',),
           aten_name='linalg_matrix_power',
           dtypes=floating_and_complex_types(),
           supports_inplace_autograd=False,
           decorators=[skipCUDAIfNoMagmaAndNoCusolver, skipCPUIfNoLapack, skipCUDAIfRocm],
           sample_inputs_func=sample_inputs_linalg_matrix_power,),
    OpInfo('linalg.multi_dot',
           # Need this lambda because gradcheck does not work with TensorList inputs
           op=lambda *args, **kwargs: torch.linalg.multi_dot(args, **kwargs),
           aten_name='linalg_multi_dot',
           dtypes=floating_and_complex_types_and(torch.half),
           dtypesIfCPU=all_types_and_complex_and(torch.half, torch.bfloat16),
           dtypesIfCUDA=floating_and_complex_types_and(torch.half, *[torch.bfloat16] if CUDA11OrLater else []),
           supports_inplace_autograd=False,
           # Batched grad checks fail for empty input tensors (see https://github.com/pytorch/pytorch/issues/53407)
           check_batched_grad=False,
           check_batched_gradgrad=False,
           sample_inputs_func=sample_inputs_linalg_multi_dot,
           # test_variant_consistency_jit does not work well with lambda passed in place of op
           skips=(SkipInfo('TestCommon', 'test_variant_consistency_jit'),)),
    OpInfo('linalg.norm',
           op=torch.linalg.norm,
           dtypes=floating_and_complex_types_and(torch.float16, torch.bfloat16),
           decorators=[skipCUDAIfNoMagma, skipCPUIfNoLapack],
           sample_inputs_func=sample_inputs_linalg_norm,
           aten_name='linalg_norm',
           skips=(
               # "pow" not implemented for 'BFloat16' or 'half'
               SkipInfo('TestOpInfo', 'test_supported_backward',
                        dtypes=(torch.bfloat16, torch.float16)),
               # linalg.norm does not correctly warn when resizing out= inputs
               SkipInfo('TestCommon', 'test_out'),
           )),
    OpInfo('linalg.qr',
           aten_name='linalg_qr',
           op=torch.linalg.qr,
           dtypes=floating_and_complex_types(),
           supports_inplace_autograd=False,
           sample_inputs_func=sample_inputs_linalg_qr,
           decorators=[skipCUDAIfNoMagma, skipCUDAIfRocm, skipCPUIfNoLapack],
           skips=(
               # cuda gradchecks are slow
               # see discussion https://github.com/pytorch/pytorch/pull/47761#issuecomment-747316775
               SkipInfo('TestGradients', 'test_fn_gradgrad', device_type='cuda'),)),
    OpInfo('linalg.slogdet',
           aten_name='linalg_slogdet',
           op=torch.linalg.slogdet,
           dtypes=floating_and_complex_types(),
           sample_inputs_func=sample_inputs_linalg_invertible,
           output_func=itemgetter(1),
           decorators=[skipCUDAIfNoMagma, skipCUDAIfRocm, skipCPUIfNoLapack]),
    OpInfo('linalg.vector_norm',
           op=torch.linalg.vector_norm,
           dtypes=floating_and_complex_types_and(torch.float16, torch.bfloat16),
           decorators=[skipCUDAIfNoMagma, skipCPUIfNoLapack],
           sample_inputs_func=sample_inputs_linalg_vector_norm,
           aten_name='linalg_vector_norm',
           skips=(
               # "pow" not implemented for 'BFloat16' or 'half'
               SkipInfo('TestOpInfo', 'test_supported_backward',
                        dtypes=(torch.bfloat16, torch.float16)),
               # linalg.vector_norm does not correctly warn when resizing out= inputs
               SkipInfo('TestCommon', 'test_out'),
           )),
    UnaryUfuncInfo('log',
                   ref=np.log,
                   domain=(0, float('inf')),
                   dtypes=all_types_and_complex_and(torch.bool, torch.bfloat16),
                   dtypesIfCPU=all_types_and_complex_and(torch.bool, torch.bfloat16),
                   dtypesIfCUDA=all_types_and_complex_and(torch.bool, torch.half, torch.bfloat16),
                   assert_autodiffed=True,
                   safe_casts_outputs=True,
                   decorators=(precisionOverride({torch.bfloat16: 5e-2}),),
                   skips=(
                       SkipInfo('TestUnaryUfuncs', 'test_reference_numerics_extremal',
                                device_type='cpu', dtypes=[torch.cfloat, torch.cdouble],
                                active_if=IS_WINDOWS),
                   )),
    UnaryUfuncInfo('log10',
                   ref=np.log10,
                   domain=(0, float('inf')),
                   decorators=(precisionOverride({torch.bfloat16: 5e-2}),),
                   dtypes=all_types_and_complex_and(torch.bool, torch.bfloat16),
                   dtypesIfCPU=all_types_and_complex_and(torch.bool, torch.bfloat16),
                   assert_autodiffed=True,
                   dtypesIfCUDA=all_types_and_complex_and(torch.bool, torch.half, torch.bfloat16),
                   safe_casts_outputs=True,
                   skips=(
                       SkipInfo('TestUnaryUfuncs', 'test_reference_numerics_extremal',
                                device_type='cpu', dtypes=[torch.cfloat, torch.cdouble],
                                active_if=IS_WINDOWS),
                   )),
    UnaryUfuncInfo('log1p',
                   ref=np.log1p,
                   domain=(-1, float('inf')),
                   dtypesIfCPU=all_types_and(torch.bool, torch.bfloat16),
                   dtypesIfCUDA=all_types_and(torch.bool, torch.half, torch.bfloat16),
                   decorators=(precisionOverride({torch.bfloat16: 1e-1}),),
                   safe_casts_outputs=True,
                   assert_autodiffed=True),
    UnaryUfuncInfo('log2',
                   ref=np.log2,
                   domain=(0, float('inf')),
                   dtypes=all_types_and_complex_and(torch.bool, torch.bfloat16),
                   dtypesIfCPU=all_types_and_complex_and(torch.bool, torch.bfloat16),
                   dtypesIfCUDA=all_types_and_complex_and(torch.bool, torch.half, torch.bfloat16),
                   assert_autodiffed=True,
                   safe_casts_outputs=True,
                   decorators=(precisionOverride({torch.bfloat16: 1e-1}),),
                   skips=(
                       SkipInfo('TestUnaryUfuncs', 'test_reference_numerics_extremal',
                                dtypes=[torch.cfloat, torch.cdouble]),
                       SkipInfo('TestUnaryUfuncs', 'test_reference_numerics_normal',
                                dtypes=[torch.cfloat, torch.cdouble]),
                   )),
    UnaryUfuncInfo('logical_not',
                   ref=np.logical_not,
                   decorators=(precisionOverride({torch.bfloat16: 7e-1,
                                                  torch.float16: 5e-1}),),
                   dtypes=all_types_and_complex_and(torch.bool, torch.half, torch.bfloat16),
                   dtypesIfCPU=all_types_and_complex_and(torch.bool, torch.half, torch.bfloat16),
                   dtypesIfCUDA=all_types_and_complex_and(torch.bool, torch.half, torch.bfloat16),
                   safe_casts_outputs=True,
                   supports_autograd=False,
                   skips=(
                       # The function variant always returns BoolTensor
                       # while the inplace variant preserves the input dtype.
                       # >>> t = torch.randn(3)
                       # >>> torch.logical_not(t)
                       # tensor([False, False, False])
                       # >>> torch.logical_not(t).dtype
                       # torch.bool
                       # >>> t.logical_not_().dtype
                       # torch.float32
                       SkipInfo('TestUnaryUfuncs', 'test_variant_consistency',
                                dtypes=all_types_and_complex_and(torch.half, torch.bfloat16)),
                       SkipInfo('TestCommon', 'test_variant_consistency_eager',
                                dtypes=all_types_and_complex_and(torch.half, torch.bfloat16)),
                   )),
    OpInfo('lu',
           op=torch.lu,
           dtypes=floating_and_complex_types(),
           supports_inplace_autograd=False,
           check_batched_gradgrad=False,
           supports_out=False,
           sample_inputs_func=sample_inputs_lu,
           decorators=[skipCUDAIfNoMagmaAndNoCusolver, skipCUDAIfRocm, skipCPUIfNoLapack],
           skips=(
               # cuda gradchecks are slow
               # see discussion https://github.com/pytorch/pytorch/pull/47761#issuecomment-747316775
               SkipInfo('TestGradients', 'test_fn_gradgrad', device_type='cuda'),
               # we skip jit tests because lu_backward is impelemented as autograd.Function,
               # which does not support autograd with scripting
               SkipInfo('TestCommon', 'test_variant_consistency_jit'),
               # Skip operator schema test because this is a functional and not an operator
               SkipInfo('TestOperatorSignatures', 'test_get_torch_func_signature_exhaustive'),
           )),
    OpInfo('masked_scatter',
           dtypes=all_types_and_complex_and(torch.bool, torch.half, torch.bfloat16),
           dtypesIfCPU=all_types_and_complex_and(torch.bool, torch.half, torch.bfloat16),
           dtypesIfCUDA=all_types_and_complex_and(torch.bool, torch.half, torch.bfloat16),
           sample_inputs_func=sample_inputs_masked_scatter,
           skips=(
               # _th_masked_fill_bool_ not supported for Complex Types.
               SkipInfo('TestGradients', 'test_fn_grad',
                        device_type='cuda', dtypes=[torch.complex128]),
               SkipInfo('TestGradients', 'test_fn_gradgrad',
                        device_type='cuda', dtypes=[torch.complex128]),
               SkipInfo('TestGradients', 'test_inplace_grad',
                        device_type='cuda', dtypes=[torch.complex128]),
               SkipInfo('TestGradients', 'test_inplace_gradgrad',
                        device_type='cuda', dtypes=[torch.complex128]),
               SkipInfo('TestOpInfo', 'test_duplicate_method_tests'),
           ),
           supports_out=False),
    OpInfo('masked_select',
           dtypes=all_types_and_complex_and(torch.bool, torch.half, torch.bfloat16),
           dtypesIfCPU=all_types_and_complex_and(torch.bool, torch.half, torch.bfloat16),
           dtypesIfCUDA=all_types_and_complex_and(torch.bool, torch.half, torch.bfloat16),
           sample_inputs_func=sample_inputs_masked_select,
           supports_out=True,
           skips=(
               # masked_select does not correctly warn when resizing out= inputs
               SkipInfo('TestCommon', 'test_out'),
           )),
    OpInfo('max',
           op=torch.max,
           variant_test_name='binary',
           dtypes=all_types_and(torch.float16, torch.bfloat16, torch.bool),
           dtypesIfCPU=all_types_and(torch.float16, torch.bfloat16, torch.bool),
           dtypesIfCUDA=all_types_and(torch.float16, torch.bfloat16, torch.bool),
           sample_inputs_func=sample_inputs_max_min_binary,
           assert_autodiffed=True,),
    OpInfo('max',
           op=torch.max,
           variant_test_name='reduction_with_dim',
           dtypes=all_types_and(torch.float16, torch.bfloat16, torch.bool),
           dtypesIfCPU=all_types_and(torch.float16, torch.bfloat16, torch.bool),
           dtypesIfCUDA=all_types_and(torch.float16, torch.bfloat16, torch.bool),
           sample_inputs_func=sample_inputs_max_min_reduction_with_dim,
           skips=(
               # max does not correctly warn when resizing out= inputs
               SkipInfo('TestCommon', 'test_out'),)),
    OpInfo('max',
           op=torch.max,
           variant_test_name='reduction_no_dim',
           dtypes=all_types_and(torch.float16, torch.bfloat16, torch.bool),
           dtypesIfCPU=all_types_and(torch.float16, torch.bfloat16, torch.bool),
           dtypesIfCUDA=all_types_and(torch.float16, torch.bfloat16, torch.bool),
           supports_out=False,
           sample_inputs_func=sample_inputs_max_min_reduction_no_dim,),
    OpInfo('min',
           op=torch.min,
           variant_test_name='binary',
           dtypes=all_types_and(torch.float16, torch.bfloat16, torch.bool),
           dtypesIfCPU=all_types_and(torch.float16, torch.bfloat16, torch.bool),
           dtypesIfCUDA=all_types_and(torch.float16, torch.bfloat16, torch.bool),
           sample_inputs_func=sample_inputs_max_min_binary,
           assert_autodiffed=True,),
    OpInfo('min',
           op=torch.min,
           variant_test_name='reduction_with_dim',
           dtypes=all_types_and(torch.float16, torch.bfloat16, torch.bool),
           dtypesIfCPU=all_types_and(torch.float16, torch.bfloat16, torch.bool),
           dtypesIfCUDA=all_types_and(torch.float16, torch.bfloat16, torch.bool),
           sample_inputs_func=sample_inputs_max_min_reduction_with_dim,
           skips=(
               # min does not correctly warn when resizing out= inputs
               SkipInfo('TestCommon', 'test_out'),
           )),
    OpInfo('min',
           op=torch.min,
           variant_test_name='reduction_no_dim',
           dtypes=all_types_and(torch.float16, torch.bfloat16, torch.bool),
           dtypesIfCPU=all_types_and(torch.float16, torch.bfloat16, torch.bool),
           dtypesIfCUDA=all_types_and(torch.float16, torch.bfloat16, torch.bool),
           supports_out=False,
           sample_inputs_func=sample_inputs_max_min_reduction_no_dim,),
    UnaryUfuncInfo('neg',
                   aliases=('negative', ),
                   ref=np.negative,
                   dtypes=all_types_and_complex_and(torch.half, torch.bfloat16),
                   dtypesIfCPU=all_types_and_complex_and(torch.half, torch.bfloat16),
                   dtypesIfCUDA=all_types_and_complex_and(torch.half, torch.bfloat16),
                   assert_autodiffed=True,),
    OpInfo('outer',
           op=torch.outer,
           aliases=('ger', ),
           dtypes=all_types_and_complex_and(torch.bool, torch.float16, torch.bfloat16),
           sample_inputs_func=sample_inputs_outer,),
    OpInfo('prod',
           dtypes=all_types_and_complex_and(torch.bool),
           dtypesIfCUDA=all_types_and_complex_and(torch.bool, torch.float16, torch.bfloat16),
           skips=(
               # "cumprod_cuda" not implemented for 'BFloat16'
               SkipInfo('TestOpInfo', 'test_supported_backward', dtypes=(torch.bfloat16,)),
               # prod does not correctly warn when resizing out= inputs
               SkipInfo('TestCommon', 'test_out',
                        dtypes=[torch.float32]),
           ),
           sample_inputs_func=sample_inputs_prod),
    OpInfo('qr',
           op=torch.qr,
           dtypes=floating_and_complex_types(),
           sample_inputs_func=sample_inputs_linalg_qr,
           decorators=[skipCUDAIfNoMagma, skipCUDAIfRocm, skipCPUIfNoLapack],
           skips=(
               # cuda gradchecks are slow
               # see discussion https://github.com/pytorch/pytorch/pull/47761#issuecomment-747316775
               SkipInfo('TestGradients', 'test_fn_gradgrad', device_type='cuda'),)),
    UnaryUfuncInfo('rad2deg',
                   ref=np.degrees,
                   decorators=(precisionOverride({torch.bfloat16: 7e-1,
                                                  torch.float16: 7e-1}),),
                   dtypes=all_types_and(torch.bool, torch.half, torch.bfloat16),
                   dtypesIfCPU=all_types_and(torch.bool, torch.half, torch.bfloat16),
                   dtypesIfCUDA=all_types_and(torch.bool, torch.half, torch.bfloat16),
                   skips=(
                       # Reference: https://github.com/pytorch/pytorch/pull/51283#issuecomment-770614273
                       SkipInfo('TestUnaryUfuncs', 'test_reference_numerics_normal',
                                dtypes=[torch.bfloat16]),
                       SkipInfo('TestUnaryUfuncs', 'test_reference_numerics_hard',
                                dtypes=[torch.bfloat16]),
                       SkipInfo('TestUnaryUfuncs', 'test_reference_numerics_extremal',
                                dtypes=[torch.bfloat16]),
                   ),
                   safe_casts_outputs=True),
    UnaryUfuncInfo('round',
                   ref=np.round,
                   dtypes=floating_types_and(torch.half),
                   dtypesIfCPU=floating_types_and(torch.bfloat16),
                   dtypesIfCUDA=floating_types_and(torch.half),
                   assert_autodiffed=True,),
    UnaryUfuncInfo('sin',
                   ref=np.sin,
                   dtypes=all_types_and_complex_and(torch.bool, torch.bfloat16),
                   dtypesIfCPU=all_types_and_complex_and(torch.bool, torch.bfloat16),
                   dtypesIfCUDA=all_types_and_complex_and(torch.bool, torch.half),
                   assert_autodiffed=True,
                   handles_large_floats=False,
                   handles_complex_extremals=False,
                   safe_casts_outputs=True,
                   decorators=(precisionOverride({torch.bfloat16: 1e-2}),)),
    UnaryUfuncInfo('sinc',
                   ref=np_sinc_with_fp16_as_fp32,
                   dtypes=all_types_and_complex_and(torch.bool, torch.bfloat16),
                   dtypesIfCPU=all_types_and_complex_and(torch.bool, torch.bfloat16),
                   dtypesIfCUDA=all_types_and_complex_and(torch.bool, torch.half),
                   handles_large_floats=False,
                   handles_complex_extremals=False,
                   safe_casts_outputs=True,
                   decorators=(precisionOverride({torch.bfloat16: 1e-2,
                                                  torch.float16: 1e-2}),),
                   skips=(
                       # Reference: https://github.com/pytorch/pytorch/issues/49133
                       SkipInfo('TestUnaryUfuncs', 'test_reference_numerics_normal',
                                dtypes=[torch.cfloat]),
                   )),
    UnaryUfuncInfo('sinh',
                   ref=np_unary_ufunc_integer_promotion_wrapper(np.sinh),
                   dtypesIfCPU=all_types_and_complex_and(torch.bool),
                   dtypesIfCUDA=all_types_and_complex_and(torch.bool, torch.half),
                   safe_casts_outputs=True,
                   assert_autodiffed=True,
                   decorators=(precisionOverride({torch.float16: 1e-2}),),
                   skips=(
                       SkipInfo('TestUnaryUfuncs', 'test_reference_numerics_extremal',
                                device_type='cpu', dtypes=[torch.cfloat, torch.cdouble],
                                active_if=(IS_MACOS or IS_WINDOWS)),
                       SkipInfo('TestUnaryUfuncs', 'test_reference_numerics_hard',
                                device_type='cpu', dtypes=[torch.cfloat, torch.cdouble],
                                active_if=(IS_MACOS or IS_WINDOWS)),
                       # Reference: https://github.com/pytorch/pytorch/issues/48641
                       SkipInfo('TestUnaryUfuncs', 'test_reference_numerics_hard',
                                device_type='cpu', dtypes=[torch.int8]),
                   )),
    UnaryUfuncInfo('sign',
                   ref=reference_sign,
                   dtypes=all_types_and(torch.bfloat16, torch.half),
                   dtypesIfCPU=all_types_and(torch.bool, torch.bfloat16, torch.half),
                   dtypesIfCUDA=all_types_and(torch.bool, torch.bfloat16, torch.half),
                   skips=(
                       # Reference: https://github.com/pytorch/pytorch/issues/41245
                       SkipInfo('TestUnaryUfuncs', 'test_reference_numerics_extremal',
                                dtypes=[torch.bfloat16, torch.float16, torch.float32, torch.float64]),
                   )),
    UnaryUfuncInfo('sgn',
                   ref=reference_sgn,
                   dtypes=all_types_and_complex_and(torch.bool, torch.bfloat16, torch.half),
                   dtypesIfCPU=all_types_and_complex_and(torch.bool, torch.bfloat16, torch.half),
                   dtypesIfCUDA=all_types_and_complex_and(torch.bool, torch.bfloat16, torch.half),
                   skips=(
                       # Reference: https://github.com/pytorch/pytorch/issues/41245
                       SkipInfo('TestUnaryUfuncs', 'test_reference_numerics_extremal',
                                dtypes=[torch.bfloat16, torch.float16, torch.float32, torch.float64]),
                       # Reference: https://github.com/pytorch/pytorch/issues/53958
                       # Test fails in comparison on Nan as the `equal_nan` is True for
                       # comparing the CPU tensors.
                       SkipInfo('TestUnaryUfuncs', 'test_reference_numerics_extremal',
                                device_type='cpu', dtypes=[torch.complex64, torch.complex128]),
                       # Reference: https://github.com/pytorch/pytorch/issues/48486
                       SkipInfo('TestUnaryUfuncs', 'test_reference_numerics_hard',
                                device_type='cpu', dtypes=[torch.complex64])
                   )),
    OpInfo('rsub',
           dtypes=all_types_and_complex_and(torch.bfloat16, torch.half),
           variant_test_name='rsub_tensor',
           supports_out=False,
           supports_inplace_autograd=False,
           skips=(
               # Reference: https://github.com/pytorch/pytorch/issues/53797
               # JIT doesn't understand complex literals
               SkipInfo('TestCommon', 'test_variant_consistency_jit',
                        dtypes=[torch.cfloat, torch.cdouble]),
           ),
           sample_inputs_func=partial(sample_inputs_rsub, variant='tensor'),),
    OpInfo('rsub',
           dtypes=all_types_and_complex_and(torch.bfloat16, torch.half),
           variant_test_name='rsub_scalar',
           supports_out=False,
           supports_inplace_autograd=False,
           sample_inputs_func=partial(sample_inputs_rsub, variant='scalar'),
           skips=(
               # Reference: https://github.com/pytorch/pytorch/issues/53797
               # JIT doesn't understand complex literals
               SkipInfo('TestCommon', 'test_variant_consistency_jit',
                        dtypes=all_types_and_complex_and(torch.bfloat16, torch.half)),),
           assert_autodiffed=True,),
    UnaryUfuncInfo('signbit',
                   ref=np.signbit,
                   dtypes=all_types_and(torch.bfloat16, torch.half),
                   dtypesIfCPU=all_types_and(torch.bool, torch.bfloat16, torch.half),
                   dtypesIfCUDA=all_types_and(torch.bool, torch.bfloat16, torch.half),
                   supports_autograd=False,
                   skips=(
                       # signbit does not correctly warn when resizing out= inputs
                       SkipInfo('TestCommon', 'test_out'),
                   )),
    OpInfo('solve',
           op=torch.solve,
           dtypes=floating_and_complex_types(),
           sample_inputs_func=sample_inputs_legacy_solve,
           check_batched_gradgrad=False,
           decorators=[skipCUDAIfNoMagma, skipCUDAIfRocm, skipCPUIfNoLapack],
           # cuda gradchecks are slow
           # see discussion https://github.com/pytorch/pytorch/pull/47761#issuecomment-747316775
           skips=(SkipInfo('TestGradients', 'test_fn_gradgrad', device_type='cuda'),)),
    OpInfo('std',
           dtypes=floating_types_and(),
           dtypesIfCUDA=floating_and_complex_types_and(torch.half, torch.bfloat16),
           sample_inputs_func=sample_inputs_std_var,
           # TODO: std does support out in some signatures
           supports_out=False,
           supports_complex_autograd=False,
           # std has only partial support for complex and half (#51127)
           skips=(SkipInfo('TestOpInfo', 'test_unsupported_dtypes',
                           dtypes=[torch.half, torch.complex64, torch.complex128]),),
           assert_autodiffed=True,
           ),
    UnaryUfuncInfo('tan',
                   ref=np.tan,
                   dtypes=all_types_and_complex_and(torch.bool, torch.bfloat16),
                   dtypesIfCPU=all_types_and_complex_and(torch.bool, torch.bfloat16),
                   dtypesIfCUDA=all_types_and_complex_and(torch.bool, torch.half),
                   assert_autodiffed=True,
                   safe_casts_outputs=True,
                   skips=(
                       # "pow" not implemented for 'BFloat16' or 'half'
                       SkipInfo('TestOpInfo', 'test_supported_backward',
                                dtypes=(torch.bfloat16, torch.float16)),
                       SkipInfo('TestUnaryUfuncs', 'test_reference_numerics_extremal',
                                device_type='cpu', dtypes=[torch.bfloat16]),
                       SkipInfo('TestUnaryUfuncs', 'test_reference_numerics_hard',
                                device_type='cpu', dtypes=[torch.bfloat16]),
                       SkipInfo('TestUnaryUfuncs', 'test_reference_numerics_normal',
                                device_type='cpu', dtypes=[torch.bfloat16]),
                       SkipInfo('TestUnaryUfuncs', 'test_reference_numerics_extremal',
                                device_type='cpu', dtypes=[torch.cfloat, torch.cdouble],
                                active_if=(IS_MACOS or IS_WINDOWS)),
                       SkipInfo('TestUnaryUfuncs', 'test_reference_numerics_hard',
                                device_type='cpu', dtypes=[torch.cfloat, torch.cdouble],
                                active_if=(IS_MACOS or IS_WINDOWS)),
                       SkipInfo('TestUnaryUfuncs', 'test_reference_numerics_normal',
                                device_type='cpu', dtypes=[torch.cfloat, torch.cdouble],
                                active_if=(IS_MACOS or IS_WINDOWS)),
                       SkipInfo('TestUnaryUfuncs', 'test_reference_numerics_hard',
                                device_type='cuda', dtypes=[torch.float64],
                                active_if=TEST_WITH_ROCM),
                   )),
    UnaryUfuncInfo('tanh',
                   ref=np.tanh,
                   decorators=(precisionOverride({torch.bfloat16: 1e-2}),),
                   dtypes=all_types_and_complex_and(torch.bool),
                   dtypesIfCPU=all_types_and_complex_and(torch.bool, torch.bfloat16),
                   dtypesIfCUDA=all_types_and_complex_and(torch.bool, torch.half, torch.bfloat16),
                   assert_autodiffed=True,
                   safe_casts_outputs=True,
                   skips=(
                       # "tanh_backward_cpu" not implemented for 'BFloat16'
                       SkipInfo('TestOpInfo', 'test_supported_backward',
                                dtypes=(torch.bfloat16,)),
                       SkipInfo('TestUnaryUfuncs', 'test_reference_numerics_extremal',
                                device_type='cpu', dtypes=[torch.cfloat, torch.cdouble],
                                active_if=(IS_MACOS or IS_WINDOWS)),
                       SkipInfo('TestUnaryUfuncs', 'test_reference_numerics_hard',
                                device_type='cpu', dtypes=[torch.cfloat, torch.cdouble],
                                active_if=(IS_MACOS or IS_WINDOWS)),
                       SkipInfo('TestUnaryUfuncs', 'test_reference_numerics_normal',
                                device_type='cpu', dtypes=[torch.cfloat, torch.cdouble],
                                active_if=(IS_MACOS or IS_WINDOWS)),
                   )),
    OpInfo('tensor_split',
           dtypes=all_types_and_complex_and(torch.bool),
           dtypesIfCPU=all_types_and_complex_and(torch.bool, torch.bfloat16, torch.float16),
           dtypesIfCUDA=all_types_and_complex_and(torch.bool, torch.bfloat16, torch.float16),
           supports_out=False,
           skips=(SkipInfo('TestOpInfo', 'test_duplicate_method_tests'),),
           sample_inputs_func=sample_inputs_tensor_split,),
    OpInfo('triangular_solve',
           op=torch.triangular_solve,
           dtypes=floating_and_complex_types(),
           supports_out=False,
           sample_inputs_func=sample_inputs_legacy_solve,
           check_batched_gradgrad=False,
           decorators=[skipCUDAIfNoMagma, skipCUDAIfRocm, skipCPUIfNoLapack],
           # CUDA gradchecks are slow and triangular solve backward is a composite operation
           # see discussion https://github.com/pytorch/pytorch/pull/47761#issuecomment-747316775
           skips=(SkipInfo('TestGradients', 'test_fn_gradgrad', device_type='cuda'),)),
    UnaryUfuncInfo('trunc',
                   aliases=('fix', ),
                   ref=np.trunc,
                   dtypes=floating_types_and(torch.bfloat16),
                   dtypesIfCPU=floating_types_and(torch.bfloat16),
                   dtypesIfCUDA=floating_types_and(torch.float16),
                   assert_autodiffed=True),
    UnaryUfuncInfo('exp2',
                   ref=np_unary_ufunc_integer_promotion_wrapper(np.exp2),
                   dtypes=all_types_and(torch.bool, torch.half),
                   dtypesIfCPU=all_types_and(torch.bool, torch.half),
                   dtypesIfCUDA=all_types_and(torch.bool, torch.half),
                   safe_casts_outputs=True),
    UnaryUfuncInfo('expm1',
                   ref=np_unary_ufunc_integer_promotion_wrapper(np.expm1),
                   dtypes=all_types_and(torch.bool, torch.half),
                   dtypesIfCPU=all_types_and(torch.bool, torch.bfloat16),
                   dtypesIfCUDA=all_types_and(torch.bool, torch.half),
                   safe_casts_outputs=True,
                   assert_autodiffed=True,
                   skips=(
                       # Reference: https://github.com/pytorch/pytorch/pull/48926#issuecomment-739734774
                       SkipInfo('TestUnaryUfuncs', 'test_reference_numerics_extremal',
                                device_type='cpu', dtypes=[torch.bfloat16]),
                       SkipInfo('TestUnaryUfuncs', 'test_reference_numerics_hard',
                                device_type='cpu', dtypes=[torch.bfloat16]),
                       SkipInfo('TestUnaryUfuncs', 'test_reference_numerics_normal',
                                device_type='cpu', dtypes=[torch.bfloat16]),
                   )),
    UnaryUfuncInfo('nan_to_num',
                   ref=np.nan_to_num,
                   dtypes=all_types_and(torch.half, torch.bool),
                   dtypesIfCPU=None,
                   dtypesIfCUDA=None),
    UnaryUfuncInfo('reciprocal',
                   ref=np_unary_ufunc_integer_promotion_wrapper(np.reciprocal),
                   dtypes=all_types_and_complex_and(torch.bool, torch.half, torch.bfloat16),
                   dtypesIfCPU=None,
                   dtypesIfCUDA=None,
                   assert_autodiffed=True,
                   safe_casts_outputs=True,
                   skips=(
                       # Reference: https://github.com/pytorch/pytorch/issues/45690
                       SkipInfo('TestUnaryUfuncs', 'test_reference_numerics_extremal',
                                dtypes=[torch.cfloat, torch.cdouble]),
                       # Reference: https://github.com/pytorch/pytorch/pull/49102#issuecomment-744604601
                       SkipInfo('TestUnaryUfuncs', 'test_reference_numerics_extremal',
                                dtypes=[torch.bfloat16]),
                       SkipInfo('TestUnaryUfuncs', 'test_reference_numerics_hard',
                                dtypes=[torch.bfloat16]),
                       SkipInfo('TestUnaryUfuncs', 'test_reference_numerics_normal',
                                dtypes=[torch.bfloat16]),
                   )),
    UnaryUfuncInfo('rsqrt',
                   ref=lambda x: np.reciprocal(np.sqrt(x)),
                   domain=(0, float('inf')),
                   dtypes=all_types_and_complex_and(torch.bool),
                   dtypesIfCPU=all_types_and_complex_and(torch.bool),
                   dtypesIfCUDA=all_types_and_complex_and(torch.bool, torch.half),
                   decorators=(precisionOverride({torch.half: 5e-2}),),
                   safe_casts_outputs=True,
                   assert_autodiffed=True,
                   handles_complex_extremals=False),
    UnaryUfuncInfo('sqrt',
                   ref=np.sqrt,
                   supports_sparse=True,
                   domain=(0, float('inf')),
                   dtypes=all_types_and_complex_and(torch.bool, torch.bfloat16),
                   dtypesIfCPU=all_types_and_complex_and(torch.bool, torch.bfloat16),
                   dtypesIfCUDA=all_types_and_complex_and(torch.bool, torch.half, torch.bfloat16),
                   assert_autodiffed=True,
                   decorators=(precisionOverride({torch.bfloat16: 7e-2}),),
                   skips=(
                       # Reference: https://github.com/pytorch/pytorch/issues/47358
                       SkipInfo('TestUnaryUfuncs', 'test_reference_numerics_hard',
                                device_type='cpu', dtypes=[torch.cfloat, torch.cdouble],
                                active_if=IS_MACOS),
                       # Reference: https://github.com/pytorch/pytorch/pull/47293#issuecomment-721774436
                       SkipInfo('TestUnaryUfuncs', 'test_reference_numerics_hard',
                                dtypes=[torch.bfloat16])),
                   safe_casts_outputs=True,
                   handles_complex_extremals=False),
    UnaryUfuncInfo('square',
                   ref=np.square,
                   dtypes=all_types_and_complex_and(torch.bool),
                   dtypesIfCPU=all_types_and_complex_and(torch.bool),
                   dtypesIfCUDA=all_types_and_complex_and(torch.bool, torch.half, torch.bfloat16),
                   decorators=(precisionOverride({torch.complex64: 3e-4, torch.bfloat16: 3e-1}),),
                   skips=(
                       # Reference: https://github.com/pytorch/pytorch/issues/52549
                       SkipInfo('TestUnaryUfuncs', 'test_reference_numerics_hard',
                                dtypes=[torch.cfloat, torch.cdouble]),
                       # >>> t = torch.tensor(complex(-0.01, float("inf")))
                       # >>> np.square(t.numpy())
                       # (-inf-infj)
                       # >>> t.square()
                       # tensor(-inf-infj)
                       # >>> t.cuda().square()
                       # tensor(inf+nanj, device='cuda:0')
                       SkipInfo('TestUnaryUfuncs', 'test_reference_numerics_extremal',
                                device_type='cuda', dtypes=[torch.cfloat, torch.cdouble]),
                       # Reference: https://github.com/pytorch/pytorch/pull/52551#issuecomment-782596181
                       SkipInfo('TestUnaryUfuncs', 'test_reference_numerics_hard',
                                device_type='cuda', dtypes=[torch.bfloat16]),
                   ),),
    OpInfo('lerp',
           dtypes=floating_and_complex_types(),
           dtypesIfCUDA=floating_and_complex_types_and(torch.half),
           dtypesIfROCM=floating_and_complex_types_and(torch.half),
           sample_inputs_func=sample_inputs_lerp,
           skips=(
               SkipInfo('TestOpInfo', 'test_duplicate_method_tests'),
           ),
           assert_autodiffed=True),
    OpInfo('linalg.inv',
           aten_name='linalg_inv',
           op=torch.linalg.inv,
           dtypes=floating_and_complex_types(),
           sample_inputs_func=sample_inputs_linalg_invertible,
           check_batched_gradgrad=False,
           decorators=[skipCUDAIfNoMagmaAndNoCusolver, skipCUDAIfRocm, skipCPUIfNoLapack],
           skips=(
               # linalg_inv does not correctly warn when resizing out= inputs
               SkipInfo('TestCommon', 'test_out'),
           )),
    UnaryUfuncInfo('angle',
                   ref=np.angle,
                   dtypes=all_types_and_complex_and(torch.bool),
                   dtypesIfCPU=all_types_and_complex_and(torch.bool, torch.bfloat16, torch.float16),
                   dtypesIfCUDA=all_types_and_complex_and(torch.bool),
                   dtypesIfROCM=all_types_and_complex_and(torch.bool),
                   decorators=(precisionOverride({torch.float16: 1e-2,
                                                  torch.bfloat16: 1e-2}),),
                   safe_casts_outputs=True,
                   supports_complex_to_float=True),
    OpInfo('linalg.solve',
           aten_name='linalg_solve',
           op=torch.linalg.solve,
           dtypes=floating_and_complex_types(),
           sample_inputs_func=sample_inputs_linalg_solve,
           check_batched_gradgrad=False,
           decorators=[skipCUDAIfNoMagma, skipCUDAIfRocm, skipCPUIfNoLapack],
           skips=(SkipInfo('TestGradients', 'test_fn_gradgrad', device_type='cuda'),)),
    OpInfo('linalg.pinv',
           aten_name='linalg_pinv',
           op=torch.linalg.pinv,
           dtypes=floating_and_complex_types(),
           check_batched_grad=False,
           check_batched_gradgrad=False,
           sample_inputs_func=sample_inputs_linalg_invertible,
           decorators=[skipCUDAIfNoMagmaAndNoCusolver, skipCUDAIfRocm, skipCPUIfNoLapack],
           skips=(
               # cuda gradchecks are slow
               # see discussion https://github.com/pytorch/pytorch/pull/47761#issuecomment-747316775
               SkipInfo('TestGradients', 'test_fn_gradgrad', device_type='cuda'),
               # see https://github.com/pytorch/pytorch/issues/54381
               SkipInfo('TestCommon', 'test_variant_consistency_jit', device_type='cuda'))),
    HermitianOpInfo('linalg.pinv',
                    variant_test_name='hermitian',
                    aten_name='linalg_pinv',
                    op=torch.linalg.pinv,
                    dtypes=floating_and_complex_types(),
                    check_batched_grad=False,
                    check_batched_gradgrad=False,
                    sample_inputs_func=sample_inputs_linalg_pinv_hermitian,
                    decorators=[skipCUDAIfNoMagma, skipCUDAIfRocm, skipCPUIfNoLapack],
                    skips=(
                        # cuda gradchecks are slow
                        # see discussion https://github.com/pytorch/pytorch/pull/47761#issuecomment-747316775
                        SkipInfo('TestGradients', 'test_fn_gradgrad', device_type='cuda'),
                        # see https://github.com/pytorch/pytorch/issues/54381
                        SkipInfo('TestCommon', 'test_variant_consistency_jit', device_type='cuda'))
                    ),
    OpInfo('eig',
           op=torch.eig,
           dtypes=floating_and_complex_types(),
           sample_inputs_func=sample_inputs_eig,
           decorators=[
               skipCUDAIfNoMagma,
               skipCPUIfNoLapack,
               skipCUDAIfRocm
           ],),
    OpInfo('svd',
           op=torch.svd,
           dtypes=floating_and_complex_types(),
           sample_inputs_func=sample_inputs_svd,
           decorators=[
               skipCUDAIfNoMagmaAndNoCusolver,
               skipCUDAIfRocm,
               skipCPUIfNoLapack,
               # gradgrad checks are slow
               DecorateInfo(slowTest, 'TestGradients', 'test_fn_gradgrad'),
           ],
           skips=(
               # cuda gradchecks are very slow
               # see discussion https://github.com/pytorch/pytorch/pull/47761#issuecomment-747316775
               SkipInfo('TestGradients', 'test_fn_gradgrad', device_type='cuda'),)),
    OpInfo('linalg.svd',
           op=torch.linalg.svd,
           aten_name='linalg_svd',
           dtypes=floating_and_complex_types(),
           sample_inputs_func=sample_inputs_linalg_svd,
           decorators=[
               skipCUDAIfNoMagmaAndNoCusolver,
               skipCUDAIfRocm,
               skipCPUIfNoLapack,
               # gradgrad checks are slow
               DecorateInfo(slowTest, 'TestGradients', 'test_fn_gradgrad'),
           ],
           skips=(
               # cuda gradchecks are very slow
               # see discussion https://github.com/pytorch/pytorch/pull/47761#issuecomment-747316775
               SkipInfo('TestGradients', 'test_fn_gradgrad', device_type='cuda'),)),
    OpInfo('polar',
           dtypes=floating_types(),
           sample_inputs_func=sample_inputs_polar),
    OpInfo('pinverse',
           op=torch.pinverse,
           dtypes=floating_and_complex_types(),
           check_batched_grad=False,
           check_batched_gradgrad=False,
           supports_out=False,
           sample_inputs_func=sample_inputs_linalg_invertible,
           decorators=[skipCUDAIfNoMagmaAndNoCusolver, skipCUDAIfRocm, skipCPUIfNoLapack],
           skips=(
               # cuda gradchecks are slow
               # see discussion https://github.com/pytorch/pytorch/pull/47761#issuecomment-747316775
               SkipInfo('TestGradients', 'test_fn_gradgrad', device_type='cuda'),
               # see https://github.com/pytorch/pytorch/issues/54381
               SkipInfo('TestCommon', 'test_variant_consistency_jit', device_type='cuda'))),
    OpInfo('gather',
           dtypes=all_types_and_complex_and(torch.bool, torch.float16),
           dtypesIfCUDA=all_types_and_complex_and(torch.bool, torch.float16, torch.bfloat16),
           sample_inputs_func=sample_inputs_gather,
           ),
    OpInfo('index_fill',
           dtypes=all_types_and_complex_and(torch.bool, torch.float16, torch.bfloat16),
           supports_inplace_autograd=False,
           skips=(SkipInfo('TestOpInfo', 'test_duplicate_method_tests'),),
           supports_out=False,
           sample_inputs_func=sample_inputs_index_fill),
    OpInfo('index_copy',
           dtypes=all_types_and_complex_and(torch.bool, torch.float16, torch.bfloat16),
           supports_inplace_autograd=False,
           supports_out=False,
           sample_inputs_func=sample_inputs_index_copy),
    OpInfo('index_select',
           dtypes=all_types_and_complex_and(torch.bool, torch.float16, torch.bfloat16),
           skips=(
               # index_select does not correctly warn when resizing out= inputs
               SkipInfo('TestCommon', 'test_out'),
           ),
           sample_inputs_func=sample_inputs_index_select),
    OpInfo('index_add',
           dtypes=all_types_and_complex_and(torch.bool, torch.float16, torch.bfloat16),
           supports_out=False,
           sample_inputs_func=sample_inputs_index_add),
    OpInfo('sort',
           dtypes=all_types_and(torch.bool, torch.float16),
           # sort on CUDA is still in the TH, no torch.bool/torch.float16 support yet
           dtypesIfCUDA=all_types_and(torch.float16),
           dtypesIfROCM=all_types_and(torch.float16),
           sample_inputs_func=sample_inputs_sort,
           skips=(
               # sort does not correctly warn when resizing out= inputs
               SkipInfo('TestCommon', 'test_out'),
           )),
    OpInfo('stack',
           # gradcheck expects the input arguments as a flat list
           op=lambda *args, idx, **kwargs: torch.stack([*args], idx, **kwargs),
           dtypes=all_types_and_complex_and(torch.bool, torch.float16, torch.bfloat16),
           skips=(
               SkipInfo('TestCommon', 'test_variant_consistency_jit',
                        dtypes=all_types_and_complex_and(torch.bool, torch.float16, torch.bfloat16)),
               # stack does not correctly warn when resizing out= inputs
               SkipInfo('TestCommon', 'test_out'),
           ),
           sample_inputs_func=sample_inputs_stack),
    OpInfo('hstack',
           # gradcheck expects the input arguments as a flat list
           op=lambda *args, **kwargs: torch.hstack([*args], **kwargs),
           dtypes=all_types_and_complex_and(torch.bool, torch.float16, torch.bfloat16),
           skips=(
               SkipInfo('TestCommon', 'test_variant_consistency_jit',
                        dtypes=all_types_and_complex_and(torch.bool, torch.float16, torch.bfloat16)),
               # hstack does not correctly warn when resizing out= inputs
               SkipInfo('TestCommon', 'test_out')),
           sample_inputs_func=sample_inputs_hstack_dstack_vstack),
    OpInfo('unfold',
           op=lambda x, *args: x.unfold(*args),
           dtypes=all_types_and_complex_and(torch.bool, torch.float16, torch.bfloat16),
           supports_out=False,
           check_batched_gradgrad=False,
           skips=(
               # torch.unfold does not exist so we get a RuntimeError.
               SkipInfo('TestCommon', 'test_variant_consistency_jit',
                        dtypes=all_types_and_complex_and(torch.bool, torch.float16, torch.bfloat16)),
               # Skip operator schema test because this is a functional and not an operator
               SkipInfo('TestOperatorSignatures', 'test_get_torch_func_signature_exhaustive'),
           ),
           sample_inputs_func=sample_inputs_unfold),
    OpInfo('vstack',
           # gradcheck expects the input arguments as a flat list
           op=lambda *args, **kwargs: torch.vstack([*args], **kwargs),
           dtypes=all_types_and_complex_and(torch.bool, torch.float16, torch.bfloat16),
           skips=(
               SkipInfo('TestCommon', 'test_variant_consistency_jit',
                        dtypes=all_types_and_complex_and(torch.bool, torch.float16, torch.bfloat16)),
               # vstack does not correctly warn when resizing out= inputs
               SkipInfo('TestCommon', 'test_out'),
           ),
           sample_inputs_func=sample_inputs_hstack_dstack_vstack),
    OpInfo('dstack',
           # gradcheck expects the input arguments as a flat list
           op=lambda *args, **kwargs: torch.dstack([*args], **kwargs),
           dtypes=all_types_and_complex_and(torch.bool, torch.float16, torch.bfloat16),
           skips=(
               SkipInfo('TestCommon', 'test_variant_consistency_jit',
                        dtypes=all_types_and_complex_and(torch.bool, torch.float16, torch.bfloat16)),
               # dstack does not correctly warn when resizing out= inputs
               SkipInfo('TestCommon', 'test_out'),),
           sample_inputs_func=sample_inputs_hstack_dstack_vstack),
    OpInfo('movedim',
           dtypes=all_types_and_complex_and(torch.bool, torch.float16, torch.bfloat16),
           supports_out=False,
           sample_inputs_func=sample_movedim_moveaxis),
    OpInfo('moveaxis',
           dtypes=all_types_and_complex_and(torch.bool, torch.float16, torch.bfloat16),
           supports_out=False,
           sample_inputs_func=sample_movedim_moveaxis),
    ShapeFuncInfo('repeat',
                  op=lambda x, dims: x.repeat(dims),
                  ref=np.tile,
                  dtypes=all_types_and_complex_and(torch.bool, torch.float16, torch.bfloat16),
                  supports_out=False,
                  skips=(
                      # torch.repeat does not exist so we get a RuntimeError.
                      SkipInfo('TestCommon', 'test_variant_consistency_jit',
                               dtypes=all_types_and_complex_and(torch.bool, torch.float16, torch.bfloat16)),
                  ),
                  sample_inputs_func=sample_repeat_tile),
    OpInfo('take_along_dim',
           dtypes=all_types_and_complex_and(torch.bool, torch.float16),
           dtypesIfCUDA=all_types_and_complex_and(torch.bool, torch.float16, torch.bfloat16),
           supports_inplace_autograd=False,
           sample_inputs_func=sample_inputs_take_along_dim),
    ShapeFuncInfo('tile',
                  ref=np.tile,
                  dtypes=all_types_and_complex_and(torch.bool, torch.float16, torch.bfloat16),
                  supports_out=False,
                  sample_inputs_func=sample_repeat_tile),
    OpInfo('var',
           dtypes=floating_types_and(),
           dtypesIfCUDA=floating_and_complex_types_and(torch.half, torch.bfloat16),
           sample_inputs_func=sample_inputs_std_var,
           # TODO: revisit, some var signatures do support out (see std, too)
           supports_out=False,
           supports_complex_autograd=False,
           # var has only partial support for complex and half (#51127)
           skips=(SkipInfo('TestOpInfo', 'test_unsupported_dtypes',
                           dtypes=[torch.half, torch.complex64, torch.complex128]),),
           assert_autodiffed=True,
           ),
    OpInfo('xlogy',
           dtypes=all_types_and(torch.bool),
           dtypesIfCPU=all_types_and(torch.bool, torch.half, torch.bfloat16),
           dtypesIfCUDA=all_types_and(torch.bool, torch.half, torch.bfloat16),
           supports_inplace_autograd=True,
           safe_casts_outputs=True,
           sample_inputs_func=sample_inputs_xlogy),
    OpInfo('trace',
           dtypes=all_types_and_complex(),
           dtypesIfCUDA=all_types_and_complex_and(torch.bool, torch.half),
           supports_inplace_autograd=False,
           supports_out=False,
           sample_inputs_func=sample_inputs_trace),
    UnaryUfuncInfo('sigmoid',
                   ref=reference_sigmoid if TEST_SCIPY else _NOTHING,
                   decorators=(precisionOverride({torch.float16: 1e-2,
                                                  torch.bfloat16: 1e-2}),),
                   skips=(
                       SkipInfo('TestUnaryUfuncs', 'test_reference_numerics_extremal',
                                device_type='cpu', dtypes=[torch.cfloat, torch.cdouble]),
                       SkipInfo('TestUnaryUfuncs', 'test_reference_numerics_hard',
                                device_type='cpu', dtypes=[torch.cfloat, torch.cdouble]),
                       SkipInfo('TestUnaryUfuncs', 'test_reference_numerics_normal',
                                device_type='cpu', dtypes=[torch.cfloat, torch.cdouble])),
                   dtypes=all_types_and_complex_and(torch.bool, torch.bfloat16),
                   dtypesIfCPU=all_types_and_complex_and(torch.bool, torch.bfloat16),
                   dtypesIfCUDA=all_types_and(torch.bool, torch.half, torch.bfloat16),
                   safe_casts_outputs=True,
                   assert_autodiffed=True,
                   supports_complex_autograd=False),  # Reference: https://github.com/pytorch/pytorch/issues/48552
    UnaryUfuncInfo('digamma',
                   ref=scipy.special.digamma if TEST_SCIPY else _NOTHING,
                   decorators=(precisionOverride({torch.float16: 5e-1}),),
                   dtypes=all_types_and(torch.bool),
                   dtypesIfCPU=all_types_and(torch.bool),
                   dtypesIfCUDA=all_types_and(torch.bool, torch.half),
                   safe_casts_outputs=True),
    UnaryUfuncInfo('special.entr',
                   ref=scipy.special.entr if TEST_SCIPY else _NOTHING,
                   aten_name='special_entr',
                   decorators=(precisionOverride({torch.float16: 1e-1,
                                                  torch.bfloat16: 1e-1}),),
                   dtypes=all_types_and(torch.bool),
                   dtypesIfCPU=all_types_and(torch.bool, torch.bfloat16),
                   dtypesIfCUDA=all_types_and(torch.bool, torch.half, torch.bfloat16),
                   skips=(
                       SkipInfo('TestUnaryUfuncs', 'test_reference_numerics_hard',
                                dtypes=[torch.bfloat16, torch.float16]),
                   ),
                   supports_inplace_autograd=False,
                   safe_casts_outputs=True,
                   sample_inputs_func=sample_inputs_entr),
    UnaryUfuncInfo('erf',
                   ref=scipy.special.erf if TEST_SCIPY else _NOTHING,
                   aliases=('special.erf', ),
                   decorators=(precisionOverride({torch.float16: 1e-2,
                                                  torch.bfloat16: 1e-2}),),
                   dtypes=all_types_and(torch.bool),
                   dtypesIfCPU=all_types_and(torch.bool, torch.bfloat16),
                   dtypesIfCUDA=all_types_and(torch.bool, torch.half, torch.bfloat16),
                   assert_autodiffed=True,
                   safe_casts_outputs=True,
                   skips=(
                       # "pow" not implemented for 'BFloat16'
                       SkipInfo('TestOpInfo', 'test_supported_backward', dtypes=(torch.bfloat16,)),
                   )),
    UnaryUfuncInfo('erfc',
                   ref=scipy.special.erfc if TEST_SCIPY else _NOTHING,
                   aliases=('special.erfc', ),
                   decorators=(precisionOverride({torch.float16: 1e-2,
                                                  torch.bfloat16: 1e-2}),),
                   dtypes=all_types_and(torch.bool),
                   dtypesIfCPU=all_types_and(torch.bool, torch.bfloat16),
                   dtypesIfCUDA=all_types_and(torch.bool, torch.half),
                   assert_autodiffed=True,
                   safe_casts_outputs=True,
                   skips=(
                       # "pow" not implemented for 'BFloat16'
                       SkipInfo('TestOpInfo', 'test_supported_backward', dtypes=(torch.bfloat16,)),
                   )),
    UnaryUfuncInfo('erfinv',
                   ref=scipy.special.erfinv if TEST_SCIPY else _NOTHING,
                   aliases=('special.erfinv', ),
                   decorators=(precisionOverride({torch.float16: 1e-2,
                                                  torch.bfloat16: 1e-2,
                                                  torch.float32: 1e-4}),),
                   dtypes=all_types_and(torch.bool),
                   dtypesIfCPU=all_types_and(torch.bool, torch.bfloat16),
                   dtypesIfCUDA=all_types_and(torch.bool, torch.half),
                   safe_casts_outputs=True,
                   domain=(-1, 1),
                   skips=(
                       # "pow" not implemented for 'BFloat16'
                       SkipInfo('TestOpInfo', 'test_supported_backward', dtypes=(torch.bfloat16,)),
                       # Reference: https://github.com/pytorch/pytorch/pull/49155#issuecomment-742664611
                       SkipInfo('TestUnaryUfuncs', 'test_reference_numerics_extremal',
                                active_if=TEST_SCIPY and LooseVersion(scipy.__version__) < "1.4.0"),
                       SkipInfo('TestUnaryUfuncs', 'test_reference_numerics_hard',
                                active_if=TEST_SCIPY and LooseVersion(scipy.__version__) < "1.4.0"),
                       SkipInfo('TestUnaryUfuncs', 'test_reference_numerics_normal',
                                active_if=TEST_SCIPY and LooseVersion(scipy.__version__) < "1.4.0"),
                   )),
    UnaryUfuncInfo('lgamma',
                   ref=reference_lgamma if TEST_SCIPY else _NOTHING,
                   aliases=('special.gammaln', ),
                   decorators=(precisionOverride({torch.float16: 7e-1}),),
                   dtypes=all_types_and(torch.bool),
                   dtypesIfCPU=all_types_and(torch.bool, torch.bfloat16),
                   dtypesIfCUDA=all_types_and(torch.bool, torch.half),
                   skips=(
                       # "digamma" not implemented for 'BFloat16'
                       SkipInfo('TestOpInfo', 'test_supported_backward', dtypes=(torch.bfloat16,)),
                       # Reference: https://github.com/pytorch/pytorch/pull/50140#discussion_r552615345
                       SkipInfo('TestUnaryUfuncs', 'test_reference_numerics_extremal',
                                dtypes=[torch.bfloat16]),
                       SkipInfo('TestUnaryUfuncs', 'test_reference_numerics_hard',
                                device_type='cpu', dtypes=[torch.bfloat16]),
                       SkipInfo('TestUnaryUfuncs', 'test_reference_numerics_normal',
                                device_type='cpu', dtypes=[torch.bfloat16]),
                       # Reference: https://github.com/pytorch/pytorch/pull/50140#issuecomment-756150214
                       SkipInfo('TestUnaryUfuncs', 'test_reference_numerics_extremal',
                                dtypes=[torch.float32, torch.float64], active_if=IS_WINDOWS),
                       SkipInfo('TestUnaryUfuncs', 'test_reference_numerics_hard',
                                dtypes=[torch.float32, torch.float64], active_if=IS_WINDOWS),
                       SkipInfo('TestUnaryUfuncs', 'test_reference_numerics_normal',
                                dtypes=[torch.float32, torch.float64], active_if=IS_WINDOWS),
                   ),
                   safe_casts_outputs=True),
    UnaryUfuncInfo('logit',
                   ref=scipy.special.logit if TEST_SCIPY else _NOTHING,
                   domain=(0, 1),
                   decorators=(precisionOverride({torch.bfloat16: 5e-1,
                                                  torch.float16: 5e-1}),),
                   dtypes=all_types_and(torch.half),
                   dtypesIfCPU=all_types_and(torch.bool, torch.bfloat16),
                   dtypesIfCUDA=all_types_and(torch.bool, torch.half, torch.bfloat16),
                   sample_inputs_func=sample_inputs_logit,
                   safe_casts_outputs=True),
]

# Common operator groupings
unary_ufuncs = [op for op in op_db if isinstance(op, UnaryUfuncInfo)]
spectral_funcs = [op for op in op_db if isinstance(op, SpectralFuncInfo)]
sparse_unary_ufuncs = [op for op in op_db if isinstance(op, UnaryUfuncInfo) and op.supports_sparse is True]
shape_funcs = [op for op in op_db if isinstance(op, ShapeFuncInfo)]

def index_variable(shape, max_indices, device=torch.device('cpu')):
    if not isinstance(shape, tuple):
        shape = (shape,)
    index = torch.rand(*shape, device=device).mul_(max_indices).floor_().long()
    return index


def index_perm_variable(shape, max_indices):
    if not isinstance(shape, tuple):
        shape = (shape,)

    index = torch.randperm(max_indices).narrow(0, 0, reduce(mul, shape)).view(shape)
    return index


def gather_variable(shape, index_dim, max_indices, duplicate=False, device=torch.device('cpu')):
    assert len(shape) == 2
    assert index_dim < 2
    batch_dim = 1 - index_dim
    index = torch.zeros(*shape, dtype=torch.long, device=device)
    for i in range(shape[index_dim]):
        index.select(index_dim, i).copy_(
            torch.randperm(max_indices, device=device)[:shape[batch_dim]])
    if duplicate:
        index.select(batch_dim, 0).copy_(index.select(batch_dim, 1))
    return index


def bernoulli_scalar():
    return torch.tensor(0, dtype=torch.bool).bernoulli_()


def mask_not_all_zeros(shape):
    assert len(shape) > 0
    while True:
        result = torch.randn(shape).gt(0)
        if result.sum() > 0:
            return result


def uniform_scalar(offset=0, requires_grad=False):
    v = torch.rand(()) + offset
    v.requires_grad = requires_grad
    return v


def normal_scalar_clamp(amin, amax, requires_grad=False):
    v = torch.randn(()).clamp(amin, amax)
    v.requires_grad = requires_grad
    return v


def prod_zeros(dim_size, dim_select):
    assert len(dim_select) == 2
    result = torch.randn(dim_size, dim_size, dim_size)
    result.narrow(dim_select[0], 0, 1).narrow(dim_select[1], 1, 1).zero_()
    result.narrow(dim_select[0], 2, 1).narrow(dim_select[1], 3, 1).zero_()
    result.narrow(dim_select[0], 4, 1).narrow(dim_select[1], 3, 1).zero_()
    return result


non_differentiable = collections.namedtuple('non_differentiable', ['tensor'])


class dont_convert(tuple):
    pass


class NoArgsClass(object):
    def __iter__(self):
        return self

    def __next__(self):
        raise StopIteration()
    next = __next__  # Python 2 compatibility

    def __len__(self):
        return 0

NO_ARGS = NoArgsClass()

def ident(x):
    return x

# Do NOT add to this list. Method tests are being DEPRECATED and replaced by OpInfos.
# See https://github.com/pytorch/pytorch/wiki/Writing-tests-in-PyTorch-1.8
#
# (
#   method name,
#   input size/constructing fn,
#   args (tuple represents shape of a tensor arg),
#   test variant name (will be used at test name suffix),    // optional
#   (should_check_autodiff[bool], nonfusible_nodes, fusible_nodes) for autodiff, // optional
#   indices for possible dim arg,                            // optional
#   fn mapping output to part that should be gradcheck'ed,   // optional
#   kwargs                                                   // optional
# )
# Note: some functions have separate schema for (Tensor other) and (Scalar other),
#       and it's possible that we only support AD for Scalar version but not Tensor
#       version, and vice versa.
#       When writing tests, only scalar(float/int) input triggers the Scalar schema.
#       uniform_scalar produces a scalar **Tensor** which won't match Scalar input.
def method_tests():
    set_rng_seed(SEED)
    return [
        ('add', (S, S, S), ((S, S, S),), '', (True,)),
        ('add', (S, S, S), ((S, S),), 'broadcast_rhs', (True,)),
        ('add', (S, S), ((S, S, S),), 'broadcast_lhs', (True,)),
        ('add', (S, 1, S), ((M, S),), 'broadcast_all', (True,)),
        ('add', (), ((),), 'scalar', (True,)),
        ('add', (S, S, S), ((),), 'scalar_broadcast_rhs', (True,)),
        ('add', (), ((S, S, S),), 'scalar_broadcast_lhs', (True,)),
        ('add', (S, S, S), (3.14,), 'constant', (True,)),
        ('add', (), (3.14,), 'scalar_constant', (True,)),
        ('add', (S, S, S), (3.14j,), 'complex_scalar_constant', (True,)),
        ('__radd__', (S, S, S), (3.14,), 'constant', (True, 'aten::add')),
        ('__radd__', (), (3.14,), 'scalar_constant', (True, 'aten::add')),
        ('sub', (S, S, S), ((S, S, S),), '', (True,)),
        ('sub', (S, S, S), ((S, S),), 'broadcast_rhs', (True,)),
        ('sub', (S, S), ((S, S, S),), 'broadcast_lhs', (True,)),
        ('sub', (S, 1, S), ((M, S),), 'broadcast_all', (True,)),
        ('sub', (S, S, S), ((),), 'scalar_broadcast_rhs', (True,)),
        ('sub', (), ((S, S, S),), 'scalar_broadcast_lhs', (True,)),
        ('sub', (S, S, S), (3.14,), 'constant', (True,)),
        ('sub', (), (3.14,), 'scalar_constant', (True,)),
        ('sub', (S, S, S), (3.14j,), 'complex_scalar_constant', (True,)),
        ('__rsub__', (S, S, S), (3.14,), 'constant', (True, 'aten::rsub')),
        ('__rsub__', (), (3.14,), 'scalar_constant', (True, 'aten::rsub')),
        ('mul', (S, S, S), ((S, S, S),), '', (True,)),
        ('mul', (), ((),), 'scalar', (True,)),
        ('mul', (S, S, S), ((S, S),), 'broadcast_rhs', (True,)),
        ('mul', (S, S), ((S, S, S),), 'broadcast_lhs', (True,)),
        ('mul', (S, 1, S), ((M, S),), 'broadcast_all', (True,)),
        ('mul', (S, S, S), ((),), 'scalar_broadcast_rhs', (True,)),
        ('mul', (), ((S, S, S),), 'scalar_broadcast_lhs', (True,)),
        ('mul', (S, S, S), (3.14,), 'constant', (True,)),
        ('mul', (), (3.14,), 'scalar_constant', (True,)),
        # TODO(@anjali411): enable these tests
        # ('mul', (S, S, S), (3.14j,), 'imaginary_constant', (True,)),
        # ('mul', (), (3.14j,), 'imaginary_scalar_constant', (True,)),
        ('__rmul__', (S, S, S), (3.14,), 'constant', (True, 'aten::mul')),
        ('__rmul__', (), (3.14,), 'scalar_constant', (True, 'aten::mul')),
        ('div', (S, S, S), (torch.rand(S, S, S) + 0.1,), '', (True,)),
        ('div', (S, S, S), (torch.rand(S, S) + 0.1,), 'broadcast_rhs', (True,)),
        ('div', (S, S), (torch.rand(S, S, S) + 0.1,), 'broadcast_lhs', (True,)),
        ('div', (S, 1, S), (torch.rand(M, S) + 0.1,), 'broadcast_all', (True,)),
        ('div', (), (uniform_scalar(0.1),), 'scalar', (True,)),
        ('div', (S, S, S), (uniform_scalar(0.1),), 'scalar_broadcast_rhs', (True,)),
        ('div', (), (uniform_scalar(0.1),), 'scalar_broadcast_lhs', (True,)),
        ('div', torch.rand(S, S, S) + 1e-1, (3.14,), 'constant', (True,)),
        ('div', uniform_scalar(1e-1, requires_grad=True), (3.14,), 'scalar_constant', (True,)),
        ('true_divide', (S, S, S), (torch.rand(S, S, S) + 0.1,), '', (True,)),
        ('true_divide', (S, S, S), (torch.rand(S, S) + 0.1,), 'broadcast_rhs', (True,)),
        ('true_divide', (S, S), (torch.rand(S, S, S) + 0.1,), 'broadcast_lhs', (True,)),
        ('true_divide', (S, 1, S), (torch.rand(M, S) + 0.1,), 'broadcast_all', (True,)),
        ('true_divide', (), (uniform_scalar(0.1),), 'scalar', (True,)),
        ('true_divide', (S, S, S), (uniform_scalar(0.1),), 'scalar_broadcast_rhs', (True,)),
        ('true_divide', (), (uniform_scalar(0.1),), 'scalar_broadcast_lhs', (True,)),
        ('true_divide', torch.rand(S, S, S) + 1e-1, (3.14,), 'constant', (True,)),
        ('true_divide', uniform_scalar(1e-1, requires_grad=True), (3.14,), 'scalar_constant', (True,)),
        ('__rdiv__', torch.rand(S, S, S) + 1e-1, (3.14,), 'constant',
            (True, [], ['aten::mul', 'aten::reciprocal'])),
        ('__rdiv__', uniform_scalar(1e-1, requires_grad=True), (3.14,), 'scalar_constant',
            (True, [], ['aten::mul', 'aten::reciprocal'])),
        ('__rdiv__', torch.rand(S, S, S, dtype=torch.cdouble) + 1e-1, (3.14j,), 'complex_constant',
            (True, [], ['aten::mul', 'aten::reciprocal'])),
        ('__rdiv__', uniform_scalar(1e-1 * (1 + 1j), requires_grad=True), (3.14j,), 'complex_scalar_constant',
            (True, [], ['aten::mul', 'aten::reciprocal'])),
        ('div', (S, S, S), (torch.rand(S, S, S, dtype=torch.cdouble) + 0.1,), 'complex', (True,)),
        ('div', (S, S, S), (torch.rand(S, S, dtype=torch.cdouble) + 0.1,), 'complex_broadcast_rhs', (True,)),
        ('div', (S, S), (torch.rand(S, S, S, dtype=torch.cdouble) + 0.1,), 'complex_broadcast_lhs', (True,)),
        ('div', (S, 1, S), (torch.rand(M, S, dtype=torch.cdouble) + 0.1,), 'complex_broadcast_all', (True,)),
        ('div', (), (uniform_scalar(0.1j),), 'complex_scalar', (True,)),
        ('div', (S, S, S), (uniform_scalar(0.1j),), 'complex_scalar_broadcast_rhs', (True,)),
        ('div', (), (uniform_scalar(0.1j),), 'complex_scalar_broadcast_lhs', (True,)),
        ('div', torch.rand(S, S, S, dtype=torch.cdouble) + 1e-1, (3.14j,), 'complex_constant', (True,)),
        ('div', uniform_scalar(1e-1j, requires_grad=True), (3.14j,), 'complex_scalar_constant', (True,)),
        ('pow', torch.rand(S, S, S) + 1e-3, (torch.rand(S, S, S) + 0.1,), '', (True,)),
        ('pow', torch.rand(S, S, S) + 1e-3, (torch.rand(1,) + 0.1,), 'broadcast_rhs', (True,)),
        ('pow', torch.rand(1,) + 1e-3, (torch.rand(S, S, S) + 0.1,), 'broadcast_lhs', (True,)),
        ('pow', torch.rand(S, 1, S) + 1e-3, (torch.rand(1, S, 1) + 0.1,), 'broadcast_all', (True,)),
        ('pow', uniform_scalar(1e-3, requires_grad=True), (uniform_scalar(0.1),), 'scalar', (True,)),
        ('pow', torch.rand(S, S, S) + 1e-3, (uniform_scalar(0.1),), 'scalar_broadcast_rhs', (True,)),
        ('pow', uniform_scalar(1e-3, requires_grad=True), (torch.rand(S, S, S) + 0.1,), 'scalar_broadcast_lhs', (True,)),
        ('pow', torch.rand(S, S, S) + 1e-3, (3.14,), 'constant', (True,)),
        ('pow', torch.rand(S, S, S, dtype=torch.cdouble) + 1e-3 * (1 + 1j), (3.14,), 'complex_constant', (True,)),
        ('__rpow__', torch.rand(S, S, S) + 1e-3, (3.14,), 'constant', (True, 'aten::pow')),
        ('pow', uniform_scalar(1e-3, requires_grad=True), (3.14,), 'scalar_constant', (True,)),
        ('pow', uniform_scalar(1e-3 * (1 + 1j), requires_grad=True), (3.14,), 'complex_scalar_constant', (True,)),
        ('pow', uniform_scalar(1e-3 * (1 + 1j), requires_grad=True), (3.14j,), 'complex_imaginary_exponent', (True,)),
        ('__rpow__', uniform_scalar(1e-3, requires_grad=True), (3.14,), 'scalar_constant', (True, 'aten::pow')),
        ('float_power', torch.rand(S, S, S) + 1e-3, (torch.rand(S, S, S) + 0.1,), ''),
        ('float_power', torch.rand(S, S, S) + 1e-3, (torch.rand(1,) + 0.1,), 'broadcast_rhs'),
        ('float_power', torch.rand(1,) + 1e-3, (torch.rand(S, S, S) + 0.1,), 'broadcast_lhs'),
        ('float_power', torch.rand(S, 1, S) + 1e-3, (torch.rand(1, S, 1) + 0.1,), 'broadcast_all'),
        ('float_power', uniform_scalar(1e-3, requires_grad=True), (uniform_scalar(0.1),), 'scalar'),
        ('float_power', torch.rand(S, S, S) + 1e-3, (uniform_scalar(0.1),), 'scalar_broadcast_rhs'),
        ('float_power', uniform_scalar(1e-3, requires_grad=True), (torch.rand(S, S, S) + 0.1,), 'scalar_broadcast_lhs'),
        ('float_power', torch.rand(S, S, S) + 1e-3, (3.14,), 'constant'),
        ('transpose', (1, 2, 3), (1, 2), 'dim', (False,), [0, 1]),
        ('transpose', (), (0, 0), 'scalar', (False,)),
        ('transpose', (1,), (0, 0), '1d', (False,)),
        ('transpose', (L, L), (0, 1), '2d', (False,)),
        ('transpose', (S, S, S), (2, 0), '3d', (False,)),
        ('swapdims', (1, 2, 3), (1, 2), 'dim', (False,), [0, 1]),
        ('swapdims', (), (0, 0), 'scalar', (False,)),
        ('swapdims', (1,), (0, 0), '1d', (False,)),
        ('swapdims', (L, L), (0, 1), '2d', (False,)),
        ('swapdims', (S, S, S), (2, 0), '3d', (False,)),
        ('swapaxes', (1, 2, 3), (1, 2), 'dim', (False,), [0, 1]),
        ('swapaxes', (), (0, 0), 'scalar', (False,)),
        ('swapaxes', (1,), (0, 0), '1d', (False,)),
        ('swapaxes', (L, L), (0, 1), '2d', (False,)),
        ('swapaxes', (S, S, S), (2, 0), '3d', (False,)),
        ('t', (1, 2), NO_ARGS, '', (False,)),
        ('view', (S, S, S), (S * S, S), '', (False,)),
        ('view', (torch.Size([S * S, S]),), (S, S, S), 'size', (False,)),
        ('view', (S,), (S,), '1d', (False,)),
        ('view', (), (dont_convert(()),), 'scalar_to_scalar', (False,)),
        ('view', (), (1,), 'scalar_to_1d', (False,)),
        ('ravel', (S, S, S), NO_ARGS, '', (False,)),
        ('reshape', (S, S, S), (S * S, S), '', (False,)),
        ('reshape', (torch.Size([S * S, S]),), (S, S, S), 'size', (False,)),
        ('reshape', (S,), (S,), '1d', (False,)),
        ('reshape', (), (dont_convert(()),), 'scalar_to_scalar', (False,)),
        ('reshape', (), (1,), 'scalar_to_1d', (False,)),
        ('reshape_as', (S, S, S), (non_differentiable(torch.rand(S * S, S)),)),
        ('reshape_as', (), (non_differentiable(torch.tensor(42.)),), 'scalar'),
        ('reshape_as', (), (non_differentiable(torch.rand(1, 1)),), 'scalar_to_dims'),
        ('roll', (S, S, S), (0, 0), 'd0'),
        ('roll', (S, S, S), (1, 2), 'd12'),
        ('roll', (S, S, S), (0, 2,), 'd02'),
        ('roll', (S, S, S), (2, 0,), 'd20'),
        ('roll', (S, S, S), (-1, 0), 'neg_shift'),
        ('roll', (S, S, S), (10000, 1), 'loop_shift'),
        ('roll', (S, S, S), (2,), 'flattened'),
        ('roll', (S, S, S), ([1, 2, -1], [0, 1, 2]), 'three_dims'),
        ('rot90', (S, S, S), (1, [0, 1],), 'k1_d01'),
        ('rot90', (S, S, S), (1, [1, 2],), 'k1_d12'),
        ('rot90', (S, S, S), (1, [1, -1],), 'k1_neg_d'),
        ('rot90', (S, S, S), (), 'default'),
        ('view_as', (S, S, S), (non_differentiable(torch.rand(S * S, S)),)),
        ('view_as', (), (non_differentiable(torch.tensor(5.5)),), 'scalar'),
        ('view_as', (), (non_differentiable(torch.rand(1, 1)),), 'scalar_to_dims'),
        ('expand', (S, 1, 1), (S, S, S), '', (False,)),
        ('expand', (torch.Size([S, 1, S]),), (S, S, S), 'size', (False,)),
        ('expand', (S, 1), (S, S, S), 'new_dim', (False,)),
        ('expand', (1,), (S, S, S), '1_element', (False,)),
        ('expand', (1, S), (1, 1, S), 'new_dim_front_old_front_1', (False,)),
        ('expand', (), (dont_convert(()),), 'scalar_to_scalar'),
        ('expand', (), (1, 3, 2), 'scalar_to_dims', (False,)),
        ('expand_as', (S, 1, 1), (torch.rand(S, S, S),), '', (False,)),
        ('copysign', (S, S, S), ((S, S, S),), '', (False,)),
        ('copysign', (S, S, S), ((S, S),), 'broadcast_rhs', (False,)),
        ('copysign', (S, S), ((S, S, S),), 'broadcast_lhs', (False,)),
        ('copysign', (S, 1, S), ((M, S),), 'broadcast_all', (False,)),
        ('copysign', (S, S), (3.14,), 'scalar', (False,)),
        ('copysign', (S, S), (0.0,), 'scalar_pos_zero', (False,)),
        # TorchScript does not recognize -0.0: Issue #46848
        # https://github.com/pytorch/pytorch/issues/46848
        # ('copysign', (S, S), (-0.0,), 'scalar_neg_zero', (False,)),
        ('real', (S, S, S), NO_ARGS, 'complex'),
        ('imag', (S, S, S), NO_ARGS, 'complex'),
        ('view_as_real', (S, S, S), NO_ARGS, 'complex'),
        ('view_as_complex', (S, S, 2), NO_ARGS),
        ('complex', (S, S, S), ((S, S, S),), ''),
        ('atan2', (S, S, S), ((S, S, S),)),
        ('atan2', (), ((),), 'scalar'),
        ('atan2', (S, S, S), ((S,),), 'broadcast_rhs'),
        ('atan2', (S,), ((S, S, S),), 'broadcast_lhs'),
        ('atan2', (S, 1, S), ((S, S),), 'broadcast_all'),
        ('fmod', (S, S, S), (1.5,), '', (True,)),
        ('fmod', (), (1.5,), 'scalar', (True,)),
        ('fmod', (S, S, S), (non_differentiable(torch.rand(S, S, S) + 1.5),), 'tensor'),
        ('fmod', (S,), (non_differentiable(torch.rand(S, S, S) + 1.5),), 'tensor_broadcast_lhs'),
        ('fmod', (S, S, S), (non_differentiable(torch.rand(S) + 1.5),), 'tensor_broadcast_rhs'),
        ('fmod', (S, 1, S), (non_differentiable(torch.rand(S, S) + 1.5),), 'tensor_broadcast_all'),
        ('fmod', (), (non_differentiable(uniform_scalar(1.5)),), 'scalar_tensor'),
        ('fmod', (), (non_differentiable(torch.rand(S, S, S) + 1.5),), 'scalar_tensor_broadcast_lhs'),
        ('fmod', (S, S, S), (non_differentiable(uniform_scalar(1.5)),), 'scalar_tensor_broadcast_rhs'),
        ('hypot', (S, S), ((S, S),)),
        ('remainder', (S, S, S), (1.5,), '', (True,)),
        ('remainder', (), (1.5,), 'scalar', (True,)),
        ('remainder', (S, S, S), (non_differentiable(torch.rand(S, S, S) + 1.5),), 'tensor'),
        ('remainder', (S,), (non_differentiable(torch.rand(S, S, S) + 1.5),), 'tensor_broadcast_lhs'),
        ('remainder', (S, 1, S), (non_differentiable(torch.rand(S, S) + 1.5),), 'tensor_broadcast_all'),
        ('remainder', (), (non_differentiable(uniform_scalar(1.5)),), 'scalar_tensor'),
        ('remainder', (), (non_differentiable(torch.rand(S, S, S) + 1.5),), 'scalar_tensor_broadcast_lhs'),
        ('lerp', (S,), ((S, S, S), 0.4), 'broadcast_lhs', (True,)),
        ('lerp', (S, 1, S), ((S, S), 0.4), 'broadcast_all', (True,)),
        ('lerp', (), ((S, S, S), 0.4), 'scalar_broadcast_lhs', (True,)),
        ('lerp', (S, 1, S), ((S, S), (S, 1, 1, S)), 'tensor_broadcast_all', (True,)),
        ('mean', (S, S, S), NO_ARGS, '', (True,)),
        ('mean', (S, S, S), (1,), 'dim', (True,), [0]),
        ('mean', (S, S, S), (1, True,), 'keepdim_dim', (True,), [0]),
        ('mean', (), NO_ARGS, 'scalar', (True,)),
        ('mean', (), (0,), 'scalar_dim', (True,), [0]),
        ('mean', (), (0, True,), 'scalar_keepdim_dim', (True,), [0]),
        ('mean', (S, S, S), (), 'dtype', (True,), (), (), ident, {'dtype': torch.float64}),
        ('kthvalue', (S, S, S), (2,)),
        ('kthvalue', (S, S, S), (2, 1,), 'dim', (), [1]),
        ('kthvalue', (S, S, S), (2, 1,), 'dim_alert_nondeterministic', (), [1],
            [skipMeta, expectedAlertNondeterministic('kthvalue CUDA', 'cuda')]),
        ('kthvalue', (S, S, S), (2, 1, True,), 'keepdim_dim', (), [1]),
        ('kthvalue', (S,), (2, 0,), 'dim_1d', (), [1]),
        ('kthvalue', (S,), (2, 0, True,), 'keepdim_dim_1d', (), [1]),
        ('kthvalue', (), (1,), 'scalar', (), ()),
        ('kthvalue', (), (1, 0,), 'scalar_dim', (), [1]),
        ('kthvalue', (), (1, 0, True), 'scalar_keepdim_dim', (), [1]),
        ('quantile', (S, S, S), (0.5,)),
        ('quantile', (S, S, S), (0.5, 0), 'dim', (), [1]),
        ('quantile', (S, S, S), (0.5, None, True), 'keepdim'),
        ('quantile', (S, S, S), (0.5, 0, True), 'keepdim_dim', (), [1]),
        ('quantile', (), (0.5,), 'scalar'),
        ('nanquantile', (S, S, S), (0.5,)),
        ('nanquantile', (S, S, S), (0.5, 0), 'dim', (), [1]),
        ('nanquantile', (S, S, S), (0.5, None, True), 'keepdim'),
        ('nanquantile', (S, S, S), (0.5, 0, True), 'keepdim_dim', (), [1]),
        ('nanquantile', (), (0.5,), 'scalar'),
        ('median', (S, S, S), NO_ARGS),
        ('median', (S, S, S), (1,), 'dim', (), [0]),
        ('median', (S, S, S), (1,), 'dim_alert_nondeterministic', (), [0],
            [skipMeta, expectedAlertNondeterministic('median CUDA with indices output', 'cuda')]),
        ('median', (S, S, S), (1, True,), 'keepdim_dim', (), [0]),
        ('median', (), NO_ARGS, 'scalar'),
        ('median', (), (0,), 'scalar_dim', (), [0]),
        ('median', (), (0, True,), 'scalar_keepdim_dim', (), [0]),
        ('nanmedian', (S, S, S), NO_ARGS),
        ('nanmedian', (S, S, S), (1,), 'dim', (), [0]),
        ('nanmedian', (S, S, S), (1, True,), 'keepdim_dim', (), [0]),
        ('nanmedian', (), NO_ARGS, 'scalar'),
        ('nanmedian', (), (0,), 'scalar_dim', (), [0]),
        ('nanmedian', (), (0, True,), 'scalar_keepdim_dim', (), [0]),
        ('mode', (S, S, S), NO_ARGS),
        ('mode', (S, S, S), (1,), 'dim', (), [0]),
        ('mode', (S, S, S), (1, True,), 'keepdim_dim', (), [0]),
        ('mode', (), NO_ARGS, 'scalar'),
        ('mode', (), (0,), 'scalar_dim', (), [0]),
        ('mode', (), (0, True,), 'scalar_keepdim_dim', (), [0]),
        ('sum', (S, S, S), NO_ARGS),
        ('sum', (S, S, S), (1,), 'dim', (), [0]),
        ('sum', (S, S, S), (1, True,), 'keepdim_dim', (), [0]),
        ('sum', (), NO_ARGS, 'scalar'),
        ('sum', (), (0,), 'scalar_dim', (), [0]),
        ('sum', (), (0, True,), 'scalar_keepdim_dim', (), [0]),
        ('sum', (S, S, S), ([1, 2],), 'multi_dim'),
        ('sum', (S, S, S), ([1, 2], True,), 'multi_dim_keepdim'),
        ('nansum', (S, S, S), NO_ARGS),
        ('nansum', (S, S, S), (1,), 'dim', (), [0]),
        ('nansum', (S, S, S), (1, True,), 'keepdim_dim', (), [0]),
        ('nansum', (), NO_ARGS, 'scalar'),
        ('nansum', (), (0,), 'scalar_dim', (), [0]),
        ('nansum', (), (0, True,), 'scalar_keepdim_dim', (), [0]),
        ('nansum', (S, S, S), ([1, 2],), 'multi_dim'),
        ('nansum', (S, S, S), ([1, 2], True,), 'multi_dim_keepdim'),
        ('var_mean', (S, S, S), NO_ARGS, ''),
        ('var_mean', (S, S, S), (1,), 'dim', [0]),
        ('var_mean', (S, S, S), (1, True, True), 'keepdim_dim', [0]),
        ('var_mean', (S,), (0,), 'dim_1d', [0]),
        ('var_mean', (S,), (0, True, True), 'keepdim_dim_1d', [0]),
        ('std_mean', (S, S, S), NO_ARGS, ''),
        ('std_mean', (S, S, S), (1,), 'dim', [0]),
        ('std_mean', (S, S, S), (1, True, True), 'keepdim_dim', [0]),
        ('std_mean', (S,), (0,), 'dim_1d', [0]),
        ('std_mean', (S,), (0, True, True), 'keepdim_dim_1d', [0]),
        ('renorm', (S, S, S), (2, 1, 0.5), 'dim', (), [1]),
        ('renorm', (S, S, S), (1, 2, 3), 'norm_1'),
        ('renorm', (S, S, S), (inf, 2, 0.5), 'norm_inf'),
        ('logcumsumexp', (S, S, S), (0,), 'dim0', (), [0]),
        ('logcumsumexp', (S, S, S), (1,), 'dim1', (), [0]),
        ('logcumsumexp', (), (0,), 'dim0_scalar', (), [0]),
        ('cummax', (S, S, S), (0,), 'dim0', (), [0]),
        ('cummax', (S, S, S), (1,), 'dim1', (), [0]),
        ('cummax', (), (0,), 'dim0_scalar', (), [0]),
        ('cummin', (S, S, S), (0,), 'dim0', (), [0]),
        ('cummin', (S, S, S), (1,), 'dim1', (), [0]),
        ('cummin', (), (0,), 'dim0_scalar', (), [0]),
        ('cumsum', (S, S, S), (1,), 'dim1_cast', (), [0], (), ident, {'dtype': torch.float64}),
        ('log_softmax', (S, S, S), (1, torch.float64,), 'kwarg_dtype_would_break_jit_loader', (True,)),
        ('addmm', (S, M), ((S, S), (S, M)), '', (True, ['aten::add', 'aten::mm'])),
        ('addmm', (1,), ((S, S), (S, M)), 'broadcast_lhs', (True, ['aten::add', 'aten::mm'])),
        ('addmm', (S, M), ((S, S), (S, M)), 'coef', (True,), (), (), ident, {'beta': 0.2, 'alpha': 0.6}),
        ('addmm', (1,), ((S, S), (S, M)), 'broadcast_lhs_coef', (True,), (), (), ident, {'beta': 0.2, 'alpha': 0.6}),
        ('addmm', (), ((S, S), (S, M)), 'scalar_broadcast_lhs', (True, ['aten::add', 'aten::mm'])),
        ('addmm', (), ((S, S), (S, M)), 'scalar_broadcast_lhs_coef', (True,), (), (), ident, {'beta': 0.2, 'alpha': 0.6}),
        ('addbmm', (S, M), ((S, S, S), (S, S, M)),),
        ('addbmm', (1,), ((S, S, S), (S, S, M)), 'broadcast_lhs'),
        ('addbmm', (S, M), ((S, S, S), (S, S, M)), 'coef', (), (), (), ident, {'beta': 0.2, 'alpha': 0.6}),
        ('addbmm', (1,), ((S, S, S), (S, S, M)), 'broadcast_lhs_coef', (),
         (), (), ident, {'beta': 0.2, 'alpha': 0.6}),
        ('addbmm', (), ((S, S, S), (S, S, M)), 'scalar_broadcast_lhs'),
        ('addbmm', (), ((S, S, S), (S, S, M)), 'scalar_broadcast_lhs_coef', (), (), (), ident,
         {'beta': 0.2, 'alpha': 0.6}),
        ('baddbmm', (S, S, M), ((S, S, S), (S, S, M)),),
        ('baddbmm', (1,), ((S, S, S), (S, S, M)), 'broadcast_lhs'),
        ('baddbmm', (S, S, M), ((S, S, S), (S, S, M)), 'coef', (), (), (), ident, {'beta': 0.2, 'alpha': 0.6}),
        ('baddbmm', (1,), ((S, S, S), (S, S, M)), 'broadcast_lhs_coef', (),
         (), (), ident, {'beta': 0.2, 'alpha': 0.6}),
        ('baddbmm', (), ((S, S, S), (S, S, M)), 'scalar_broadcast_lhs'),
        ('baddbmm', (), ((S, S, S), (S, S, M)), 'scalar_broadcast_lhs_coef', (), (), (), ident,
         {'beta': 0.2, 'alpha': 0.6}),
        ('addmv', (S,), ((S, M), (M,)),),
        ('addmv', (1,), ((S, M), (M,)), 'broadcast_lhs'),
        ('addmv', (S,), ((S, M), (M,)), 'coef', (), (), (), ident, {'beta': 0.2, 'alpha': 0.6}),
        ('addmv', (1,), ((S, M), (M,)), 'broadcast_lhs_coef', (), (), (), ident, {'beta': 0.2, 'alpha': 0.6}),
        ('addmv', (), ((S, M), (M,)), 'scalar_broadcast_lhs'),
        ('addmv', (), ((S, M), (M,)), 'scalar_broadcast_lhs_coef', (), (), (), ident, {'beta': 0.2, 'alpha': 0.6}),
        ('dot', (L,), ((L,),), '', (True,)),
        ('vdot', (L,), ((L,),),),
        ('mm', (S, M), ((M, S),), '', (True,)),
        ('bmm', (M, S, M), ((M, M, S),), '', (True,)),
        ('mv', (S, M), ((M,),), '', (True,)),
        ('inner', (S,), ((S,),), "1d_1d", (False,)),
        ('inner', (), ((S, S),), "scalar_2d", (False,)),
        ('matmul', (L,), ((L,),), '', (True,)),
        ('matmul', (S, M), ((M,),), "2d_1d", (True,)),
        ('matmul', (M,), ((M, S),), "1d_2d", (True,)),
        ('matmul', (S, M), ((M, S),), "2d_2d", (True,)),
        ('matmul', (S, S, M), ((M,),), "3d_1d", (True,)),
        ('matmul', (S, S, M), ((M, S),), "3d_2d", (True,)),
        ('matmul', (M,), ((S, M, S),), "1d_3d", (True,)),
        ('matmul', (S, M), ((S, M, S),), "2d_3d", (True,)),
        ('matmul', (S, S, M, M), ((S, S, M, S),), "4d_4d", (True,)),
        ('matmul', (S, S, M, M), ((M,),), "4d_1d", (True,)),
        ('matmul', (M,), ((S, S, M, S),), "1d_4d", (True,)),
        ('matrix_exp', (S, S), NO_ARGS, "single_matrix"),
        ('matrix_exp', (S, S, S), NO_ARGS, "batch_of_matrices"),
        ('mvlgamma', torch.empty(S,).uniform_(0.5, 1), [1], "p=1"),
        ('mvlgamma', torch.empty(S,).uniform_(1, 2), [2], "p=2"),
        ('mvlgamma', torch.empty(S, S).uniform_(1.5, 3), [3], "p=3"),
        ('mvlgamma', torch.empty(S, S).uniform_(2.5, 5), [5], "p=5"),
        ('addcmul', (S, S), ((S, S), (S, S)), '', (True,)),
        ('addcmul', (S, S), ((S, 1), (1, S)), 'broadcast_rhs', (True,)),
        ('addcmul', (1,), ((S, S, 1), (1, S)), 'broadcast_all', (True,)),
        ('addcmul', (S, S), ((S, S), (S, S)), 'scale', (True,), (), (), ident, {'value': 0.5}),
        ('addcmul', (S, S), ((S, 1), (1, S)), 'scale_broadcast_rhs', (True,), (), (), ident, {'value': 0.5}),
        ('addcmul', (1,), ((S, S, 1), (1, S)), 'scale_broadcast_all', (True,), (), (), ident, {'value': 0.5}),
        ('addcmul', (), ((), ()), 'scalar', (True,)),
        ('addcmul', (S, S), ((), ()), 'scalar_broadcast_rhs', (True,)),
        ('addcmul', (), ((S, S, 1), (1, S)), 'scalar_broadcast_lhs', (True,)),
        ('addcmul', (), ((), ()), 'scalar_scale', (True,), (), (), ident, {'value': 0.5}),
        ('addcmul', (S, S), ((), ()), 'scalar_scale_broadcast_rhs', (True,), (), (), ident, {'value': 0.5}),
        ('addcmul', (), ((S, S, 1), (1, S)), 'scalar_scale_broadcast_lhs', (True,), (), (), ident, {'value': 0.5}),
        ('addcdiv', (S, S), ((S, S), (S, S))),
        ('addcdiv', (S, S), ((S, 1), (1, S)), 'broadcast_rhs'),
        ('addcdiv', (1,), ((S, S, 1), (1, S)), 'broadcast_all'),
        ('addcdiv', (S, S), ((S, S), (S, S)), 'scale', (), (), (), ident, {'value': 0.5}),
        ('addcdiv', (S, S), ((S, 1), (1, S)), 'scale_broadcast_rhs', (), (), (), ident, {'value': 0.5}),
        ('addcdiv', (1,), ((S, S, 1), (1, S)), 'scale_broadcast_all', (), (), (), ident, {'value': 0.5}),
        ('addcdiv', (), ((), ()), 'scalar'),
        ('addcdiv', (S, S), ((), ()), 'scalar_broadcast_rhs'),
        ('addcdiv', (), ((S, S, 1), (1, S)), 'scalar_broadcast_lhs'),
        ('addcdiv', (), ((), ()), 'scalar_scale', (), (), (), ident, {'value': 0.5}),
        ('addcdiv', (S, S), ((), ()), 'scalar_scale_broadcast_rhs', (), (), (), ident, {'value': 0.5}),
        ('addcdiv', (), ((S, S, 1), (1, S)), 'scalar_scale_broadcast_lhs', (), (), (), ident, {'value': 0.5}),
        ('zero_', (S, S, S), NO_ARGS),
        ('zero_', (), NO_ARGS, 'scalar'),
        ('logaddexp', (S, S), ((S, S),)),
        ('logaddexp2', (S, S), ((S, S),)),
        ('logsumexp', (S, S), (1,), '', (True,)),
        ('logsumexp', (), (0,), 'scalar', (True,)),
        ('norm', (S, S), (), 'default'),
        ('norm', (S, S), (2,), '2'),
        ('norm', (S, S), (0,), '0'),
        ('norm', (S, S), (0.5,), '0_5'),
        ('norm', (S, S), (1,), '1'),
        ('norm', (S, S), (3,), '3'),
        ('norm', (S, S), (inf,), 'inf'),
        ('norm', (S, S), (-inf,), '-inf'),
        ('norm', (S, S), ('fro',), 'fro_default'),
        ('norm', (S, S), ('fro', [0, 1],), 'fro'),
        ('norm', (S, S), ('nuc',), 'nuc', (), NO_ARGS, [skipCPUIfNoLapack, skipCUDAIfNoMagma]),
        ('norm', (S, S, S), ('nuc', [1, 2]), 'nuc_batched', (), NO_ARGS, [skipCPUIfNoLapack, skipCUDAIfNoMagma]),
        ('norm', (S, S), (-1,), 'neg_1'),
        ('norm', (S, S), (-2,), 'neg_2'),
        ('norm', (S, S), (-0.5,), 'neg_0_5'),
        ('norm', (S, S), (-1.5,), 'neg_1_5'),
        ('norm', (S, S), (-2, 1,), 'neg_2_2_dim', (), [1]),
        ('norm', (S, S), (-1, 1,), 'neg_1_2_dim', (), [1]),
        ('norm', (S, S), (0, 1,), '0_2_dim', (), [1]),
        ('norm', (S, S), (1, 1,), '1_2_dim', (), [1]),
        ('norm', (S, S), (2, 1,), '2_2_dim', (), [1]),
        ('norm', (S, S), (3, 1,), '3_2_dim', (), [1]),
        ('norm', (S, S), (inf, 1,), 'inf_2_dim'),
        ('norm', torch.rand(S, S, S) + 5e-2, (1.5,), '1_5_default'),
        ('norm', (S, S, S), (2, 1), '2_dim', (), [1]),
        ('norm', (S, S, S), (3, 1), '3_dim', (), [1]),
        ('norm', torch.rand(S, S, S) + 5e-2, (1.5, 1), '1_5_dim', (), [1]),
        ('norm', (S, S, S), (2, 1, True), 'keepdim_2_dim', (), [1]),
        ('norm', (S, S, S), (3, 1, True), 'keepdim_3_dim', (), [1]),
        ('norm', torch.rand(S, S, S) + 5e-2, (1.5, 1, True), 'keepdim_1_5_dim', (), [1]),
        ('norm', (), (2, 0), '2_dim_scalar', (), [1]),
        ('norm', (), (3, 0), '3_dim_scalar', (), [1]),
        ('norm', (), (2, 0, True), 'keepdim_2_dim_scalar', (), [1]),
        ('norm', (), (3, 0, True), 'keepdim_3_dim_scalar', (), [1]),
        ('clone', (S, M, S), NO_ARGS),
        ('clone', (), NO_ARGS, 'scalar'),
        ('contiguous', (S, S), NO_ARGS, '', (True,)),
        ('contiguous', torch.randn(S, S).transpose(0, 1), NO_ARGS, 'not_contiguous', (True,)),
        ('dist', (S, S, S), ((S, S, S),)),
        ('dist', (S, S, S), ((S,),), 'broadcast_rhs'),
        ('dist', (S,), ((S, S, S),), 'broadcast_lhs'),
        ('dist', (S, 1, S), ((S, S),), 'broadcast_all'),
        ('dist', (), ((),), 'scalar'),
        ('dist', (S, S, S), ((),), 'scalar_broadcast_rhs'),
        ('dist', (), ((S, S, S),), 'scalar_broadcast_lhs'),
        ('dist', (S, S, S), ((S, S, S), 4), '4'),
        ('dist', (S, S, S), ((S,), 4), '4_broadcast_rhs'),
        ('dist', (S,), ((S, S, S), 4), '4_broadcast_lhs'),
        ('dist', (S, 1, S), ((S, S), 4), '4_broadcast_all'),
        ('dist', (), ((), 4), 'scalar_4'),
        ('dist', (S, S, S), ((), 4), 'scalar_4_broadcast_rhs'),
        ('dist', (), ((S, S, S), 4), 'scalar_4_broadcast_lhs'),
        ('diag_embed', (S, S), NO_ARGS),
        ('diagonal', (M, M), NO_ARGS, '2d'),
        ('diagonal', (3, 5), NO_ARGS, '2d_wide'),
        ('diagonal', (3, 5), (2,), '2d_wide_pos'),
        ('diagonal', (3, 5), (-2,), '2d_wide_neg'),
        ('diagonal', (5, 3), NO_ARGS, '2d_tall'),
        ('diagonal', (5, 3), (2,), '2d_tall_pos'),
        ('diagonal', (5, 3), (-2,), '2d_tall_neg'),
        ('diagonal', (M, M), (1,), '2d_1'),
        ('diagonal', (M, M), (2,), '2d_2'),
        ('diagonal', (M, M, M), (1, 1, 2), '3d_1'),
        ('diagonal', (M, M, M), (2, 0, 1), '3d_2'),
        ('diagonal', (M, M, M), (-2, 0, 1), '3d_3'),
        ('tril', (M, M), NO_ARGS),
        ('tril', (M, M), (2,), 'idx'),
        ('tril', (S, M, M), NO_ARGS, 'batched'),
        ('tril', (S, M, M), (2,), 'batched_idx'),
        ('tril', (3, 3, S, S), NO_ARGS, 'more_batched'),
        ('triu', (M, M), NO_ARGS),
        ('triu', (M, M), (2,), 'idx'),
        ('triu', (S, M, M), NO_ARGS, 'batched'),
        ('triu', (S, M, M), (2,), 'batched_idx'),
        ('triu', (3, 3, S, S), NO_ARGS, 'more_batched'),
        ('cross', (S, 3), ((S, 3),)),
        ('cross', (S, 3, S), ((S, 3, S), 1), 'dim'),
        ('index_fill', (S, S), (0, index_variable(2, S), 2), 'dim', (), [0]),
        ('index_fill', (S, S), (0, index_variable(2, S), ()), 'variable_dim', (), [0]),
        ('index_fill', (S, S), (0, torch.tensor(0, dtype=torch.int64), 2), 'scalar_index_dim', (), [0]),
        ('index_fill', (), (0, torch.tensor([0], dtype=torch.int64), 2), 'scalar_input_dim', (), [0]),
        ('index_fill', (), (0, torch.tensor(0, dtype=torch.int64), 2), 'scalar_both_dim', (), [0]),
        ('det', (S, S), NO_ARGS, '', (), NO_ARGS, [skipCPUIfNoLapack, skipCUDAIfNoMagma]),
        ('det', (1, 1), NO_ARGS, '1x1', (), NO_ARGS, [skipCPUIfNoLapack, skipCUDAIfNoMagma]),
        ('det', lambda dtype, device: random_symmetric_matrix(S), NO_ARGS, 'symmetric', (),
            NO_ARGS, [skipCPUIfNoLapack, skipCUDAIfNoMagma]),
        ('det', lambda dtype, device: random_symmetric_psd_matrix(S),
            NO_ARGS, 'symmetric_psd', (), NO_ARGS, [skipCPUIfNoLapack, skipCUDAIfNoMagma]),
        ('det', lambda dtype, device: random_symmetric_pd_matrix(S),
            NO_ARGS, 'symmetric_pd', (), NO_ARGS, [skipCPUIfNoLapack, skipCUDAIfNoMagma]),
        ('det', lambda dtype, device: random_square_matrix_of_rank(S, S - 2),
            NO_ARGS, 'dim2_null', (), NO_ARGS, [skipCPUIfNoLapack, skipCUDAIfNoMagma]),
        ('det', lambda dtype, device: random_square_matrix_of_rank(S, 1), NO_ARGS, 'rank1', (),
            NO_ARGS, [skipCPUIfNoLapack, skipCUDAIfNoMagma]),
        ('det', lambda dtype, device: random_square_matrix_of_rank(S, 2), NO_ARGS, 'rank2', (),
            NO_ARGS, [skipCPUIfNoLapack, skipCUDAIfNoMagma]),
        ('det', lambda dtype, device: random_fullrank_matrix_distinct_singular_value(S), NO_ARGS,
         'distinct_singular_values', (), NO_ARGS, [skipCPUIfNoLapack, skipCUDAIfNoMagma]),
        ('det', (3, 3, S, S), NO_ARGS, 'batched', (), NO_ARGS, [skipCPUIfNoLapack, skipCUDAIfNoMagma, skipCUDAIfRocm]),
        ('det', (3, 3, 1, 1), NO_ARGS, 'batched_1x1', (), NO_ARGS, [skipCPUIfNoLapack, skipCUDAIfNoMagma]),
        ('det', lambda dtype, device: random_symmetric_matrix(S, 3),
            NO_ARGS, 'batched_symmetric', (), NO_ARGS, [skipCPUIfNoLapack, skipCUDAIfNoMagma, skipCUDAIfRocm]),
        ('det', lambda dtype, device: random_symmetric_psd_matrix(S, 3),
            NO_ARGS, 'batched_symmetric_psd', (), NO_ARGS, [skipCPUIfNoLapack, skipCUDAIfNoMagma, skipCUDAIfRocm]),
        ('det', lambda dtype, device: random_symmetric_pd_matrix(S, 3),
            NO_ARGS, 'batched_symmetric_pd', (), NO_ARGS, [skipCPUIfNoLapack, skipCUDAIfNoMagma, skipCUDAIfRocm]),
        ('det', lambda dtype, device: random_fullrank_matrix_distinct_singular_value(S, 3, 3), NO_ARGS,
         'batched_distinct_singular_values', (), NO_ARGS, [skipCPUIfNoLapack, skipCUDAIfNoMagma, skipCUDAIfRocm]),
        # For `logdet` the function at det=0 is not smooth.
        # We need to exclude tests with det=0 (e.g. dim2_null, rank1, rank2) and use
        # `make_nonzero_det` to make the random matrices have nonzero det. For
        # `logdet`, we also set `make_nonzero_det(matrix, sign=1)` to make the
        # matrix have positive det.
        ('logdet', lambda dtype, device: make_nonzero_det(torch.randn(S, S), 1),
            NO_ARGS, '', (), NO_ARGS, [skipCPUIfNoLapack, skipCUDAIfNoMagma]),
        ('logdet', lambda dtype, device: make_nonzero_det(torch.randn(1, 1), 1),
            NO_ARGS, '1x1', (), NO_ARGS, [skipCPUIfNoLapack, skipCUDAIfNoMagma]),
        ('logdet', lambda dtype, device: make_nonzero_det(random_symmetric_matrix(S), 1), NO_ARGS,
         'symmetric', (), NO_ARGS, [skipCPUIfNoLapack, skipCUDAIfNoMagma]),
        ('logdet', lambda dtype, device: make_nonzero_det(random_symmetric_pd_matrix(S), 1), NO_ARGS,
         'symmetric_pd', (), NO_ARGS, [skipCPUIfNoLapack, skipCUDAIfNoMagma]),
        ('logdet', lambda dtype, device: make_nonzero_det(random_fullrank_matrix_distinct_singular_value(S), 1, 0), NO_ARGS,
         'distinct_singular_values', (), NO_ARGS, [skipCPUIfNoLapack, skipCUDAIfNoMagma]),
        ('logdet', lambda dtype, device: make_nonzero_det(torch.randn(3, 3, S, S), 1),
            NO_ARGS, 'batched', (), NO_ARGS, [skipCPUIfNoLapack, skipCUDAIfNoMagma, skipCUDAIfRocm]),
        ('logdet', lambda dtype, device: make_nonzero_det(torch.randn(3, 3, 1, 1), 1),
            NO_ARGS, 'batched_1x1', (), NO_ARGS, [skipCPUIfNoLapack, skipCUDAIfNoMagma]),
        ('logdet', lambda dtype, device: make_nonzero_det(random_symmetric_matrix(S, 3), 1), NO_ARGS,
         'batched_symmetric', (), NO_ARGS, [skipCPUIfNoLapack, skipCUDAIfNoMagma, skipCUDAIfRocm]),
        ('logdet', lambda dtype, device: make_nonzero_det(random_symmetric_pd_matrix(S, 3), 1), NO_ARGS,
         'batched_symmetric_pd', (), NO_ARGS, [skipCPUIfNoLapack, skipCUDAIfNoMagma, skipCUDAIfRocm]),
        ('logdet', lambda dtype, device: make_nonzero_det(random_fullrank_matrix_distinct_singular_value(S, 3), 1, 0), NO_ARGS,
         'batched_distinct_singular_values', (), NO_ARGS, [skipCPUIfNoLapack, skipCUDAIfNoMagma, skipCUDAIfRocm]),
        ('fill_', (S, S, S), (1,), 'number'),
        ('fill_', (), (1,), 'number_scalar'),
        ('fill_', (S, S, S), ((),), 'variable'),
        ('eq_', (S, S, S), ((S, S, S),)),
        ('eq_', (S, S, S), ((1,),), 'broadcast_rhs'),
        ('eq_', (), ((),), 'scalar'),
        ('eq_', (S, S, S), ((),), 'scalar_broadcast_rhs'),
        ('ne_', (S, S, S), ((S, S, S),)),
        ('ne_', (S, S, S), ((1,),), 'broadcast_rhs'),
        ('ne_', (), ((),), 'scalar'),
        ('ne_', (S, S, S), ((),), 'scalar_broadcast_rhs'),
        ('gt_', (S, S, S), ((S, S, S),)),
        ('gt_', (S, S, S), ((1,),), 'broadcast_rhs'),
        ('gt_', (), ((),), 'scalar'),
        ('gt_', (S, S, S), ((),), 'scalar_broadcast_rhs'),
        ('ge_', (S, S, S), ((S, S, S),)),
        ('ge_', (S, S, S), ((1,),), 'broadcast_rhs'),
        ('ge_', (), ((),), 'scalar'),
        ('ge_', (S, S, S), ((),), 'scalar_broadcast_rhs'),
        ('lt_', (S, S, S), ((S, S, S),)),
        ('lt_', (S, S, S), ((1,),), 'broadcast_rhs'),
        ('lt_', (), ((),), 'scalar'),
        ('lt_', (S, S, S), ((),), 'scalar_broadcast_rhs'),
        ('le_', (S, S, S), ((S, S, S),)),
        ('le_', (S, S, S), ((1,),), 'broadcast_rhs'),
        ('le_', (), ((),), 'scalar'),
        ('le_', (S, S, S), ((),), 'scalar_broadcast_rhs'),
        ('eq_', (S, S, S), (0,), 'pyscalar'),
        ('ne_', (S, S, S), (0,), 'pyscalar'),
        ('gt_', (S, S, S), (0,), 'pyscalar'),
        ('ge_', (S, S, S), (0,), 'pyscalar'),
        ('le_', (S, S, S), (0,), 'pyscalar'),
        ('lt_', (), (0,), 'pyscalar'),
        ('eq_', (), (0,), 'pyscalar_scalar'),
        ('ne_', (), (0,), 'pyscalar_scalar'),
        ('gt_', (), (0,), 'pyscalar_scalar'),
        ('ge_', (), (0,), 'pyscalar_scalar'),
        ('lt_', (), (0,), 'pyscalar_scalar'),
        ('le_', (), (0,), 'pyscalar_scalar'),
        ('permute', (1, 2, 3, 4), (0, 2, 3, 1), '', (True,)),
        ('permute', (1, 2, 3, 4), (0, -2, -1, 1), 'neg_dim', (True,)),
        ('permute', (), (dont_convert(()),), 'scalar', (True,)),
        ('select', (S, S, S), (1, 2), 'dim', (), [0]),
        ('select', (S, S, S), (1, -1), 'wrap_dim', (), [0]),
        ('select', (S,), (0, 2), '1d'),
        ('narrow', (S, S, S), (1, 2, 2), 'dim', (), [0]),
        ('narrow', (S, S, S), (1, 0, 0), 'empty_dim', (), [0]),
        ('squeeze', (S, 1, S, 1), NO_ARGS, '', (True,)),
        ('squeeze', (1, 1, 1, 1), NO_ARGS, 'input_sizes_are_ones', (True,)),
        ('squeeze', (S, 1, S, 1), (1,), '1_dim', (True,), [0]),
        ('squeeze', (S, 1, S, 1), (2,), 'not_1_dim', (True,), [0]),
        ('squeeze', (), (0,), 'scalar', (True,), [0]),
        ('unsqueeze', (S, S, S), (0,), 'first', (True,), [0]),
        ('unsqueeze', (S, S, S), (1,), 'middle', (True,), [0]),
        ('unsqueeze', (S, S, S), (3,), 'last', (True,), [0]),
        ('unsqueeze', (), (0,), 'scalar', (True,), [0]),
        ('chunk', (S, S, S), (2,), '', (True, 'prim::ConstantChunk')),
        ('chunk', (S, S, S), (S, 1), 'dim', (True, 'prim::ConstantChunk'), [1]),
        ('split', (S, S, S), (2,), '', (True,)),
        ('split', (S, S, S), (S, 1), 'dim', (True,), [1]),
        ('split', (S, S, S), ([int(S / 3), S - int(S / 3) * 2, int(S / 3)],), 'size_list',
            (True, 'aten::split_with_sizes')),
        ('split', (S, S, S), ([int(S / 2), S - int(S / 2) * 2, int(S / 2)], 2), 'size_list_dim',
            (True, 'aten::split_with_sizes'), [1]),
        ('split_with_sizes', (S, S, S), ([int(S / 3), S - int(S / 3) * 2, int(S / 3)],), '', (True,)),
        ('split_with_sizes', (S, S, S), ([int(S / 3), S - int(S / 3), 0],), 'size_0', (True, )),
        ('split_with_sizes', (S, S, S), ([int(S / 3), S - int(S / 3) * 2, int(S / 3)],), 'dim', (True, ), [1]),
        ('tensor_split', (S, S, S), (3,), 'sections', (False,)),
        ('tensor_split', (S, S, S), (3, 1), 'sections_dim', (False,), [1]),
        ('tensor_split', (S, S, S), ([2, 4],), 'indices', (False,)),
        ('tensor_split', (S, S, S), ([2, 4], 1), 'indices_dim', (False,), [1]),
        ('scatter', (M, S), (0, gather_variable((S, S), 1, M), (S, S)), 'dim0', (), [0]),
        ('scatter', (M, S), (1, gather_variable((M, S // 2), 0, S), (M, S // 2)), 'dim1', (), [0]),
        ('scatter', (), (0, torch.tensor(0, dtype=torch.int64), ()), 'scalartensor_all_dim0', (), [0]),
        ('scatter', (), (0, torch.tensor(0, dtype=torch.int64), 2.5), 'scalar_all_dim0', (), [0]),
        ('scatter_add', (M, S), (0, gather_variable((S, S), 1, M), (S, S)), 'dim0', (), [0]),
        ('scatter_add', (M, S), (1, gather_variable((M, S // 2), 0, S), (M, S // 2)), 'dim1', (), [0]),
        ('scatter_add', (), (0, torch.tensor(0, dtype=torch.int64), ()), 'scalar_all_dim0', (), [0]),
        ('scatter_add', (M, S), (0, gather_variable((S, S), 1, M), (S, S)), 'alert_nondeterministic', (), [0],
            [expectedAlertNondeterministic('scatter_add_cuda_kernel', 'cuda')]),
        ('masked_fill', (M, M), (torch.BoolTensor(M, M).bernoulli_(), 10)),
        ('masked_fill', (M, M), (torch.BoolTensor(M, M).bernoulli_(), ()), 'tensor'),
        ('masked_fill', (M,), (torch.BoolTensor(M, M).bernoulli_(), 10), 'broadcast_lhs'),
        ('masked_fill', (M, M), (torch.BoolTensor(M,).bernoulli_(), 10), 'broadcast_rhs'),
        ('masked_fill', (), (torch.tensor(0, dtype=torch.bool).bernoulli_(), 10), 'scalar'),
        ('masked_fill', (), (torch.tensor(0, dtype=torch.bool).bernoulli_(), ()),
         'scalar_variable'),
        ('masked_fill', (M, M), (torch.tensor(0, dtype=torch.bool).bernoulli_(), 10),
         'scalar_broadcast_rhs'),
        ('masked_scatter', (M,), (torch.BoolTensor(M, M).bernoulli_(), (M, M)),
         'broadcast_lhs'),
        ('maximum', (S, S), ((S, S),)),
        ('minimum', (S, S), ((S, S),)),
        ('fmax', (S, S), ((S, S),)),
        ('fmin', (S, S), ((S, S),)),
        ('resize_', (S, S, S), (torch.Size([S * S, S])), 'fewer_dims'),
        ('resize_', (), (dont_convert(()),), 'scalar'),
        ('resize_', (), (torch.Size([1, 1, 1])), 'scalar_to_dims'),
        ('resize_as_', (), (non_differentiable(torch.tensor(5.)),), 'scalar'),
        ('resize_as_', (), (non_differentiable(torch.randn((1, 1, 1))),), 'scalar_to_dims'),
        ('resize_as_', (S, S, S), (non_differentiable(torch.randn(S * S, S)),)),
        ('msort', (S, M, S), NO_ARGS),
        ('topk', (S, M, S), (3,)),
        ('topk', (S, M, S), (3, 1), 'dim', (), [1]),
        ('topk', (S, M, S), (3, 1, True), 'dim_desc', (), [1]),
        ('topk', (S, M, S), (3, 1, True, True), 'dim_desc_sort', (), [1]),
        ('topk', (), (1,), 'scalar'),
        ('topk', (), (1, 0), 'dim_scalar', (), [1]),
        ('topk', (), (1, 0, True), 'dim_desc_scalar', (), [1]),
        ('topk', (), (1, 0, True, True), 'dim_desc_sort_scalar', (), [1]),
        ('take', (S, S, S), (torch.LongTensor([[-3, 2], [20, 2]]),)),
        ('take', (S, S, S), (torch.tensor(0, dtype=torch.int64),), 'scalar_index'),
        ('take', (), (torch.LongTensor([0]),), 'scalar_data'),
        ('take', (), (torch.tensor(0, dtype=torch.int64),), 'scalar_both'),
        ('where', (M, M), (mask_not_all_zeros((M, M)), (M, M)), '', (True,)),
        ('where', (M, 1, M), (mask_not_all_zeros((M, M)), (M, M, 1)), 'broadcast_all', (True,)),
        ('where', (), (bernoulli_scalar(), ()), 'scalar', (True,)),
        ('where', (M, 1, M), (bernoulli_scalar(), (M, M, 1)), 'scalar_broadcast_mask', (True,)),
        ('where', (), (mask_not_all_zeros((M, M)), ()), 'scalar_broadcast_non_mask', (True,)),
        ('__getitem__', torch.randn(S, S, S), (dont_convert([1, 2]),)),
        ('__getitem__', torch.randn(S, S, S), (slice(0, 3),), 'slice'),
        ('__getitem__', torch.randn(S, S, S), (dont_convert([slice(0, 3), 1]),), 'slice_index'),
        ('__getitem__', torch.randn(S, S, S), (dont_convert([[0, 2, 3], [1, 3, 3], [0, 0, 2]]),), 'adv_index'),
        ('__getitem__', torch.randn(S, S, S), (dont_convert([[0, 0, 3], [1, 1, 3], [0, 0, 2]]),), 'adv_index_dup'),
        ('__getitem__', torch.randn(S, S, S), (dont_convert([slice(None), slice(None), [0, 3]]),), 'adv_index_end'),
        ('__getitem__', torch.randn(S, S, S), (dont_convert([slice(None), [0, 3], slice(None)]),), 'adv_index_mid'),
        ('__getitem__', torch.randn(S, S, S), (dont_convert([[0, 3], slice(None), slice(None)]),), 'adv_index_beg'),
        ('__getitem__', torch.randn(S, S, S), (dont_convert([[0, 3], [1, 2], slice(None)]),), 'adv_index_comb'),
        ('__getitem__', torch.randn(S, S, S), (dont_convert([[0, 3], ]),), 'adv_index_sub'),
        ('__getitem__', torch.randn(S, S, S), (dont_convert([[0, 3], slice(None)]),), 'adv_index_sub_2'),
        ('__getitem__', torch.randn(S, S, S), (dont_convert([[0, 3], Ellipsis]),), 'adv_index_sub_3'),
        ('__getitem__', torch.randn(S, S, S), (dont_convert([[0, 2, 3], [1, 3, 3],
                                                             torch.LongTensor([0, 0, 2])]),), 'adv_index_var'),
        ('to_sparse', (S, S), (), '', (), (), [], lambda x: x.to_dense()),
        ('kron', (S, S), ((M, L),))
    ]

def create_input(call_args, requires_grad=True, non_contiguous=False, call_kwargs=None, dtype=torch.double, device=None):
    if not isinstance(call_args, tuple):
        call_args = (call_args,)

    def map_arg(arg):
        def maybe_non_contig(tensor):
            return tensor if not non_contiguous else make_non_contiguous(tensor)

        if isinstance(arg, torch.Size) or isinstance(arg, dont_convert):
            return arg
        elif isinstance(arg, tuple) and len(arg) == 0:
            var = torch.randn((), dtype=dtype, device=device)
            var.requires_grad = requires_grad
            return var
        elif isinstance(arg, tuple) and not isinstance(arg[0], torch.Tensor):
            return Variable(maybe_non_contig(torch.randn(*arg, dtype=dtype, device=device)), requires_grad=requires_grad)
        # double check casting
        elif isinstance(arg, non_differentiable):
            if isinstance(arg.tensor, torch.Tensor):
                return maybe_non_contig(arg.tensor.to(device=device))
            return maybe_non_contig(arg.tensor.to(device=device))
        elif isinstance(arg, torch.Tensor):
            if arg.dtype == torch.float:
                arg = arg.double()
            if arg.dtype == torch.cfloat:
                arg = arg.to(torch.cdouble)
            if arg.is_complex() != dtype.is_complex:
                raise RuntimeError("User provided tensor is real for a test that runs with complex dtype, ",
                                   "which is not supported for now")
            # NOTE: We do clone() after detach() here because we need to be able to change size/storage of v afterwards
            v = maybe_non_contig(arg).detach().to(device=device).clone()
            v.requires_grad = requires_grad and (v.is_floating_point() or v.is_complex())
            return v
        elif callable(arg):
            return map_arg(arg(dtype=dtype, device=device))
        else:
            return arg
    args_out = tuple(map_arg(arg) for arg in call_args)
    kwargs_out = {k: map_arg(v) for k, v in call_kwargs.items()} if call_kwargs else {}
    return args_out, kwargs_out


def _compare_trilu_indices(
        self, row, col, offset=0, dtype=torch.long, device='cpu'):
    if row == 0 or col == 0:
        # have to handle this separately as tril and triu does not take
        # empty matrix as input
        self.assertEqual(
            torch.empty(0, 2, dtype=dtype, device=device).transpose(0, 1),
            torch.tril_indices(row, col, offset, dtype=dtype, device=device))

        self.assertEqual(
            torch.empty(0, 2, dtype=dtype, device=device).transpose(0, 1),
            torch.triu_indices(row, col, offset, dtype=dtype, device=device))

    else:
        # TODO(#38095): Replace assertEqualIgnoreType. See issue #38095
        self.assertEqualIgnoreType(
            torch.ones(row, col, device='cpu')
                 .tril(offset).nonzero().to(dtype).transpose(0, 1),
            torch.tril_indices(row, col, offset, dtype=dtype, device=device))

        # TODO(#38095): Replace assertEqualIgnoreType. See issue #38095
        self.assertEqualIgnoreType(
            torch.ones(row, col, device='cpu')
                 .tril(offset).nonzero().to(dtype).transpose(0, 1),
            torch.tril_indices(row, col, offset, dtype=dtype, device=device))


def _compare_large_trilu_indices(
        self, row, col, offset=0, dtype=torch.long, device='cpu'):
    l = torch.ones(row, col, dtype=dtype, device='cpu').tril(offset) \
             .nonzero()[-100:-1, :].transpose(0, 1).to(device)
    torch.cuda.empty_cache()

    r = torch.tril_indices(
        row, col, offset, dtype=dtype, device=device)[:, -100:-1]
    self.assertEqual(l, r)
    torch.cuda.empty_cache()

    l = torch.ones(row, col, dtype=dtype, device='cpu').triu(offset) \
             .nonzero()[-100:-1, :].transpose(0, 1).to(device)
    torch.cuda.empty_cache()

    r = torch.triu_indices(
        row, col, offset, dtype=dtype, device=device)[:, -100:-1]
    self.assertEqual(l, r)
    torch.cuda.empty_cache()

# (
#   row
#   col
#   offset (optional)
#   dtype (optional)
# )
tri_tests_args = [
    (1, 1),
    (3, 3),
    (3, 3, 1),
    (3, 3, 2),
    (3, 3, 200),
    (3, 3, -1),
    (3, 3, -2),
    (3, 3, -200),
    (0, 3, 0),
    (0, 3, 1),
    (0, 3, -1),
    (3, 0, 0),
    (3, 0, 1),
    (3, 0, -1),
    (0, 0, 0),
    (0, 0, 1),
    (0, 0, -1),
    (3, 6, 0),
    (3, 6, 1),
    (3, 6, 3),
    (3, 6, 9),
    (3, 6, -1),
    (3, 6, -3),
    (3, 6, -9),
    (6, 3, 0),
    (6, 3, 1),
    (6, 3, 3),
    (6, 3, 9),
    (6, 3, -1),
    (6, 3, -3),
    (6, 3, -9),
    (258, 253, 1, torch.float32),
    (257, 258, 1, torch.float64),
    (258, 258, 1, torch.short),
    (3, 513, 1, torch.long),
    (513, 3, 1, torch.int),
    (513, 0, 1, torch.double),
    (1024, 1024),
    (1024, 1024, 500, torch.float32),
    (1024, 1024, 1023),
    (1024, 1024, -500),
    (1023, 1025),
    (1025, 1023, 1022),
    (1024, 1024, -500),
    (3, 2028),
    (3, 2028, 1),
    (3, 2028, -1),
    (2028, 3),
    (2028, 1),
    (2028, 1, -1)
]

tri_large_tests_args: List[Tuple[int, ...]] = [
    # Large test cases below are deliberately commented out to speed up CI
    # tests and to avoid OOM error. When modifying implementations of
    # tril_indices and triu_indices, please enable these tests and make sure
    # they pass.
    #
    # (1, 268435455),
    # (5000, 5000),
    # (10000, 10000),
    # (268435455, 1),
    # (134217727, 2, 1),
    # (2, 134217727, 1),
    # (536870901, 1),
    # (1, 536870901),
    # (268435455, 2, 1),
    # (2, 268435455, 1)
]


def run_additional_tri_tests(self, device):
    x = torch.ones(
        3, 3, dtype=torch.long, device=device, layout=torch.strided)
    l = x.tril(0).nonzero().transpose(0, 1)
    u = x.triu(0).nonzero().transpose(0, 1)
    self.assertEqual(l, torch.tril_indices(3, 3, device=device))
    self.assertEqual(
        l, torch.tril_indices(3, 3, device=device, layout=torch.strided))

    self.assertEqual(u, torch.triu_indices(3, 3, device=device))
    self.assertEqual(
        u, torch.triu_indices(3, 3, device=device, layout=torch.strided))

    self.assertRaises(
        RuntimeError,
        lambda: torch.triu_indices(
            1, 1, device=device, layout=torch.sparse_coo))

    self.assertRaises(
        RuntimeError,
        lambda: torch.tril_indices(
            1, 1, device=device, layout=torch.sparse_coo))


def unpack_variables(args):
    if isinstance(args, tuple):
        return tuple(unpack_variables(elem) for elem in args)
    else:
        return args


EXCLUDE_FUNCTIONAL = {
    'addmm',
    'addmm_',
    'addbmm',
    'baddbmm',
    'addmv',
    'addmv_',
    'addr',
    'addr_',
    'reshape',
    'where'  # argument order
}
EXCLUDE_GRADCHECK: Dict[str, Any] = {
}
EXCLUDE_GRADGRADCHECK: Dict[str, Any] = {
}
EXCLUDE_GRADGRADCHECK_BY_TEST_NAME = {
    # *det methods uses svd in backward when matrix is not invertible. However,
    # svd backward is unstable unless the matrix has positive distinct singular
    # values. Generated random matrices satisfy this with high probability, but
    # we can't rely on it. So only test gradgrad on invertible test cases and
    # _distinct_singular_values.
    'test_det',
    'test_det_1x1',
    'test_det_symmetric',
    'test_det_symmetric_psd',
    'test_det_dim2_null',
    'test_det_rank1',
    'test_det_rank2',
    'test_det_batched',
    'test_det_batched_1x1',
    'test_det_batched_symmetric',
    'test_det_batched_symmetric_psd',
    # `other` expand_as(self, other) is not used in autograd.
    'test_expand_as',
    'test_logdet',
    'test_logdet_1x1',
    'test_logdet_symmetric',
    'test_logdet_batched',
    'test_logdet_batched_1x1',
    'test_logdet_batched_symmetric',
    'test_cdist',
}


def exclude_tensor_method(name, test_name):
    # there are no tensor equivalents for these (inplace or out)
    exclude_all_tensor_method_by_test_name = {
        'test_slice',
        'test_where',
        'test_where_broadcast_all',
        'test_where_scalar',
        'test_where_scalar_broadcast_mask',
        'test_where_scalar_broadcast_non_mask',
        'test_var_mean_keepdim_dim_1d',
        'test_var_mean_keepdim_dim',
        'test_var_mean_dim_1d',
        'test_var_mean_dim',
        'test_var_mean',
        'test_std_mean_keepdim_dim_1d',
        'test_std_mean_keepdim_dim',
        'test_std_mean_dim_1d',
        'test_std_mean_dim',
        'test_std_mean',
        'test_view_as_complex',
        'test_view_as_real_complex',
        'test_real_complex',
        'test_imag_complex',
        'test_complex'
    }
    # there are no out-of-place tensor equivalents for these
    exclude_outplace_tensor_method = {
        'index_add',
        'index_copy',
        'index_fill',
        'masked_fill',
        'masked_scatter',
        'scatter',
        'scatter_add',
        'det',
    }
    if test_name in exclude_all_tensor_method_by_test_name:
        return True
    is_magic_method = name[:2] == '__' and name[-2:] == '__'
    is_inplace = name[-1] == "_" and not is_magic_method
    if not is_inplace and name in exclude_outplace_tensor_method:
        return True
    if 'fft.' in name:
        return True
    return False<|MERGE_RESOLUTION|>--- conflicted
+++ resolved
@@ -407,11 +407,7 @@
 
 def sample_inputs_linalg_multi_dot(op_info, device, dtype, requires_grad):
     # Each test case consists of the sizes in the chain of multiplications
-<<<<<<< HEAD
-    # e.g. [2, S, 2, S] generates matrices (2, S) @ (S, 2) @ (2, S)
-=======
     # e.g. [2, 3, 4, 5] generates matrices (2, 3) @ (3, 4) @ (4, 5)
->>>>>>> e98ae296
     test_cases = [
         [1, 2, 1],
         [2, 0, 2],
