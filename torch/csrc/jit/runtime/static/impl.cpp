#include <torch/csrc/jit/runtime/static/impl.h>

#include <ATen/core/LegacyTypeDispatch.h>
#include <ATen/core/interned_strings.h>
#include <c10/core/CPUAllocator.h>
#include <caffe2/core/scope_guard.h>
#include <caffe2/core/timer.h>
#include <torch/csrc/jit/ir/alias_analysis.h>
#include <torch/csrc/jit/passes/canonicalize.h>
#include <torch/csrc/jit/passes/dead_code_elimination.h>
#include <torch/csrc/jit/passes/freeze_module.h>
#include <torch/csrc/jit/passes/remove_mutation.h>
#include <torch/csrc/jit/passes/subgraph_rewrite.h>
#include <torch/csrc/jit/runtime/static/ops.h>
#include <torch/csrc/jit/runtime/static/passes.h>
#include <torch/csrc/jit/runtime/vararg_functions.h>

namespace torch {
namespace jit {

namespace {

void OptimizeGraph(
    std::shared_ptr<torch::jit::Graph>& graph,
    const StaticModuleOptions& opts) {
  Inline(*graph);
  ConstantPropagation(graph);
  Canonicalize(graph);
  ConstantPropagation(graph);
  RemoveTensorMutation(graph);
  ConstantPropagation(graph);
  EliminateDeadCode(graph);
  FuseInferenceOpsForSparseNN(graph);

  // TODO: we can avoid this guard by moving operations
  // to exposed folders.
#ifdef FBCODE_CAFFE2
  if (opts.enable_out_variant) {
    ReplaceWithCopy(graph);
    FuseSigridTransformsListUnpack(graph);
  }
#endif
  ConstantPropagation(graph);
}

void CheckGraphEligibility(const std::shared_ptr<torch::jit::Graph>& graph) {
  for (auto n : graph->nodes()) {
    if (n->kind() == c10::Symbol::fromQualString("prim::GetAttr")) {
      throw std::runtime_error("Cannot accelerate unfrozen graphs");
    }
  }
  // check output types
  // Static Runtime supports output types include None, Tensor and List/Tuple
  // of Tensor
  for (Value* output : graph->outputs()) {
    VLOG(1) << "output: %" << output->debugName()
            << " has type: " << output->type()->repr_str();
    auto kind = output->node()->kind();
    if (kind == prim::TupleConstruct || kind == prim::ListConstruct) {
      for (Value* input : output->node()->inputs()) {
        const auto& type = input->type();
        TORCH_CHECK(
            type->cast<TensorType>() != nullptr,
            "Static Runtime expects output type as List or Tuple of Tensor, but got List or Tuple of ",
            type->repr_str());
      }
    } else {
      const auto& type = output->type();
      TORCH_CHECK(
          type->cast<TensorType>() != nullptr ||
              type->cast<NoneType>() != nullptr,
          "Static Runtime expects output type as None or Tensor, but got ",
          type->repr_str());
    }
  }
}

// remove unused input 0 from graph
void RemoveSelfFromGraphInput(std::shared_ptr<torch::jit::Graph>& graph) {
  if (graph->inputs().at(0)->type()->is_module()) {
    TORCH_CHECK(!graph->inputs().at(0)->hasUses());
    graph->eraseInput(0);
  }
}

// remove "self" from function schema
c10::FunctionSchema RemoveSelfFromSchema(const c10::FunctionSchema& s) {
  TORCH_CHECK(s.arguments().size() >= 1 && s.arguments()[0].name() == "self");
  std::vector<Argument> args({s.arguments().begin() + 1, s.arguments().end()});
  return s.cloneWithArguments(args);
}

bool mayContainAlias(AliasDb& db, const Value* a, const Value* b) {
  return db.mayContainAlias(const_cast<Value*>(a), const_cast<Value*>(b));
}

bool mayContainAlias(
    AliasDb& db,
    const std::unordered_set<const Value*>& a,
    const std::unordered_set<const Value*>& b) {
  std::vector<Value*> as;
  std::vector<Value*> bs;
  as.reserve(a.size());
  for (auto* v : a) {
    as.emplace_back(const_cast<Value*>(v));
  }
  bs.reserve(b.size());
  for (auto* v : b) {
    bs.emplace_back(const_cast<Value*>(v));
  }
  return db.mayContainAlias(as, bs);
}

// Returns two useful constructs:
//  first: map each value to all values that are alive
//    at the same time.
//  second: set of all inputs/outputs/constants (always alive)
//    and their aliases
//  The algorithm does a traversal of the execution graph
//  while keeping track of the live values.
using LivenessInformation = std::pair<
    std::unordered_map<const Value*, std::set<const Value*>>,
    std::unordered_set<const Value*>>;

LivenessInformation GetLivenessInformation(
    const std::shared_ptr<torch::jit::Graph>& graph,
    AliasDb& db) {
  // map a Value to a set of Values that overlap live-ranges with the Value's
  std::unordered_map<const Value*, std::set<const Value*>> liveness_map;
  // a set of Values whose live-range exceed current inference
  std::unordered_set<const Value*> always_alive;

  // map Values to its creation order in graph (Note: only traverse top-level
  // nodes such that nodes under control-flows are represented by top-level
  // block nodes)
  std::vector<const Value*> values_in_creation_order;
  std::unordered_map<const Value*, size_t> values_to_idx_in_creation_order;
  for (const auto* node : graph->nodes()) {
    for (const auto* v : node->outputs()) {
      values_to_idx_in_creation_order[v] = values_in_creation_order.size();
      values_in_creation_order.emplace_back(v);
    }
  }

  // presence of a Value in live_values_use_chain means the Value alive
  // Value mapped to set of Nodes that may use the Value (i.e., use-chain of
  // Value)
  std::unordered_map<const Value*, std::set<const Node*>> live_values_use_chain;
  // Node mapped to set of Values that the Node may use (i.e., def-chain of node
  // inputs)
  std::unordered_map<const Node*, std::set<const Value*>> live_nodes_def_chain;

  // mark inputs, constants, outputs as always_alive
  for (const auto* input : graph->inputs()) {
    always_alive.insert(input);
  }
  for (const auto* output : graph->outputs()) {
    always_alive.insert(output);
  }
  for (const auto* node : graph->nodes()) {
    if (node->kind() == prim::Constant) {
      for (const auto* output : node->outputs()) {
        always_alive.insert(output);
      }
    }
  }

  // add v to the current liveness_map
  std::function<void(const Value* v)> add_live_value_fn = [&](const Value* v) {
    if (liveness_map.count(v)) {
      return;
    }
    liveness_map[v] = {};

    for (const auto& live_v : live_values_use_chain) {
      liveness_map.at(v).insert(live_v.first);
      liveness_map.at(live_v.first).insert(v);
    }

    // only add values to the live set if they
    // have deps, otherwise they die immediately
    if (v->uses().size()) {
      live_values_use_chain[v] = {};
    }

    // record the relationship between v (Value) and its uses (Node)
    for (const auto& u : v->uses()) {
      const auto* node = u.user;
      live_values_use_chain.at(v).insert(node);
      live_nodes_def_chain[node].insert(v);
    }

    // FIXME(penguin): the following alias refinement seems to assume
    // that `v` refers to a new  tensor created by the node that defines
    // v, thus other Values "before" the node that defines `v` cannot
    // possibly be aliased to `v`.
    // TODO(penguin): Is it a limitation of TS alias analysis
    // so that we need to do such refinement? If so, better improve
    // alias analysis so that we dont need this special handling here
    //
    // Refine aliases of v by include only those created after v
    std::vector<const Value*> refined_aliases;
    auto idx = values_to_idx_in_creation_order[v];
    for (; idx < values_in_creation_order.size(); ++idx) {
      auto* alias_v = values_in_creation_order[idx];
      if (mayContainAlias(db, v, alias_v)) {
        refined_aliases.emplace_back(alias_v);
      }
    }
    // for all the values in the alias set,
    // we set them "alive"
    for (auto* aliased_v : refined_aliases) {
      add_live_value_fn(aliased_v);
      for (const auto& u : aliased_v->uses()) {
        const auto* node = u.user;
        // track deps of the aliased values is if they
        // are our own
        live_values_use_chain.at(v).insert(node);
        live_nodes_def_chain[node].insert(v);
      }
    }
  };

  auto traverse_node_fn = [&](const Node* node,
                              std::vector<const Value*>& dead) {
    if (live_nodes_def_chain.count(node)) {
      for (const auto* v : live_nodes_def_chain.at(node)) {
        live_values_use_chain.at(v).erase(node);
        if (!live_values_use_chain.at(v).size()) {
          dead.emplace_back(v);
        }
      }
    }
  };

  for (const auto* node : graph->nodes()) {
    for (const auto* v : node->outputs()) {
      if (mayContainAlias(db, ValueSet{v}, always_alive)) {
        always_alive.insert(v);
      } else {
        add_live_value_fn(v);
      }
    }

    std::vector<const Value*> dead;
    traverse_node_fn(node, dead);
    for (const auto* dead_value : dead) {
      live_values_use_chain.erase(dead_value);
    }
  }

  for (const auto& v : live_values_use_chain) {
    TORCH_CHECK(always_alive.count(v.first));
  }

  for (const auto* node : graph->nodes()) {
    for (const auto* input : node->inputs()) {
      for (const auto* output : node->outputs()) {
        if (liveness_map.count(input) && liveness_map.count(output)) {
          liveness_map.at(input).insert(output);
          liveness_map.at(output).insert(input);
        }
      }
    }
  }

  return std::make_pair(liveness_map, always_alive);
}

// Collect the set of Values that are candidates for memory planning:
//   - Values that are used in in-place operators (i.e., _out variants), and
//   - excluding those that are either inputs or outputs of
//     non in-place operators
//
// Returns
//   first: Values that are candidates for memory planning
//   second: A deterministc order of all values
std::pair<std::vector<const Value*>, std::vector<const Value*>>
GetMemoryPlanningCandidates(const std::shared_ptr<torch::jit::Graph>& graph) {
  // for determinism
  std::unordered_set<const Value*> seen_values;
  std::vector<const Value*> all_values;
  std::unordered_set<const Value*> can_reuse;
  // values used by unsupported ops (as either inputs or outputs)
  // these need to be removed from "can_reuse" after analyzing all nodes
  std::unordered_set<const Value*> cannot_reuse;
  for (auto* n : graph->nodes()) {
    for (const auto* v : n->inputs()) {
      if (!seen_values.count(v)) {
        all_values.emplace_back(v);
        seen_values.insert(v);
      }
      if (canReuseInputsOutputs(n)) {
        can_reuse.insert(v);
      } else {
        cannot_reuse.insert(v);
      }
    }
    for (const auto* v : n->outputs()) {
      all_values.emplace_back(v);
      seen_values.insert(v);
      if (canReuseInputsOutputs(n)) {
        can_reuse.insert(v);
      } else {
        cannot_reuse.insert(v);
      }
    }
  }
  for (const auto* v : cannot_reuse) {
    can_reuse.erase(v);
  }
  // find a deterministic order
  std::vector<const Value*> optimizable;
  for (const auto* v : all_values) {
    if (can_reuse.count(v)) {
      optimizable.emplace_back(v);
      can_reuse.erase(v);
    }
  }
  return std::make_pair(optimizable, all_values);
}

// Equipped with a liveness map we can allocate memory to
// ivalues, reusing memory along the way. However, we are
// constrained by the set of optimizable_values
// (inputs/outputs of out variants). Inputs/outputs of view ops
// can't be reused.
//
// Algorithm:
// # clusters of values sharing the same memory
// # are called "value_to_same_storage_values" in the implementation
// # inserting into a cluster denotes sharing memory.
//
// clusters = {}
// for all v in optimzable_values:
//   for all cluster in clusters: # can we insert into cluster?
//     for all live_v in live_during(v):
//        if cluster.contains(live_v):
//          skip to next custer
//     cluster.add(v)
//     skip to next v
//   if no cluster found:
//     clusters.add(cluster{v})
//
//
// NB: This is a deterministic implementation, which makes it easier to tune
// and debug.
std::unordered_map<const Value*, std::vector<const Value*>>
GenerateSameStorageValues(
    const LivenessInformation& lm,
    const std::pair<std::vector<const Value*>, std::vector<const Value*>>&
        optimizable,
    AliasDb& db) {
  const auto& alive_during = lm.first;
  const auto& always_alive = lm.second;
  const auto& optimizable_values = optimizable.first;
  const auto& all_values = optimizable.second;

  // map Value* to a set Value* that can share the same storage with it
  std::unordered_map<const Value*, std::vector<const Value*>>
      same_storage_values;

  // make new_v and old_v map to the same storage (i.e., add to each other's
  // same_storage_values set)
  auto share_storage_fn = [&](const Value* new_v, const Value* old_v) {
    if (new_v == old_v) {
      return;
    }
    DCHECK(same_storage_values.count(old_v));
    std::set<const Value*> seen;
    std::vector<const Value*> values;
    for (auto* v : same_storage_values.at(old_v)) {
      if (seen.count(v)) {
        continue;
      }
      seen.insert(v);
      values.emplace_back(v);
    }
    for (auto* v : same_storage_values.at(new_v)) {
      if (seen.count(v)) {
        continue;
      }
      seen.insert(v);
      values.emplace_back(v);
    }
    for (const auto* v : values) {
      same_storage_values[v] = values;
    }
  };

  // initialize with known same_storage_values (aliasing values)
  for (const auto* v : all_values) {
    if (!same_storage_values.count(v)) {
      same_storage_values[v] = {v};
    }
    // skip always alive values (alias inputs/outputs/weights)
    if (always_alive.count(v)) {
      continue;
    }
    for (const auto& p : same_storage_values) {
      // NB: this means we cannot optimize operations that "sometimes alias"
      // TODO: add a more robust check of this behavior at runtime
      // FIXME (penguin): this handling makes v and MayAlias(v) share the
      // same storage, which is not correct.
      if (db.mayAlias(p.first, v)) {
        share_storage_fn(v, p.first);
      }
    }
  }

  // to preserve determinism
  std::vector<const Value*> seen;

  auto compute_liveset_fn =
      [&always_alive, &alive_during, &same_storage_values](
          std::set<const Value*>& live, const Value* v) {
        for (const auto* sv : same_storage_values.at(v)) {
          const auto& l = alive_during.count(sv) ? alive_during.at(sv)
                                                 : std::set<const Value*>{};
          live.insert(l.begin(), l.end());
        }
        live.insert(always_alive.begin(), always_alive.end());
      };

  // check if same_storage_values[s] intersects with live
  auto intersect_fn = [&same_storage_values](
                          std::set<const Value*>& live, const Value* s) {
    bool intersect = false;
    for (const auto* v : same_storage_values.at(s)) {
      if (live.count(v)) {
        intersect = true;
        break;
      }
    }
    return intersect;
  };

  for (const auto* v : optimizable_values) {
    if (always_alive.count(v)) {
      continue;
    }
    // get values that are live during the lifetime of v
    std::set<const Value*> live;
    compute_liveset_fn(live, v);
    for (const auto* s : seen) {
      // if live(same_storage_values[v]) and same_storage_values[s]
      // do not overlap, then s and v can share the same storage
      if (!intersect_fn(live, s)) {
        share_storage_fn(v, s);
        // since s is added to same_storage_values[v], live needs
        // to be recomputed, so bail out here
        break;
      }
    }
    seen.emplace_back(v);
  }

  return same_storage_values;
}

} // namespace

void PrepareGraphForStaticModule(
    std::shared_ptr<torch::jit::Graph> graph,
    const StaticModuleOptions& opts) {
  OptimizeGraph(graph, opts);
  CheckGraphEligibility(graph);
  RemoveSelfFromGraphInput(graph);
}

std::pair<std::shared_ptr<Graph>, c10::optional<c10::FunctionSchema>>
PrepareForStaticModule(
    const torch::jit::Module& m,
    const StaticModuleOptions& opts) {
  auto module = m.copy();
  module.eval();

  module = freeze_module(module);

  Method method = module.get_method("forward");
  auto graph = module.get_method("forward").graph();
<<<<<<< HEAD
  PrepareGraphForStaticModule(graph);
=======
  PrepareGraphForStaticModule(graph, opts);
>>>>>>> 2fd1eb3a

  c10::FunctionSchema s = RemoveSelfFromSchema(method.function().getSchema());
  return std::make_pair(graph, s);
}

std::pair<std::shared_ptr<Graph>, c10::optional<c10::FunctionSchema>>
PrepareForStaticModule(
    std::shared_ptr<torch::jit::Graph> graph,
    const StaticModuleOptions& opts) {
  PrepareGraphForStaticModule(graph, opts);
  return std::make_pair(graph, c10::nullopt);
}

StaticModule::StaticModule(
    std::shared_ptr<torch::jit::Graph> g,
    const StaticModuleOptions& opts)
    : StaticModule(PrepareForStaticModule(g, opts), opts) {}

StaticModule::StaticModule(
    const torch::jit::Module& m,
    const StaticModuleOptions& opts)
    : StaticModule(PrepareForStaticModule(m, opts), opts) {}

StaticModule::StaticModule(
    std::pair<
        std::shared_ptr<torch::jit::Graph>,
        c10::optional<c10::FunctionSchema>> graph_and_schema,
    const StaticModuleOptions& opts)
    : opts_(opts),
      graph_(std::move(graph_and_schema.first)),
      schema_(std::move(graph_and_schema.second)) {
  // map Value* to IValue (from inputs or prim::Constant) or null
  std::unordered_map<Value*, IValue*> value_to_ivalue;
  // map Value* to its SSA definition IR
  std::unordered_map<Value*, DefInfo> value_to_ssa_def;

  // N inputs map to the first N entries in storage
  for (auto i = 0; i < graph_->inputs().size(); ++i) {
    Value* input = graph_->inputs()[i];
    value_to_ivalue[input] = nullptr;
    value_to_ssa_def[input] = std::make_pair(INPUT_VALUE, i);
  }

  // NB: before optimizing the order of execution, ensure that the
  // memory optimization pass (LivenessMap) is
  // aware of the new order!

  // Fill constants first, so we have a std::vector<IValue> we can reference
  // later
  for (Node* node : graph_->nodes()) {
    if (node->kind() != prim::Constant) {
      continue;
    }
    auto* v = node->output();
    TORCH_CHECK(v->type()->kind() != FunctionType::Kind);
    constants_.emplace_back(toIValue(v).value());
  }
  {
    // construct SSA definition for constant nodes
    int i = 0;
    for (Node* node : graph_->nodes()) {
      if (node->kind() != prim::Constant) {
        continue;
      }
      auto* v = node->output();
      value_to_ssa_def[v] = std::make_pair(CONSTANT_VALUE, i);
      value_to_ivalue[v] = &(constants_[i++]);
    }
  }

  // construct SSA definition for non-constant nodes
  int node_idx = 0;
  for (Node* node : graph_->nodes()) {
    if (node->kind() == prim::Constant) {
      continue;
    }
    std::vector<const IValue*> ivalue_inputs;
    std::vector<DefInfo> input_ssa_defs;
    for (Value* input : node->inputs()) {
      ivalue_inputs.emplace_back(value_to_ivalue.at(input));
      input_ssa_defs.emplace_back(value_to_ssa_def.at(input));
    }
    node_inputs_ssa_def_map_[node_idx] = input_ssa_defs;
    nodes_.emplace_back(
        ProcessedNode(node, std::move(ivalue_inputs), opts.enable_out_variant));
    for (size_t i = 0; i < node->outputs().size(); ++i) {
      value_to_ivalue[node->outputs()[i]] = nullptr;
      value_to_ssa_def[node->outputs()[i]] = std::make_pair(node_idx, i);
    }
    node_idx++;
  }
  for (auto output : graph_->outputs()) {
    output_ssa_defs_.emplace_back(value_to_ssa_def[output]);
  }

  AliasDb alias_db(graph_);
  auto lm = GetLivenessInformation(graph_, alias_db);
  external_values_ = lm.second;
  if (opts_.optimize_memory) {
    auto values = GetMemoryPlanningCandidates(graph_);
    if (!opts_.enable_out_variant) {
      values.first = {};
    }
    value_to_same_storage_values_ =
        GenerateSameStorageValues(lm, values, alias_db);
  }
}

const StaticModuleOptions& StaticModule::opts() const {
  return opts_;
}

size_t StaticModule::num_outputs() const {
  return graph_->outputs().size();
}

size_t StaticModule::num_inputs() const {
  return graph_->inputs().size();
}

StaticRuntime& StaticModule::runtime() {
  if (!cached_runtime_) {
    cached_runtime_ = std::make_unique<StaticRuntime>(*this);
  }
  return *cached_runtime_;
}

std::vector<at::Tensor> StaticModule::operator()(
    const std::vector<at::Tensor>& inps) {
  return runtime()(inps);
}
c10::IValue StaticModule::operator()(
    const std::vector<c10::IValue>& args,
    const std::unordered_map<std::string, c10::IValue>& kwargs) {
  return runtime()(args, kwargs);
}

StaticRuntime::StaticRuntime(const StaticModule& sm) : static_module_(sm) {
  // NB: create unchanging std::vector<IValue>s we can reference
  inputs_.resize(sm.num_inputs());
  nodes_.resize(sm.nodes().size());
  for (auto idx = 0; idx < sm.nodes().size(); ++idx) {
    const auto& n_ref = sm.nodes()[idx];
    nodes_[idx] = n_ref; // copy the node
    auto& n = nodes_[idx];
    // hook up the inputs
    for (auto i = 0; i < n.inputs().size(); ++i) {
      if (n.inputs()[i] == nullptr) {
        int node_idx;
        int out_idx;
        std::tie(node_idx, out_idx) = sm.index_map().at(idx)[i];
        DCHECK(out_idx >= 0);
        // input
        if (node_idx == StaticModule::INPUT_VALUE) {
          n.set_input(i, &inputs_[out_idx]);
        } else if (node_idx == StaticModule::CONSTANT_VALUE) {
          n.set_input(i, &sm.constants()[out_idx]);
        } else {
          n.set_input(i, &(nodes_[node_idx].Output(out_idx)));
        }
      }
    }
  }

  for (const auto& index_pair : sm.output_indices()) {
    int node_idx;
    int out_idx;
    std::tie(node_idx, out_idx) = index_pair;
    if (node_idx == StaticModule::INPUT_VALUE) {
      outputs_.emplace_back(&inputs_[out_idx]);
    } else if (node_idx == StaticModule::CONSTANT_VALUE) {
      // This is a very rare case where const correctness
      // breaks -- the user is returning a constant from
      // the graph.
      outputs_.emplace_back(const_cast<IValue*>(&sm.constants()[out_idx]));
    } else {
      auto& n = nodes_.at(node_idx);
      auto* out = &n.Output(out_idx);
      outputs_.emplace_back(out);
    }
  }
}

std::vector<at::Tensor> StaticRuntime::operator()(
    const std::vector<at::Tensor>& inps) {
  std::vector<c10::IValue> stack;
  stack.resize(inps.size());
  for (size_t i = 0; i < inps.size(); i++) {
    stack[i] = inps[i];
  }

  c10::IValue v =
      (*this)(stack, std::unordered_map<std::string, c10::IValue>());

  std::vector<at::Tensor> out;

  if (v.isTuple()) {
    auto t = v.toTuple();
    for (const auto& el : t->elements()) {
      out.emplace_back(el.toTensor());
    }
  } else {
    out.emplace_back(v.toTensor());
  }
  return out;
}

c10::IValue StaticRuntime::operator()(
    const std::vector<c10::IValue>& args,
    const std::unordered_map<std::string, c10::IValue>& kwargs) {
  // We assume inference workloads, so we do not need
  // autograd. Enabling this is a significant win on dispatcher
  // overhead because it saves a round of dispatch for at least some
  // functions, such as resize_ and resize_as_.
  at::AutoNonVariableTypeMode non_var_type_mode(true);

  if (planner_) {
    planner_->allocate();
  }

  if (!kwargs.empty()) {
    // This is not ideal
    TORCH_CHECK(
        static_module_.schema(),
        "Schema is not available. Consider creating the Static Runtime "
        "with StaticModule(const torch::jit::Module& m) instead.");
    std::vector<c10::IValue> s = args;
    static_module_.schema()->checkAndNormalizeInputs(s, kwargs);
    for (size_t i = 0; i < s.size(); i++) {
      Input(i) = std::move(s[i]);
    }
  } else {
    for (size_t i = 0; i < args.size(); i++) {
      Input(i) = args[i];
    }
  }

  // NB: before optimizing the order of execution, ensure that the
  // memory optimization pass (LivenessMap) is
  // aware of the new order!
  for (auto& n : nodes_) {
    n.run();
  }

  if (static_module_.opts().cleanup_activations) {
    if (!planner_) {
      planner_ = std::make_unique<MemoryPlanner>(
          this,
          static_module_.values_share_same_storage(),
          static_module_.external_values(),
          static_module_.opts().enable_out_variant);
    }
    planner_->deallocate();
    // clean up owning refs of input tensors
    for (IValue& ival : inputs_) {
      ival = IValue();
    }
  }

  // no need to keep references of outputs in static runtime anymore
  if (static_module_.num_outputs() > 1) {
    std::vector<c10::IValue> outputs;
    outputs.reserve(static_module_.num_outputs());
    for (auto i = 0; i < static_module_.num_outputs(); ++i) {
      // use move here. Otherwise, clean up outputs_[i] explicitly
      outputs.emplace_back(std::move(*outputs_[i]));
    }
    return c10::ivalue::Tuple::create(std::move(outputs));
  }

#ifndef NDEBUG
  check_for_memory_leak(false);
#endif

  // use move here. Otherwise, clean up outputs_[0] explicitly
  return std::move(*outputs_[0]);
}

void StaticRuntime::benchmark(
    const std::vector<c10::IValue>& args,
    const std::unordered_map<std::string, c10::IValue>& kwargs,
    const int warmup_runs,
    const int main_runs) {
  float time_per_iter = benchmark_model(args, kwargs, warmup_runs, main_runs);
  std::cout << "Static runtime ms per iter: " << time_per_iter
            << ". Iters per second: " << 1000.0 / time_per_iter << std::endl;

  IndividualMetrics results =
      benchmark_individual_ops(args, kwargs, warmup_runs, main_runs);

  for (size_t i = 0; i < nodes_.size(); i++) {
    const Node* node = nodes_[i].node();
    std::cout << "Node #" << i << ": " << results.time_per_node[i]
              << " ms/iter, ";
    node->print(std::cout, 0, nullptr, false);
  }

  std::vector<std::pair<std::string, double>> time_per_node_type_vec{
      results.time_per_node_type.begin(), results.time_per_node_type.end()};
  std::sort(
      time_per_node_type_vec.begin(),
      time_per_node_type_vec.end(),
      [](auto& left, auto& right) { return left.second > right.second; });

  std::cout << "Time per node type:" << std::endl;
  for (const auto& p : time_per_node_type_vec) {
    const std::string& kind = p.first;
    const double ms = p.second;
    std::cout << std::setw(15) << ms << " ms. " << std::setw(10)
              << results.percent_per_node_type[kind] << "%. " << kind << " ("
              << results.instances_per_node_type[kind] << " nodes)"
              << std::endl;
  }
  std::cout << std::setw(15) << results.total_time << " ms. in Total"
            << std::endl;
  std::cout << "StaticRuntime setup time: " << results.setup_time << " ms"
            << std::endl;
  std::cout << "Memory allocation time: " << results.memory_alloc_time
            << " ms\n";
  std::cout << "Memory deallocation time: " << results.memory_dealloc_time
            << " ms" << std::endl;
  std::cout << "Outputs deallocation time: " << results.output_dealloc_time
            << " ms" << std::endl;

  if (planner_) {
    std::cout << "Total memory managed: " << planner_->total_managed()
              << " bytes" << std::endl;
    if (static_module_.opts().optimize_memory) {
      std::cout << "Total number of reused tensors: "
                << planner_->total_reused_tensors() << std::endl;
    }
  }
}

float StaticRuntime::benchmark_model(
    const std::vector<c10::IValue>& args,
    const std::unordered_map<std::string, c10::IValue>& kwargs,
    const int warmup_runs,
    const int main_runs) {
  TORCH_CHECK(warmup_runs >= 0 && main_runs >= 1);

  for (int i = 0; i < warmup_runs; i++) {
    operator()(args, kwargs);
  }
  caffe2::Timer timer;
  for (int i = 0; i < main_runs; i++) {
    operator()(args, kwargs);
  }
  float millis = timer.MilliSeconds();
  return millis / static_cast<float>(main_runs);
}

StaticRuntime::IndividualMetrics StaticRuntime::benchmark_individual_ops(
    const std::vector<c10::IValue>& args,
    const std::unordered_map<std::string, c10::IValue>& kwargs,
    const int warmup_runs,
    const int main_runs) {
  TORCH_CHECK(warmup_runs >= 0 && main_runs >= 1);

  // See comment on above use of AutoNonVariableTypeMode for
  // explanation.
  at::AutoNonVariableTypeMode non_var_type_mode(true);

  IndividualMetrics results;
  results.time_per_node.resize(nodes_.size(), 0);

  // setup time
  caffe2::Timer timer;
  std::vector<IValue> stack(args);
  if (!kwargs.empty()) {
    // This is not ideal
    TORCH_CHECK(
        static_module_.schema(),
        "Schema is not available. Consider creating the Static Runtime "
        "with StaticModule(const torch::jit::Module& m) instead.");
    static_module_.schema()->checkAndNormalizeInputs(stack, kwargs);
  }
  for (size_t i = 0; i < stack.size(); i++) {
    Input(i) = stack[i];
  }
  results.setup_time = timer.MilliSeconds();

  // warmup runs
  for (int i = 0; i < warmup_runs; i++) {
    operator()(args, kwargs);
  }

  // main runs
  for (int k = 0; k < main_runs; k++) {
    for (size_t i = 0; i < stack.size(); i++) {
      Input(i) = stack[i];
    }
    timer.Start();
    if (planner_) {
      planner_->allocate();
    }
    float millis = timer.MilliSeconds();
    results.memory_alloc_time += millis;

    for (size_t i = 0; i < nodes_.size(); i++) {
      timer.Start();
      nodes_[i].run();
      millis = timer.MilliSeconds();
      results.time_per_node[i] += millis;
    }
    timer.Start();
    if (static_module_.opts().cleanup_activations) {
      if (!planner_) {
        planner_ = std::make_unique<MemoryPlanner>(
            this,
            static_module_.values_share_same_storage(),
            static_module_.external_values(),
            static_module_.opts().enable_out_variant);
      }
      planner_->deallocate();
      // clean up owning refs of input tensors
      for (IValue& ival : inputs_) {
        ival = IValue();
      }
    }
    millis = timer.MilliSeconds();
    results.memory_dealloc_time += millis;

    timer.Start();
    // no need to keep references of outputs in static runtime anymore
    c10::IValue output;
    if (static_module_.num_outputs() > 1) {
      std::vector<c10::IValue> outputs;
      outputs.reserve(static_module_.num_outputs());
      for (auto i = 0; i < static_module_.num_outputs(); ++i) {
        // use move here. Otherwise, clean up outputs_[i] explicitly
        outputs.emplace_back(std::move(*outputs_[i]));
      }
      output = c10::ivalue::Tuple::create(std::move(outputs));
    }

#ifndef NDEBUG
    check_for_memory_leak(false);
#endif

    // use move here. Otherwise, clean up outputs_[0] explicitly
    output = std::move(*outputs_[0]);
    // release outputs explicitly to measure the time it takes
    output = IValue();
    millis = timer.MilliSeconds();
    results.output_dealloc_time += millis;
  }

  // post processing
  for (size_t i = 0; i < nodes_.size(); i++) {
    const Node* node = nodes_[i].node();
    std::string kind = std::string(node->kind().toQualString());
    results.time_per_node[i] /= static_cast<float>(main_runs);
    results.time_per_node_type[kind] += results.time_per_node[i];
    results.instances_per_node_type[kind]++;
    results.total_time += results.time_per_node[i];
  }
  results.memory_alloc_time /= static_cast<float>(main_runs);
  results.memory_dealloc_time /= static_cast<float>(main_runs);
  results.output_dealloc_time /= static_cast<float>(main_runs);
  for (const auto& p : results.time_per_node_type) {
    const std::string& kind = p.first;
    results.percent_per_node_type[kind] = p.second / results.total_time * 100;
  }
  return results;
}

void StaticRuntime::check_for_memory_leak(bool output_returned) {
  if (!static_module_.opts().cleanup_activations) {
    return;
  }

  // check for inputs
  for (size_t i = 0; i < inputs_.size(); i++) {
    TORCH_CHECK(inputs_[i].isNone(), "Input ", i, " was not cleaned up");
  }

  std::unordered_set<const IValue*> output_ivalues(
      outputs_.begin(), outputs_.end());
  for (size_t n = 0; n < nodes_.size(); n++) {
    auto& pnode = nodes_[n];
    for (size_t i = 0; i < pnode.outputs().size(); i++) {
      const IValue* ival = &pnode.Output(i);
      const std::string error_msg = "Output " + c10::to_string(i) +
          " of node " + c10::to_string(n) + " was not cleaned up";
      if (output_ivalues.count(ival) == 0) {
        // check for intermediates
        if (!ival->isNone()) {
          TORCH_CHECK(
              ival->isTensor() || canOptimizeConstruct(pnode.node()),
              error_msg);
          if (ival->isTensor()) {
            const auto& t = ival->toTensor();
            if (t.defined()) {
              const auto* storage_impl = t.storage().unsafeGetStorageImpl();
              TORCH_CHECK(storage_impl->data() == nullptr, error_msg);
            }
          }
        }
      } else {
        // check for outputs
        if (output_returned) {
          TORCH_CHECK(ival->isNone(), error_msg);
        }
      }
    }
  }
}

MemoryPlanner::MemoryPlanner(
    StaticRuntime* runtime,
    const std::unordered_map<const Value*, std::vector<const Value*>>&
        value_to_same_storage_values,
    const std::unordered_set<const Value*>& external_values,
    bool out_variants) {
  // collect register indices of outputs of ops with out variant
  std::unordered_set<const Value*> managed_values;
  std::unordered_set<IValue*> unmanaged_ivalues;
  for (ProcessedNode& pnode : runtime->nodes()) {
    if (canReuseInputsOutputs(pnode.node())) {
      for (auto i = 0; i < pnode.outputs().size(); ++i) {
        // Types are stored in the underlying TorchScript IR
        const Value* out_v = pnode.node()->outputs()[i];
        IValue& out = pnode.Output(i);
        const auto& type = out_v->type();
        if (out_variants && !external_values.count(out_v)) {
          if (type->cast<TensorType>()) {
            managed_values.insert(out_v);
          } else if (canOptimizeConstruct(pnode.node())) {
            // We "leak" containers of this type
          } else {
            unmanaged_ivalues.insert(&out);
          }
        } else {
          unmanaged_ivalues.insert(&out);
        }
      }
    } else {
      for (auto i = 0; i < pnode.outputs().size(); ++i) {
        unmanaged_ivalues.insert(&pnode.Output(i));
      }
    }
  }

  // remove model outputs from managed_values and unmanaged_ivalues
  for (const Value* output : runtime->graph().outputs()) {
    managed_values.erase(output);
  }
  for (IValue* output : runtime->outputs()) {
    unmanaged_ivalues.erase(output);
  }

  // unmanaged_ivalues => unmanaged_ivalues_
  for (IValue* out : unmanaged_ivalues) {
    unmanaged_ivalues_.emplace_back(out);
  }

  // map Value to index to managed_storage_, where multiple values can
  // map to the same index (i.e., sharing the same storage)
  std::unordered_map<const Value*, size_t> value_to_storage_idx;
  // the StorageImpls of Tensor views should not be managed
  std::unordered_set<c10::StorageImpl*> managed_storage_impls;

  // Snapshot of the current memory state
  for (const auto& pnode : runtime->nodes()) {
    for (auto i = 0; i < pnode.outputs().size(); ++i) {
      const auto& ival = pnode.outputs()[i];
      const auto* val = pnode.node()->outputs()[i];
      if (managed_values.count(val)) {
        TORCH_CHECK(ival.isTensor());
        auto* impl = ival.toTensor().storage().unsafeGetStorageImpl();

        auto didInsert = managed_storage_impls.insert(impl).second;
        if (!didInsert) {
          continue;
        }

        if (value_to_storage_idx.count(val)) {
          managed_storage_[value_to_storage_idx.at(val)].second.emplace_back(
              impl);
        } else {
          auto p =
              std::make_pair<size_t, std::vector<c10::StorageImpl*>>(0, {impl});
          managed_storage_.emplace_back(std::move(p));
          // first of a group, update the value_to_storage_idx map with the
          // index
          if (value_to_same_storage_values.count(val)) {
            for (const auto* v : value_to_same_storage_values.at(val)) {
              value_to_storage_idx[v] = managed_storage_.size() - 1;
            }
          }
        }
      }
    }
  }
}

// Don't change the size if it is already aligned, otherwise increase the size
// to make it aligned.
size_t MemoryPlanner::compute_aligned_tensor_size(size_t nbytes) {
  // Note: everything below is size_t
  return (nbytes + c10::gAlignment - 1) & (~(c10::gAlignment - 1));
}

at::DataPtr MemoryPlanner::allocate_buffer(size_t size) {
  at::Allocator* allocator = c10::GetCPUCachingAllocator();
  return allocator->allocate(size);
}

void MemoryPlanner::allocate() {
  if (managed_bytes_ == 0) {
    return;
  }
  buffer_ = allocate_buffer(managed_bytes_);

  size_t offset = 0;
  uint8_t* start = static_cast<uint8_t*>(buffer_.get());

  reused_tensors_ = 0;
  for (const auto& ms : managed_storage_) {
    auto tensor_size = ms.first;
    if (tensor_size == 0) {
      continue;
    }
    const auto& impls = ms.second;
    DCHECK_LE(offset + tensor_size, managed_bytes_);
    void* src = static_cast<void*>(start + offset);

    for (auto& impl : impls) {
      impl->set_data_ptr_noswap(at::DataPtr(src, src, nullptr, impl->device()));
      impl->set_nbytes(tensor_size);
      reused_tensors_++;
    }
    reused_tensors_--;

    offset += tensor_size;
  }
  DCHECK_EQ(offset, managed_bytes_);
}

void MemoryPlanner::deallocate() {
  managed_bytes_ = 0;

  // free memory used by outputs of ops in out variants
  // but keep the TensorImpl and StorageImpl around
  for (auto& ms : managed_storage_) {
    const auto& impls = ms.second;
    size_t max = 0;
    for (auto& impl : impls) {
      size_t current_size = compute_aligned_tensor_size(impl->nbytes());
      impl->reset();
      max = std::max(max, current_size);
    }
    ms.first = max;
    managed_bytes_ += max;
  }
  for (auto& iv : unmanaged_ivalues_) {
    *iv = IValue();
  }
  buffer_ = {};
}

ProcessedNode::ProcessedNode(
    Node* node,
    std::vector<const IValue*>&& inputs,
    bool enable_out_variants)
    : node_(node), inputs_(std::move(inputs)) {
  // TODO leverage type information
  outputs_.resize(node->outputs().size());

  if (enable_out_variants && canRunOutOfPlace(node)) {
    fn_ = getOutOfPlaceOperation(node);
    std::ostringstream ss;
    node->print(ss, 0, nullptr, false);
    VLOG(1) << "Switch to out variant for node: " << ss.str();
  } else if (canRunNatively(node)) {
    native_fn_ = getNativeOperation(node);
    std::ostringstream ss;
    node->print(ss, 0, nullptr, false);
    VLOG(1) << "Switch to native impl for node: " << ss.str();
  } else if (
      node->kind() != prim::ListConstruct &&
      node->kind() != prim::TupleConstruct &&
      node->kind() != prim::DictConstruct && node->kind() != prim::ListUnpack) {
    const Operator& op = node->getOperator();
    TORCH_CHECK(op.hasOperation());
    op_ = op.getOperation(node);

    std::ostringstream ss;
    node->print(ss, 0, nullptr, false);
    VLOG(1) << "Fallback interpreter for node: " << ss.str();
  }
}

void ProcessedNode::run() {
  if (fn_) {
    fn_(this);
  } else if (native_fn_) {
    native_fn_(this);
  } else {
    std::vector<IValue> stack;
    const size_t size = node_->inputs().size();
    stack.reserve(size);
    for (size_t i = 0; i < size; i++) {
      stack.emplace_back(Input(i));
    }

    DCHECK(op_);
    op_->operator()(&stack);

    DCHECK_EQ(stack.size(), node_->outputs().size());
    for (auto i = 0; i < node_->outputs().size(); i++) {
      Output(i) = std::move(stack[i]);
    }
  }
}

} // namespace jit
} // namespace torch<|MERGE_RESOLUTION|>--- conflicted
+++ resolved
@@ -479,11 +479,7 @@
 
   Method method = module.get_method("forward");
   auto graph = module.get_method("forward").graph();
-<<<<<<< HEAD
-  PrepareGraphForStaticModule(graph);
-=======
   PrepareGraphForStaticModule(graph, opts);
->>>>>>> 2fd1eb3a
 
   c10::FunctionSchema s = RemoveSelfFromSchema(method.function().getSchema());
   return std::make_pair(graph, s);
