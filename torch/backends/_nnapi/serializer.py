import enum
import struct
import array
import logging
from typing import (
    Tuple,
    NamedTuple,
)

import torch


# TODO: Add type annotations
# TODO: Check tensor types for ops


LOG = logging.getLogger("nnapi_serialize")


class NNAPI_OperandCode(object):
    FLOAT32 = 0
    INT32 = 1
    UINT32 = 2
    TENSOR_FLOAT32 = 3
    TENSOR_INT32 = 4
    TENSOR_QUANT8_ASYMM = 5
    BOOL = 6
    TENSOR_QUANT16_SYMM = 7
    TENSOR_FLOAT16 = 8
    TENSOR_BOOL8 = 9
    FLOAT16 = 10
    TENSOR_QUANT8_SYMM_PER_CHANNEL = 11
    TENSOR_QUANT16_ASYMM = 12


class NNAPI_OperationCode(object):
    ADD = 0
    AVERAGE_POOL_2D = 1
    CONCATENATION = 2
    CONV_2D = 3
    DEPTHWISE_CONV_2D = 4
    DEPTH_TO_SPACE = 5
    DEQUANTIZE = 6
    EMBEDDING_LOOKUP = 7
    FLOOR = 8
    FULLY_CONNECTED = 9
    HASHTABLE_LOOKUP = 10
    L2_NORMALIZATION = 11
    L2_POOL_2D = 12
    LOCAL_RESPONSE_NORMALIZATION = 13
    LOGISTIC = 14
    LSH_PROJECTION = 15
    LSTM = 16
    MAX_POOL_2D = 17
    MUL = 18
    RELU = 19
    RELU1 = 20
    RELU6 = 21
    RESHAPE = 22
    RESIZE_BILINEAR = 23
    RNN = 24
    SOFTMAX = 25
    SPACE_TO_DEPTH = 26
    SVDF = 27
    TANH = 28
    BATCH_TO_SPACE_ND = 29
    DIV = 30
    MEAN = 31
    PAD = 32
    SPACE_TO_BATCH_ND = 33
    SQUEEZE = 34
    STRIDED_SLICE = 35
    SUB = 36
    TRANSPOSE = 37
    ABS = 38
    ARGMAX = 39
    ARGMIN = 40
    AXIS_ALIGNED_BBOX_TRANSFORM = 41
    BIDIRECTIONAL_SEQUENCE_LSTM = 42
    BIDIRECTIONAL_SEQUENCE_RNN = 43
    BOX_WITH_NMS_LIMIT = 44
    CAST = 45
    CHANNEL_SHUFFLE = 46
    DETECTION_POSTPROCESSING = 47
    EQUAL = 48
    EXP = 49
    EXPAND_DIMS = 50
    GATHER = 51
    GENERATE_PROPOSALS = 52
    GREATER = 53
    GREATER_EQUAL = 54
    GROUPED_CONV_2D = 55
    HEATMAP_MAX_KEYPOINT = 56
    INSTANCE_NORMALIZATION = 57
    LESS = 58
    LESS_EQUAL = 59
    LOG = 60
    LOGICAL_AND = 61
    LOGICAL_NOT = 62
    LOGICAL_OR = 63
    LOG_SOFTMAX = 64
    MAXIMUM = 65
    MINIMUM = 66
    NEG = 67
    NOT_EQUAL = 68
    PAD_V2 = 69
    POW = 70
    PRELU = 71
    QUANTIZE = 72
    QUANTIZED_16BIT_LSTM = 73
    RANDOM_MULTINOMIAL = 74
    REDUCE_ALL = 75
    REDUCE_ANY = 76
    REDUCE_MAX = 77
    REDUCE_MIN = 78
    REDUCE_PROD = 79
    REDUCE_SUM = 80
    ROI_ALIGN = 81
    ROI_POOLING = 82
    RSQRT = 83
    SELECT = 84
    SIN = 85
    SLICE = 86
    SPLIT = 87
    SQRT = 88
    TILE = 89
    TOPK_V2 = 90
    TRANSPOSE_CONV_2D = 91
    UNIDIRECTIONAL_SEQUENCE_LSTM = 92
    UNIDIRECTIONAL_SEQUENCE_RNN = 93
    RESIZE_NEAREST_NEIGHBOR = 94


class NNAPI_FuseCode(object):
    FUSED_NONE = 0
    FUSED_RELU = 1
    FUSED_RELU1 = 2
    FUSED_RELU6 = 3


class OperandValueSourceType(object):
    IMMEDIATE = 0
    NUMBERED_BUFFER = 2
    NUMBERED_MEMORY = 3


# Scalar types that appear explicitly in models.
# These must be kept in sync with
# AT_FORALL_SCALAR_TYPES_WITH_COMPLEX_AND_QINTS.
# TODO: Expose these directly to Python to avoid maintaining this list.
class TorchScalarTypes(enum.Enum):
    QUINT8 = 13


def approx_equal(lhs, rhs, tolerance=1e-6):
    return abs(lhs - rhs) <= tolerance * min(lhs, rhs)


def tensor_size(op_type, dims):
    ITEM_SIZES = {
        NNAPI_OperandCode.TENSOR_FLOAT32: 4,
        NNAPI_OperandCode.TENSOR_INT32: 4,
        NNAPI_OperandCode.TENSOR_QUANT8_ASYMM: 1,
        NNAPI_OperandCode.TENSOR_QUANT16_SYMM: 2,
    }
    size = ITEM_SIZES[op_type]
    for d in dims:
        size *= d
    return size


def change_element(tup, index, value):
    ls = list(tup)
    ls[index] = value
    return tuple(ls)


class ConvPoolArgs2d(NamedTuple):
    """Configuration arguments for a convolution."""
    kernel_h: int
    kernel_w: int
    stride_h: int
    stride_w: int
    pad_t: int
    pad_b: int
    pad_l: int
    pad_r: int
    dilation_h: int
    dilation_w: int
    group: int


class DimOrder(enum.Enum):
    PRESUMED_CONTIGUOUS = 0
    CHANNELS_LAST = 1
    SCALAR_OR_VECTOR = 2
    UNKNOWN_CONSTANT = 999


class Operand(NamedTuple):
    """Represenation of an NNAPI operand."""

    # NNAPI operand type.  One of NNAPI_OperandCode.
    # TODO: Make this an enum.
    op_type: int

    # This is always the PyTorch shape, which is NCHW for feature maps.
    # The actual NNAPI operand might have a transposed shape.
    shape: Tuple[int, ...]

    # Specifies how the shape of the operand that we define in NNAPI
    # relates to the shape we track above.
    # - PRESUMED_CONTIGUOUS: physical NNAPI operand will exactly match
    #   the shape of the PyTorch tensor.
    # - CHANNELS_LAST: The PyTorch tensor is expected to be NCHW, and
    #   the NNAPI operand will be represented explicitly as NHWC.
    dim_order: DimOrder

    # Quantization params
    scale: float
    zero_point: int

    def use_nchw(self):
        if self.dim_order is DimOrder.PRESUMED_CONTIGUOUS:
            return True
        if self.dim_order is DimOrder.CHANNELS_LAST:
            return False
        raise Exception("Unknown dim order")


def broadcast_shapes(shape1, shape2):
    assert len(shape1) > 0
    assert len(shape2) > 0
    s1 = list(shape1)
    s2 = list(shape2)
    # TODO: Support non-equal-rank broadcast where semantics match.
    # This can be tricky for NHWC tensors because dimension orders
    # don't match between PT and NNAPI, even though semantics match.
    if len(s1) > len(s2):
        # s2 = [1] * (len(s1) - len(s2)) + s2
        raise Exception("Non-equal-rank broadcast is not supported yet.")
    if len(s2) > len(s1):
        # s3 = [1] * (len(s2) - len(s1)) + s1
        raise Exception("Non-equal-rank broadcast is not supported yet.")
    ret = []
    for d1, d2 in zip(s1, s2):
        if d1 == 1:
            ret.append(d2)
        elif d2 == 1:
            ret.append(d1)
        elif d1 == d2:
            ret.append(d1)
        else:
            raise Exception("Cannot broadcast shapes: {} and {}".format(shape1, shape2))
    return tuple(ret)


def get_conv_pool_shape(image_shape, args, out_ch, transpose):
    batch, in_c, in_h, in_w = image_shape

    # TODO: Handle dilation
    if args.dilation_h != 1 or args.dilation_w != 1:
        raise Exception("Dilation not supported yet.")

    if transpose:
        out_h = (in_h - 1) * args.stride_h + args.kernel_h - args.pad_t - args.pad_b
        out_w = (in_w - 1) * args.stride_w + args.kernel_w - args.pad_l - args.pad_l
    else:
        out_h = (in_h - args.kernel_h + args.pad_t + args.pad_b) // args.stride_h + 1
        out_w = (in_w - args.kernel_w + args.pad_l + args.pad_r) // args.stride_w + 1

    # Handle variable-sized tensors.
    if in_h == 0:
        out_h = 0
    if in_w == 0:
        out_w = 0

    out_shape = (batch, out_ch, out_h, out_w)
    return out_shape


def fix_shape(shape, dim_order):
    # Return the actual shape that an operand should have in NNAPI,
    # given a PyTorch shape and dimension order.  This is where we
    # convert from PyTorch's "always NCHW" shape to explicit NHWC.
    if dim_order is DimOrder.PRESUMED_CONTIGUOUS:
        return shape
    if dim_order is DimOrder.CHANNELS_LAST:
        return tuple([shape[0]] + list(shape[2:]) + [shape[1]])
    if dim_order is DimOrder.SCALAR_OR_VECTOR:
        assert len(shape) == 0 or len(shape) == 1
        return shape
    if dim_order is DimOrder.UNKNOWN_CONSTANT:
        # XXX think this through
        return shape
    raise Exception(f"Bad dim_order: {dim_order!r}.")


class _NnapiSerializer(object):
    def __init__(self, config):
        self.operands = []
        self.values = []
        self.operations = []
        self.value_data = []
        self.operation_args = []
        self.inputs = []
        self.outputs = []

        self.modules = {}
        self.constants = {}
        self.tensor_sequences = {}
        self.jitval_operand_map = {}
        self.cached_immediates = {}
        self.used_weights = []
        self.weight_offset = 0

        if config is None:
            config = {}

    def add_tensor_operand(self, jitval, oper):
        assert isinstance(oper, Operand)
        if jitval in self.jitval_operand_map:
            raise Exception("Duplicate tensor: %r" % jitval)

        operand_id = len(self.operands)
        self.operands.append(oper)
        self.jitval_operand_map[jitval] = operand_id
        return operand_id

    @staticmethod
    def torch_tensor_to_operand(tensor, dim_order):
        dtype = str(tensor.dtype).replace("torch.", "")
        scale = 0.0
        zero_point = 0
        if dtype == "float32":
            op_type = NNAPI_OperandCode.TENSOR_FLOAT32
        elif dtype == "quint8":
            op_type = NNAPI_OperandCode.TENSOR_QUANT8_ASYMM
            scale = tensor.q_scale()
            zero_point = tensor.q_zero_point()
        elif dtype == "qint32":
            op_type = NNAPI_OperandCode.TENSOR_INT32
            scale = tensor.q_scale()
            zero_point = tensor.q_zero_point()
            assert zero_point == 0
        else:
            raise Exception(f"Can't handle input with dtype '{tensor.dtype}'")
        return Operand(
            shape=tuple(tensor.shape),
            op_type=op_type,
            dim_order=dim_order,
            scale=scale,
            zero_point=zero_point,
        )

    def add_tensor_operand_for_input(self, jitval, tensor):
        dim_order = (
            DimOrder.CHANNELS_LAST if getattr(tensor, "nnapi_nhwc", False)
            else DimOrder.PRESUMED_CONTIGUOUS)
        toper = self.torch_tensor_to_operand(tensor, dim_order)
        operand_id = self.add_tensor_operand(jitval, toper)
        self.inputs.append(operand_id)
        return operand_id

    def add_tensor_operand_for_weight(self, tensor):
        toper = self.torch_tensor_to_operand(tensor, DimOrder.UNKNOWN_CONSTANT)
        operand_id = len(self.operands)
        self.operands.append(toper)
        tsize = tensor_size(toper.op_type, toper.shape)
        psize = ((tsize - 1) | 0x3) + 1
        self.values.append((operand_id, OperandValueSourceType.NUMBERED_BUFFER))
        buf_num = len(self.used_weights)
        offset = 0
        self.value_data.append(struct.pack(
            "iii",
            buf_num,
            offset,
            tsize))
        self.used_weights.append(tensor)
        return operand_id

    def add_immediate_operand(self, code, value, dims):
        assert isinstance(dims, tuple)
        cache_key = (code, value)
        if cache_key not in self.cached_immediates:
            operand_id = len(self.operands)
            self.operands.append(Operand(code, dims, DimOrder.SCALAR_OR_VECTOR, 0.0, 0))
            self.values.append((operand_id, OperandValueSourceType.IMMEDIATE))
            self.value_data.append(value)
            self.cached_immediates[cache_key] = operand_id
        return self.cached_immediates[cache_key]

    def add_immediate_int_scalar(self, value):
        return self.add_immediate_operand(
            NNAPI_OperandCode.INT32,
            struct.pack("i", value),
            ())

    def add_immediate_float_scalar(self, value):
        return self.add_immediate_operand(
            NNAPI_OperandCode.FLOAT32,
            struct.pack("f", value),
            ())

    def add_immediate_bool_scalar(self, value):
        return self.add_immediate_operand(
            NNAPI_OperandCode.BOOL,
            b"\x01" if value else b"\x00",
            ())

    def add_immediate_int_vector(self, value):
        return self.add_immediate_operand(
            NNAPI_OperandCode.TENSOR_INT32,
            array.array("i", value).tobytes(),
            (len(value),))

    def get_tensor_operand_by_jitval(self, jitval):
        operand_id = self.jitval_operand_map[jitval]
        return (operand_id, self.operands[operand_id])

    def get_tensor_operand_or_constant(self, jitval):
        operand_id = self.jitval_operand_map.get(jitval)
        if operand_id is None:
            _, value = self.get_constant_value(jitval, "TensorType")
            operand_id = self.add_tensor_operand_for_weight(value)
        return (operand_id, self.operands[operand_id])

    def get_tensor_operand_for_weight(self, jitval):
        _, value = self.get_constant_value(jitval, "TensorType")
        operand_id = self.add_tensor_operand_for_weight(value)
        return (operand_id, self.operands[operand_id])

    def add_operation(self, opcode, inputs, outputs):
        self.operations.append((opcode, len(inputs), len(outputs)))
        self.operation_args.extend(inputs + outputs)

    def add_tensor_sequence(self, jitval, values):
        assert jitval not in self.tensor_sequences
        self.tensor_sequences[jitval] = values

    def add_constant_value(self, jitval, ctype, value):
        assert jitval not in self.constants
        self.constants[jitval] = (ctype, value)

    def get_constant_value(self, jitval, typekind=None):
        record = self.constants.get(jitval)
        if record is None:
            raise Exception(f"Could not find constant value for '{jitval!r}'.")
        ctype, _ = record
        if typekind is not None and ctype.kind() != typekind:
            raise Exception(
                f"Expected constant value of type {typekind}, but got {ctype.kind()} for value '{jitval!r}'")
        return record

    def get_size_arg(self, jitval):
        ctype, value = self.get_constant_value(jitval)
        if ctype.kind() == "ListType":
            assert ctype.getElementType().kind() == "IntType"
            return value
        raise Exception(f"Can't handle size arg of type '{ctype!r}' for '{jitval!r}'")

    def get_conv_pool_args_2d_from_pack(self, kernel_size, packed_config):
        pc = [i.item() for i in packed_config]
        assert pc[0] == 2
        strides = [pc[1], pc[2]]
        paddings = [pc[3], pc[4]]
        dilations = [pc[5], pc[6]]
        output_padding = [pc[7], pc[8]]
        group_num = pc[9]
        transpose = pc[10]

        assert len(pc) == 11
        assert output_padding == [0, 0]
        assert transpose == 0

        return self.get_conv_pool_args_2d_common(kernel_size, strides, paddings, dilations, group_num)

    def get_conv_pool_args_2d_from_jit(self, kernel_size, stride, padding, dilation, group=None):
        strides = self.get_size_arg(stride)
        paddings = self.get_size_arg(padding)
        dilations = self.get_size_arg(dilation)
        if group is not None:
            _, group_num = self.get_constant_value(group, "IntType")
        else:
            group_num = None
        return self.get_conv_pool_args_2d_common(kernel_size, strides, paddings, dilations, group_num)

    def get_conv_pool_args_2d_common(self, kernel_size, strides, paddings, dilations, group_num):
        kernels = list(kernel_size)

        assert len(kernels) == 2
        assert len(strides) == 2
        assert len(paddings) == 2
        assert len(dilations) == 2

        # NNAPI uses 4 values for padding.
        ph, pw = paddings
        real_paddings = [ph, ph, pw, pw]

        return ConvPoolArgs2d(*(kernels + strides + real_paddings + dilations + [group_num]))

    def serialize_model(self, model, inputs):
        self.add_immediate_bool_scalar(False)
        self.add_immediate_bool_scalar(True)

        inp_dim_orders = []
        out_dim_orders = []

        self_jitval = next(model.graph.inputs())
        self.add_constant_value(self_jitval, self_jitval.type(), model)

        for input_value, input_tensor in zip(list(model.graph.inputs())[1:], inputs):
            op_id = self.add_tensor_operand_for_input(input_value, input_tensor)
            inp_dim_orders.append(self.operands[op_id].dim_order.value)

        for idx, node in enumerate(model.graph.nodes()):
            LOG.debug("Processing node #%d: %r", idx, node)
            self.add_node(node)

        retn = model.graph.return_node()
        assert retn.inputsSize() == 1
        assert retn.outputsSize() == 0
        retn_input = retn.inputsAt(0)
        if retn_input.type().kind() == "TensorType":
            op_id = self.jitval_operand_map[retn_input]
            # TODO: Make outputs a local variable?
            self.outputs.append(op_id)
            out_dim_orders.append(self.operands[op_id].dim_order.value)
        elif retn_input.type().kind() == "TupleType":
            for v in self.tensor_sequences[retn_input]:
                op_id = self.jitval_operand_map[v]
                self.outputs.append(op_id)
                out_dim_orders.append(self.operands[op_id].dim_order.value)

        model = []

        version = 1
        header = struct.pack(
            "iiiiii",
            version,
            len(self.operands),
            len(self.values),
            len(self.operations),
            len(self.inputs),
            len(self.outputs),
        )
        model.append(header)

        serialized_values, serialized_value_data = self.serialize_values()

        model.extend(struct.pack("iifi", t, len(d), s, z) for (t, d, _m, s, z) in self.operands)
        model.extend(serialized_values)
        model.extend(struct.pack("iii", *x) for x in self.operations)
        model.extend(self.serialize_ints(fix_shape(dims, mf)) for (_, dims, mf, _, _) in self.operands)
        model.extend(serialized_value_data)
        model.append(self.serialize_ints(self.operation_args))
        model.append(self.serialize_ints(self.inputs))
        model.append(self.serialize_ints(self.outputs))

        # return (b"".join(model), self.used_weight_tensor_names)
        return (b"".join(model), self.used_weights, inp_dim_orders, out_dim_orders)

    def serialize_values(self):
        serialized_values = []
        serialized_value_data = []
        assert len(self.values) == len(self.value_data)
        for ((op_index, source_type), data) in zip(self.values, self.value_data):
            source_length = len(data)

            # Pad with 0 bytes out to a multiple of 4 for alignment.
            physical_length = ((source_length - 1) | 0x3) + 1
            padded_data = data + (b"\0" * (physical_length - source_length))

            serialized_values.append(struct.pack("iii", op_index, source_type, source_length))
            serialized_value_data.append(padded_data)

        return serialized_values, serialized_value_data

    @staticmethod
    def serialize_ints(ints):
        return struct.pack("i" * len(ints), *ints)

    ADDER_MAP = {
        "prim::GetAttr": lambda self, node:
            self.add_getattr(node),
        "prim::Constant": lambda self, node:
            self.add_constant_node(node),
        "prim::ListConstruct": lambda self, node:
            self.add_list_construct(node),
        "prim::TupleConstruct": lambda self, node:
            self.add_tuple_construct(node),
        "aten::unsqueeze": lambda self, node:
            self.add_unsqueeze(node),
        "aten::reshape": lambda self, node:
            self.add_reshape(node),
<<<<<<< HEAD
        "aten::cat": lambda self, node:
            self.add_cat(node),
        "aten::mean": lambda self, node:
            self.add_mean(node),
=======
        "aten::size": lambda self, node:
            self.add_size(node),
>>>>>>> 07aefe49
        "aten::quantize_per_tensor": lambda self, node:
            self.add_quantize(node),
        "aten::dequantize": lambda self, node:
            self.add_dequantize(node),
        "aten::add": lambda self, node:
            self.add_add_sub_op(node, NNAPI_OperationCode.ADD, NNAPI_FuseCode.FUSED_NONE),
        "aten::sub": lambda self, node:
            self.add_add_sub_op(node, NNAPI_OperationCode.SUB, NNAPI_FuseCode.FUSED_NONE),
        "aten::mul": lambda self, node:
            self.add_pointwise_simple_binary_broadcast_op(node, NNAPI_OperationCode.MUL, NNAPI_FuseCode.FUSED_NONE),
        "aten::relu": lambda self, node:
            self.add_pointwise_simple_unary_op(node, NNAPI_OperationCode.RELU),
        "aten::sigmoid": lambda self, node:
            self.add_pointwise_simple_unary_op(node, NNAPI_OperationCode.LOGISTIC),
        "aten::hardtanh": lambda self, node:
            self.add_hardtanh(node),
        "aten::max_pool2d": lambda self, node:
            self.add_pool2d_node(node, NNAPI_OperationCode.MAX_POOL_2D),
        "aten::adaptive_avg_pool2d": lambda self, node:
            self.add_adaptive_avg_pool2d(node),
        "aten::upsample_nearest2d": lambda self, node:
            self.add_upsample_nearest2d(node),
        "aten::prelu": lambda self, node:
            self.add_prelu_op(node),
        "aten::addmm": lambda self, node:
            self.add_addmm(node),
        "aten::linear": lambda self, node:
            self.add_linear(node),
        "aten::_convolution": lambda self, node:
            self.add_conv_underscore(node),
        "aten::conv2d": lambda self, node:
            self.add_conv2d(node),
        "quantized::linear": lambda self, node:
            self.add_qlinear(node),
        "quantized::conv2d": lambda self, node:
            self.add_qconv2d(node, NNAPI_FuseCode.FUSED_NONE),
        "quantized::conv2d_relu": lambda self, node:
            self.add_qconv2d(node, NNAPI_FuseCode.FUSED_RELU),
        "quantized::add": lambda self, node:
            self.add_qadd(node, NNAPI_OperationCode.ADD, NNAPI_FuseCode.FUSED_NONE),
        "quantized::add_relu": lambda self, node:
            self.add_qadd(node, NNAPI_OperationCode.ADD, NNAPI_FuseCode.FUSED_RELU),
    }

    def add_node(self, node):
        adder = self.ADDER_MAP.get(node.kind())
        if not adder:
            raise Exception("Unsupported node kind (%r) in node %r" % (node.kind(), node))
        adder(self, node)

    def add_getattr(self, node):
        assert node.inputsSize() == 1
        assert node.outputsSize() == 1
        obj_ctype, obj = self.get_constant_value(node.inputsAt(0))
        assert str(obj_ctype).startswith("__torch__.")
        name = node.s("name")
        value = getattr(obj, name)
        output = node.outputsAt(0)
        ctype = output.type()
        self.add_constant_value(output, ctype, value)

    def add_constant_node(self, node):
        assert node.inputsSize() == 0
        assert node.outputsSize() == 1
        output = node.outputsAt(0)
        ctype = output.type()
        value = output.toIValue()
        self.add_constant_value(output, ctype, value)

    def add_list_construct(self, node):
        assert node.outputsSize() == 1
        output = node.outputsAt(0)
        ctype = output.type()
        const_vals = []
        tensors = []
        for inp in node.inputs():
            if const_vals is not None and inp in self.constants:
                _, val = self.get_constant_value(inp)
                const_vals.append(val)
            else:
                const_vals = None
            if tensors is not None and inp.type().kind() == "TensorType":
                tensors.append(inp)
            else:
                tensros = None
        if const_vals is not None:
            # NOTE: Now that TorchScript supports list constants,
            # this code path might not be used anymore.
            self.add_constant_value(output, ctype, const_vals)
        if tensors is not None:
            self.add_tensor_sequence(output, tensors)
        if const_vals is None and tensors is None:
            raise Exception(
                "Unable to handle ListConstruct node."
                "  Neither all constants nor all tensors. %r" % node)

    def add_tuple_construct(self, node):
        assert node.outputsSize() == 1
        output = node.outputsAt(0)
        values = []
        for inp in node.inputs():
            values.append(inp)
        self.add_tensor_sequence(output, values)

    def add_unsqueeze(self, node):
        assert node.inputsSize() == 2
        assert node.outputsSize() == 1

        in_id, in_oper = self.get_tensor_operand_by_jitval(node.inputsAt(0))

        _, dim = self.get_constant_value(node.inputsAt(1), "IntType")
        assert in_oper.dim_order == DimOrder.PRESUMED_CONTIGUOUS

        real_dim = dim if dim >= 0 else dim + len(in_oper.shape) + 1
        out_shape_list = list(in_oper.shape)
        out_shape_list.insert(real_dim, 1)
        out_shape = tuple(out_shape_list)
        out_oper = in_oper._replace(shape=out_shape)

        inputs = [None] * 2
        inputs[0] = in_id
        inputs[1] = self.add_immediate_int_scalar(dim)

        outputs = [None] * 1
        outputs[0] = self.add_tensor_operand(node.outputsAt(0), out_oper)

        self.add_operation(NNAPI_OperationCode.EXPAND_DIMS, inputs, outputs)

    def add_reshape(self, node):
        assert node.inputsSize() == 2
        assert node.outputsSize() == 1

        in_id, in_oper = self.get_tensor_operand_by_jitval(node.inputsAt(0))

        shape_ctype, shape = self.get_constant_value(node.inputsAt(1))
        assert shape_ctype.kind() == "ListType"
        assert shape_ctype.getElementType().kind() == "IntType"
        is_trivial_reshape = len(shape) == 2 and shape[1] == -1

        if in_oper.dim_order != DimOrder.PRESUMED_CONTIGUOUS and not is_trivial_reshape:
            raise Exception(
                "Currently, reshape is only supported on NHWC tensors if the target size is [X, -1].")

        # Bit of a hack here.  Use a real tensor to infer the output shape.
        out_shape = torch.zeros(1).expand(in_oper.shape).reshape(shape).shape
        out_oper = in_oper._replace(shape=out_shape, dim_order=DimOrder.PRESUMED_CONTIGUOUS)

        inputs = [None] * 2
        inputs[0] = in_id
        inputs[1] = self.add_immediate_int_vector(shape)

        outputs = [None] * 1
        outputs[0] = self.add_tensor_operand(node.outputsAt(0), out_oper)

        self.add_operation(NNAPI_OperationCode.RESHAPE, inputs, outputs)

<<<<<<< HEAD
    def add_cat(self, node):
        assert node.inputsSize() == 2
        assert node.outputsSize() == 1

        tensors = self.tensor_sequences[node.inputsAt(0)]
        _, dim = self.get_constant_value(node.inputsAt(1), "IntType")

        assert len(tensors) > 0
        in_ids = []
        out_oper = None
        out_dim_size = 0
        for inp in tensors:
            in_id, in_oper = self.get_tensor_operand_by_jitval(inp)
            if out_oper is None:
                out_shape = change_element(in_oper.shape, dim, -1)
                out_oper = in_oper._replace(shape=out_shape)
            assert in_oper.op_type == out_oper.op_type
            assert in_oper.dim_order == out_oper.dim_order
            assert change_element(in_oper.shape, dim, -1) == change_element(out_oper.shape, dim, -1)
            # TODO: Possibly check scale and zero point.
            in_ids.append(in_id)
            # TODO: Possibly support variable-sized inputs.
            out_dim_size += in_oper.shape[dim]

        out_oper = out_oper._replace(shape=change_element(out_oper.shape, dim, out_dim_size))

        if in_oper.dim_order == DimOrder.CHANNELS_LAST:
            assert len(out_oper.shape) == 4
            nnapi_dim = [0, 3, 1, 2][dim]
        else:
            nnapi_dim = dim

        inputs = in_ids + [self.add_immediate_int_scalar(nnapi_dim)]

        outputs = [None] * 1
        outputs[0] = self.add_tensor_operand(node.outputsAt(0), out_oper)

        self.add_operation(NNAPI_OperationCode.CONCATENATION, inputs, outputs)

    def add_mean(self, node):
        assert node.inputsSize() == 4
        assert node.outputsSize() == 1

        in_id, in_oper = self.get_tensor_operand_by_jitval(node.inputsAt(0))
        dim_ctype, dim = self.get_constant_value(node.inputsAt(1))
        assert dim_ctype.kind() == "ListType"
        assert dim_ctype.getElementType().kind() == "IntType"
        _, keep_dim = self.get_constant_value(node.inputsAt(2), "BoolType")
        # Expect None for dtype
        self.get_constant_value(node.inputsAt(3), "NoneType")

        if in_oper.dim_order == DimOrder.CHANNELS_LAST:
            assert len(in_oper.shape) == 4
            nnapi_dim = [ [0, 3, 1, 2][d] for d in dim ]
        else:
            nnapi_dim = dim

        collapsed_dims = set()
        for d in dim:
            if d < 0:
                d += len(in_oper.shape)
            collapsed_dims.add(d)

        if in_oper.dim_order == DimOrder.CHANNELS_LAST and not keep_dim:
            assert collapsed_dims.issuperset({2, 3})
            out_dim_order = DimOrder.PRESUMED_CONTIGUOUS
        else:
            out_dim_order = in_oper.dim_order

        out_shape = []
        for i, s in enumerate(in_oper.shape):
            if i not in collapsed_dims:
                out_shape.append(s)
            elif keep_dim:
                out_shape.append(1)

        out_oper = in_oper._replace(shape=out_shape, dim_order=out_dim_order)

        inputs = [None] * 3
        inputs[0] = in_id
        inputs[1] = self.add_immediate_int_vector(nnapi_dim)
        inputs[2] = self.add_immediate_int_scalar(keep_dim)

        outputs = [None] * 1
        outputs[0] = self.add_tensor_operand(node.outputsAt(0), out_oper)

        self.add_operation(NNAPI_OperationCode.MEAN, inputs, outputs)
=======
    def add_size(self, node):
        assert node.inputsSize() == 2
        assert node.outputsSize() == 1

        _, in_oper = self.get_tensor_operand_by_jitval(node.inputsAt(0))
        _, value = self.constants[node.inputsAt(1)]
        res = in_oper.shape[value]
        output = node.outputsAt(0)
        self.add_constant_value(output, output.type(), res)
>>>>>>> 07aefe49

    def add_quantize(self, node):
        assert node.inputsSize() == 4
        assert node.outputsSize() == 1

        in_id, in_oper = self.get_tensor_operand_by_jitval(node.inputsAt(0))
        if in_oper.dim_order != DimOrder.CHANNELS_LAST:
            raise Exception(
                "Most hardware backends prefer NHWC quantized tensors.  "
                "Try setting `t.nnapi_nhwc = True` on your tensor inputs.  ")
        _, scale = self.get_constant_value(node.inputsAt(1), "FloatType")
        _, zero_point = self.get_constant_value(node.inputsAt(2), "IntType")
        _, scalar_type = self.get_constant_value(node.inputsAt(3), "IntType")
        if scalar_type != TorchScalarTypes.QUINT8.value:
            raise Exception(
                "PyTorch NNAPI export only supports quantized tensors "
                "with the quint8 dtype.")
        op_type = NNAPI_OperandCode.TENSOR_QUANT8_ASYMM

        out_oper = in_oper._replace(
            op_type=op_type,
            scale=scale,
            zero_point=zero_point,
        )

        inputs = [None] * 1
        inputs[0] = in_id

        outputs = [None] * 1
        outputs[0] = self.add_tensor_operand(node.outputsAt(0), out_oper)

        self.add_operation(NNAPI_OperationCode.QUANTIZE, inputs, outputs)

    def add_dequantize(self, node):
        assert node.inputsSize() == 1
        assert node.outputsSize() == 1

        in_id, in_oper = self.get_tensor_operand_by_jitval(node.inputsAt(0))
        out_oper = in_oper._replace(
            op_type=NNAPI_OperandCode.TENSOR_FLOAT32,
            scale=0.0,
            zero_point=0,
        )

        inputs = [None] * 1
        inputs[0] = in_id

        outputs = [None] * 1
        outputs[0] = self.add_tensor_operand(node.outputsAt(0), out_oper)

        self.add_operation(NNAPI_OperationCode.DEQUANTIZE, inputs, outputs)

    def add_pointwise_simple_unary_op(self, node, opcode):
        assert node.inputsSize() == 1
        assert node.outputsSize() == 1

        in_id, in_oper = self.get_tensor_operand_by_jitval(node.inputsAt(0))

        inputs = [None] * 1
        inputs[0] = in_id

        outputs = [None] * 1
        outputs[0] = self.add_tensor_operand(node.outputsAt(0), in_oper)

        self.add_operation(opcode, inputs, outputs)

    def _do_add_binary(self, node, opcode, fuse_code, *, qparams=None):
        """Helper for pointwise binary broadcast ops with superfluous extra args"""
        assert node.outputsSize() == 1

        assert node.inputsAt(0).type().kind() == "TensorType"
        assert node.inputsAt(1).type().kind() == "TensorType"

        # TODO: Should support constant as either operand.
        in0_id, in0_oper = self.get_tensor_operand_by_jitval(node.inputsAt(0))
        in1_id, in1_oper = self.get_tensor_operand_by_jitval(node.inputsAt(1))

        assert in0_oper.op_type == in1_oper.op_type
        assert in0_oper.dim_order == in1_oper.dim_order
        # NOTE: PyTorch and NNAPI have the same broadcast semantics.
        out_shape = broadcast_shapes(in0_oper.shape, in1_oper.shape)
        out_oper = in0_oper._replace(shape=out_shape)
        if qparams is not None:
            scale, zp = qparams
            out_oper = out_oper._replace(scale=scale, zero_point=zp)

        inputs = [None] * 3
        inputs[0] = in0_id
        inputs[1] = in1_id
        inputs[2] = self.add_immediate_int_scalar(fuse_code)

        outputs = [None] * 1
        outputs[0] = self.add_tensor_operand(node.outputsAt(0), out_oper)

        self.add_operation(opcode, inputs, outputs)

    def add_pointwise_simple_binary_broadcast_op(self, node, opcode, fuse_code):
        assert node.inputsSize() == 2
        self._do_add_binary(node, opcode, fuse_code)

    def add_add_sub_op(self, node, opcode, fuse_code):
        assert node.inputsSize() == 3

        _, alpha = self.get_constant_value(node.inputsAt(2), "IntType")
        if alpha != 1:
            raise Exception("NNAPI does not support add/sub with alpha.")

        self._do_add_binary(node, opcode, fuse_code)

    def add_qadd(self, node, opcode, fuse_code):
        assert node.inputsSize() == 4

        _, scale = self.get_constant_value(node.inputsAt(2), "FloatType")
        _, zero_point = self.get_constant_value(node.inputsAt(3), "IntType")

        self._do_add_binary(node, opcode, fuse_code, qparams=(scale, zero_point))

    def add_hardtanh(self, node):
        assert node.inputsSize() == 3
        assert node.outputsSize() == 1

        in_id, in_oper = self.get_tensor_operand_by_jitval(node.inputsAt(0))
        _, min_val = self.get_constant_value(node.inputsAt(1), "FloatType")
        _, max_val = self.get_constant_value(node.inputsAt(2), "FloatType")

        op_map = {
            (-1, 1): NNAPI_OperationCode.RELU1,
            ( 0, 6): NNAPI_OperationCode.RELU6,
        }

        opcode = op_map.get((min_val, max_val))
        if opcode is None:
            raise Exception("NNAPI only supports hardtanh with args (-1, 1) or (0, 6).")

        inputs = [None] * 1
        inputs[0] = in_id

        outputs = [None] * 1
        outputs[0] = self.add_tensor_operand(node.outputsAt(0), in_oper)

        self.add_operation(opcode, inputs, outputs)

    def add_prelu_op(self, node):
        assert node.inputsSize() == 2
        assert node.outputsSize() == 1

        assert node.inputsAt(0).type().kind() == "TensorType"
        assert node.inputsAt(1).type().kind() == "TensorType"

        in_id, in_oper = self.get_tensor_operand_by_jitval(node.inputsAt(0))
        w_id, w_oper = self.get_tensor_operand_for_weight(node.inputsAt(1))
        assert len(w_oper.shape) == 1
        assert w_oper.shape[0] > 0
        if w_oper.shape[0] > 1:
            if in_oper.use_nchw():
                # TODO: Support this by adding trailing 1 dims.
                raise Exception("Per-channel PReLU only supports channels_last right now.")

        inputs = [None] * 2
        inputs[0] = in_id
        inputs[1] = w_id

        outputs = [None] * 1
        outputs[0] = self.add_tensor_operand(node.outputsAt(0), in_oper)

        self.add_operation(NNAPI_OperationCode.PRELU, inputs, outputs)

    def add_pool2d_node(self, node, opcode):
        assert node.inputsSize() == 6
        assert node.outputsSize() == 1
        image, kernel, stride, padding, dilation, ceil_mode = node.inputs()

        stride = stride or kernel

        # TODO: Validate ceil_mode semantics.

        args = self.get_conv_pool_args_2d_from_jit(self.get_size_arg(kernel), stride, padding, dilation)
        if args.dilation_h != 1 or args.dilation_w != 1:
            raise Exception("NNAPI does not support dilated pooling.")

        image_id, image_oper = self.get_tensor_operand_by_jitval(image)
        assert len(image_oper.shape) == 4

        out_shape = get_conv_pool_shape(image_oper.shape, args, image_oper.shape[1], False)
        use_nchw = image_oper.use_nchw()

        inputs = [None] * 11
        inputs[0] = image_id
        inputs[1] = self.add_immediate_int_scalar(args.pad_l)
        inputs[2] = self.add_immediate_int_scalar(args.pad_r)
        inputs[3] = self.add_immediate_int_scalar(args.pad_t)
        inputs[4] = self.add_immediate_int_scalar(args.pad_b)
        inputs[5] = self.add_immediate_int_scalar(args.stride_w)
        inputs[6] = self.add_immediate_int_scalar(args.stride_h)
        inputs[7] = self.add_immediate_int_scalar(args.kernel_w)
        inputs[8] = self.add_immediate_int_scalar(args.kernel_h)
        inputs[9] = self.add_immediate_int_scalar(NNAPI_FuseCode.FUSED_NONE)
        inputs[10] = self.add_immediate_bool_scalar(use_nchw)

        outputs = [None] * 1
        outputs[0] = self.add_tensor_operand(node.outputsAt(0), image_oper._replace(shape=out_shape))

        self.add_operation(opcode, inputs, outputs)

    def add_adaptive_avg_pool2d(self, node):
        assert node.inputsSize() == 2
        assert node.outputsSize() == 1

        image_id, image_oper = self.get_tensor_operand_by_jitval(node.inputsAt(0))
        assert len(image_oper.shape) == 4

        size_ctype, size_arg = self.get_constant_value(node.inputsAt(1))
        assert size_ctype.kind() == "ListType"
        assert size_ctype.getElementType().kind() == "IntType"
        if size_arg != [1, 1]:
            raise Exception("NNAPI only supports adaptive_avg_pool2d with output size (1, 1).")

        out_shape = image_oper.shape[0:2] + tuple(size_arg)
        use_nchw = image_oper.use_nchw()

        inputs = [None] * 11
        inputs[0] = image_id
        inputs[1] = self.add_immediate_int_scalar(0)
        inputs[2] = self.add_immediate_int_scalar(0)
        inputs[3] = self.add_immediate_int_scalar(0)
        inputs[4] = self.add_immediate_int_scalar(0)
        inputs[5] = self.add_immediate_int_scalar(1)
        inputs[6] = self.add_immediate_int_scalar(1)
        inputs[7] = self.add_immediate_int_scalar(image_oper.shape[3])
        inputs[8] = self.add_immediate_int_scalar(image_oper.shape[2])
        inputs[9] = self.add_immediate_int_scalar(NNAPI_FuseCode.FUSED_NONE)
        inputs[10] = self.add_immediate_bool_scalar(use_nchw)

        outputs = [None] * 1
        outputs[0] = self.add_tensor_operand(node.outputsAt(0), image_oper._replace(shape=out_shape))

        self.add_operation(NNAPI_OperationCode.AVERAGE_POOL_2D, inputs, outputs)

    def add_upsample_nearest2d(self, node):
        assert node.inputsSize() == 3
        assert node.outputsSize() == 1
        image, size_jit, scale_jit = node.inputs()
        size_ctype, size_arg = self.get_constant_value(size_jit)
        scale_ctype, scale_arg = self.get_constant_value(scale_jit)

        image_id, image_oper = self.get_tensor_operand_by_jitval(image)
        assert len(image_oper.shape) == 4

        if size_ctype.kind() != "NoneType" and scale_ctype.kind() != "NoneType":
            raise Exception("Size and scale cannot both be non-None.")
        elif size_ctype.kind() != "NoneType":
            assert size_ctype.kind() == "ListType"
            assert size_ctype.getElementType().kind() == "IntType"
            assert scale_ctype.kind() == "NoneType"
            assert scale_arg is None
            assert isinstance(size_arg, list)
            assert size_arg
            assert all(isinstance(val, int) for val in size_arg)
            if len(size_arg) == 1:
                size_arg = size_arg * 2
            assert len(size_arg) == 2
            out_h = size_arg[0]
            out_w = size_arg[1]
            arg_h = self.add_immediate_int_scalar(out_h)
            arg_w = self.add_immediate_int_scalar(out_w)
        elif scale_ctype.kind() != "NoneType":
            assert scale_ctype.kind() == "ListType"
            assert scale_ctype.getElementType().kind() == "FloatType"
            assert size_ctype.kind() == "NoneType"
            assert size_arg is None
            assert isinstance(scale_arg, list)
            assert scale_arg
            assert all(isinstance(val, float) for val in scale_arg)
            if len(scale_arg) == 1:
                scale_arg = scale_arg * 2
            assert len(scale_arg) == 2
            out_h = int(scale_arg[0] * image_oper.shape[2])
            out_w = int(scale_arg[1] * image_oper.shape[3])
            arg_h = self.add_immediate_float_scalar(scale_arg[0])
            arg_w = self.add_immediate_float_scalar(scale_arg[1])
        else:
            raise Exception("Size and scale cannot both be None.")

        out_shape = (image_oper.shape[0], image_oper.shape[1], out_h, out_w)
        use_nchw = image_oper.use_nchw()

        inputs = [None] * 4
        inputs[0] = image_id
        inputs[1] = arg_w
        inputs[2] = arg_h
        inputs[3] = self.add_immediate_bool_scalar(use_nchw)

        outputs = [None] * 1
        outputs[0] = self.add_tensor_operand(node.outputsAt(0), image_oper._replace(shape=out_shape))

        self.add_operation(NNAPI_OperationCode.RESIZE_NEAREST_NEIGHBOR, inputs, outputs)

    def add_addmm(self, node):
        assert node.inputsSize() == 5
        assert node.outputsSize() == 1
        jit_bias, jit_input, jit_weight, jit_beta, jit_alpha = node.inputs()

        for jitval in (jit_beta, jit_alpha):
            scale_ctype, scale_value = self.get_constant_value(jitval)
            assert scale_ctype.kind() in ("IntType", "FloatType")
            if scale_value != 1:
                raise Exception("NNAPI Fully-Connected does not support alpha and beta.")

        self.add_addmm_or_linear(node, True, jit_input, jit_weight, jit_bias)

    def add_linear(self, node):
        assert node.inputsSize() == 3
        assert node.outputsSize() == 1
        jit_input, jit_weight, jit_bias = node.inputs()

        self.add_addmm_or_linear(node, False, jit_input, jit_weight, jit_bias)

    def add_addmm_or_linear(self, node, transpose_weight, jit_input, jit_weight, jit_bias):
        input_id, input_oper = self.get_tensor_operand_by_jitval(jit_input)
        bias_id, bias_oper = self.get_tensor_operand_for_weight(jit_bias)

        assert len(input_oper.shape) == 2
        assert len(bias_oper.shape) == 1

        # TODO: Transform at load time to share weights with CPU model.
        _, weight_tensor = self.get_constant_value(jit_weight, "TensorType")
        assert len(weight_tensor.shape) == 2
        if transpose_weight:
            nnapi_weight_tensor = weight_tensor.t().contiguous()
        else:
            nnapi_weight_tensor = weight_tensor.contiguous()
        weight_id = self.add_tensor_operand_for_weight(nnapi_weight_tensor)
        weight_oper = self.operands[weight_id]

        out_shape = (input_oper.shape[0], weight_oper.shape[0])

        inputs = [None] * 4
        inputs[0] = input_id
        inputs[1] = weight_id
        inputs[2] = bias_id
        inputs[3] = self.add_immediate_int_scalar(NNAPI_FuseCode.FUSED_NONE)

        outputs = [None] * 1
        outputs[0] = self.add_tensor_operand(node.outputsAt(0), input_oper._replace(shape=out_shape))

        self.add_operation(NNAPI_OperationCode.FULLY_CONNECTED, inputs, outputs)

    def add_qlinear(self, node):
        assert node.inputsSize() == 4
        assert node.outputsSize() == 1
        (
            jit_input,
            jit_packed_weight,
            jit_scale,
            jit_zero_point,
        ) = node.inputs()

        input_id, input_oper = self.get_tensor_operand_by_jitval(jit_input)
        # TODO: Support automatic reshape
        assert len(input_oper.shape) == 2

        _, out_scale = self.get_constant_value(jit_scale, "FloatType")
        _, out_zero_point = self.get_constant_value(jit_zero_point, "IntType")
        weight_ctype, packed_weight = self.get_constant_value(jit_packed_weight)
        assert weight_ctype.name() == "LinearPackedParamsBase"
        raw_weight, raw_bias = packed_weight.__getstate__()[0]
        assert raw_bias is not None

        assert len(raw_weight.shape) == 2
        assert len(raw_bias.shape) == 1
        assert raw_bias.shape[0] == raw_weight.shape[0]
        assert raw_weight.shape[1] == input_oper.shape[1]

        assert raw_weight.qscheme() == torch.per_tensor_affine
        if raw_weight.dtype == torch.quint8:
            unsigned_weight = raw_weight
        else:
            assert raw_weight.dtype == torch.qint8
            unsigned_weight = torch._make_per_tensor_quantized_tensor(
                (raw_weight.int_repr().int() + 128).to(torch.uint8),
                scale=raw_weight.q_scale(),
                zero_point=raw_weight.q_zero_point() + 128)
        weight_scale = unsigned_weight.q_scale()
        bias_scale = input_oper.scale * weight_scale
        int_bias = torch.quantize_per_tensor(raw_bias, bias_scale, 0, torch.qint32)
        bias_id = self.add_tensor_operand_for_weight(int_bias)

        multiplier = input_oper.scale * weight_scale / out_scale
        assert multiplier > 0
        if multiplier >= 1:
            raise Exception(
                "Quantized convolution multiplier is greater than 1.  "
                "This is supported by NNAPI, but not by most hardware backends.  "
                "Try training a model without quantization-aware training.  ")

        # TODO: Transform at load time to share weights with CPU model.
        nnapi_weight_tensor = unsigned_weight.contiguous()
        weight_id = self.add_tensor_operand_for_weight(nnapi_weight_tensor)
        weight_oper = self.operands[weight_id]

        out_shape = (input_oper.shape[0], weight_oper.shape[0])
        out_oper = input_oper._replace(
            shape=out_shape,
            scale=out_scale,
            zero_point=out_zero_point,
        )

        inputs = [None] * 4
        inputs[0] = input_id
        inputs[1] = weight_id
        inputs[2] = bias_id
        inputs[3] = self.add_immediate_int_scalar(NNAPI_FuseCode.FUSED_NONE)

        outputs = [None] * 1
        outputs[0] = self.add_tensor_operand(node.outputsAt(0), out_oper)

        self.add_operation(NNAPI_OperationCode.FULLY_CONNECTED, inputs, outputs)

    def get_optional_bias(self, jit_bias, weight_tensor):
        ctype, value = self.get_constant_value(jit_bias)
        if ctype.kind() == "NoneType":
            nnapi_bias_tensor = torch.zeros(weight_tensor.size()[0], dtype=weight_tensor.dtype)
            bias_id = self.add_tensor_operand_for_weight(nnapi_bias_tensor)
            bias_oper = self.operands[bias_id]
            return bias_id, bias_oper
        else:
            return self.get_tensor_operand_for_weight(jit_bias)

    def add_conv2d(self, node):
        assert node.inputsSize() == 7
        assert node.outputsSize() == 1

        (
            jit_image,
            jit_weight,
            jit_bias,
            jit_stride,
            jit_pad,
            jit_dilation,
            jit_groups,
        ) = node.inputs()

        _, weight_tensor = self.get_constant_value(jit_weight, "TensorType")
        bias_id, bias_oper = self.get_optional_bias(jit_bias, weight_tensor)
        args = self.get_conv_pool_args_2d_from_jit(
            weight_tensor.shape[2:4], jit_stride, jit_pad, jit_dilation, jit_groups)

        return self.add_conv2d_common(
            node.outputsAt(0),
            0.0,
            0,
            jit_image,
            weight_tensor,
            bias_id,
            args,
            False,  # transpose
            NNAPI_FuseCode.FUSED_NONE,
        )

    def add_conv_underscore(self, node):
        assert node.inputsSize() == 13
        assert node.outputsSize() == 1

        (
            jit_image,
            jit_weight,
            jit_bias,
            jit_stride,
            jit_pad,
            jit_dilation,
            jit_transpose,
            _,
            jit_groups,
            _,
            _,
            _,
            _,
        ) = node.inputs()

        # XXX check jit_transpose

        _, weight_tensor = self.get_constant_value(jit_weight, "TensorType")
        bias_id, bias_oper = self.get_optional_bias(jit_bias, weight_tensor)
        args = self.get_conv_pool_args_2d_from_jit(
            weight_tensor.shape[2:4], jit_stride, jit_pad, jit_dilation, jit_groups)

        return self.add_conv2d_common(
            node.outputsAt(0),
            0.0,
            0,
            jit_image,
            weight_tensor,
            bias_id,
            args,
            False,  # transpose
            NNAPI_FuseCode.FUSED_NONE,
        )

    def add_qconv2d(self, node, fuse_code):
        assert node.inputsSize() == 4
        assert node.outputsSize() == 1

        (
            jit_image,
            jit_packed_weight,
            jit_scale,
            jit_zero_point,
        ) = node.inputs()

        _, out_scale = self.get_constant_value(jit_scale, "FloatType")
        _, out_zero_point = self.get_constant_value(jit_zero_point, "IntType")
        weight_ctype, packed_weight = self.get_constant_value(jit_packed_weight)
        assert weight_ctype.name() == "Conv2dPackedParamsBase"
        (
            pack_version,
            tensors,
            opt_tensors,
        ) = packed_weight.__getstate__()[0]
        assert pack_version == "2"
        packed_config, raw_weight = tensors
        raw_bias, = opt_tensors
        assert raw_bias is not None
        args = self.get_conv_pool_args_2d_from_pack(raw_weight.shape[2:4], packed_config)

        assert raw_weight.qscheme() == torch.per_tensor_affine
        if raw_weight.dtype == torch.quint8:
            unsigned_weight = raw_weight
        else:
            assert raw_weight.dtype == torch.qint8
            unsigned_weight = torch._make_per_tensor_quantized_tensor(
                (raw_weight.int_repr().int() + 128).to(torch.uint8),
                scale=raw_weight.q_scale(),
                zero_point=raw_weight.q_zero_point() + 128)
        weight_scale = unsigned_weight.q_scale()
        _, image_oper = self.get_tensor_operand_by_jitval(jit_image)
        bias_scale = image_oper.scale * weight_scale
        int_bias = torch.quantize_per_tensor(raw_bias, bias_scale, 0, torch.qint32)
        bias_id = self.add_tensor_operand_for_weight(int_bias)

        multiplier = image_oper.scale * weight_scale / out_scale
        assert multiplier > 0
        if multiplier >= 1:
            raise Exception(
                "Quantized convolution multiplier is greater than 1.  "
                "This is supported by NNAPI, but not by most hardware backends.  "
                "Try training a model without quantization-aware training.  ")

        return self.add_conv2d_common(
            node.outputsAt(0),
            out_scale,
            out_zero_point,
            jit_image,
            unsigned_weight,
            bias_id,
            args,
            False,  # transpose
            fuse_code,
        )

    def add_conv2d_common(
            self,
            jit_out,
            out_scale,
            out_zero_point,
            jit_image,
            weight_tensor,
            bias_id,
            args,
            transpose,
            fuse_code):
        image_id, image_oper = self.get_tensor_operand_by_jitval(jit_image)
        in_c = image_oper.shape[1]

        if args.group == 1:
            # Full convolution
            depthwise = False
            weight_permutation = (0, 2, 3, 1)
        elif args.group == in_c:
            # Depthwise convolution
            depthwise = True
            weight_permutation = (1, 2, 3, 0)
        else:
            raise Exception("Group convolution not supported yet.")

        # TODO: Transform at load time to share weights with CPU model.
        nnapi_weight_tensor = weight_tensor.permute(*weight_permutation).contiguous()
        weight_id = self.add_tensor_operand_for_weight(nnapi_weight_tensor)
        weight_oper = self.operands[weight_id]

        bias_oper = self.operands[bias_id]

        if image_oper.op_type == NNAPI_OperandCode.TENSOR_FLOAT32:
            assert weight_oper.op_type == NNAPI_OperandCode.TENSOR_FLOAT32
            assert bias_oper.op_type == NNAPI_OperandCode.TENSOR_FLOAT32
        elif image_oper.op_type == NNAPI_OperandCode.TENSOR_QUANT8_ASYMM:
            assert weight_oper.op_type == NNAPI_OperandCode.TENSOR_QUANT8_ASYMM
            assert bias_oper.op_type == NNAPI_OperandCode.TENSOR_INT32
            assert approx_equal(image_oper.scale * weight_oper.scale, bias_oper.scale)
            assert bias_oper.zero_point == 0
        else:
            raise Exception(
                "Unsupported input type for conv2d: {}"
                .format(image_oper.op_type))

        assert len(image_oper.shape) == 4
        assert len(weight_oper.shape) == 4
        assert len(bias_oper.shape) == 1

        if depthwise:
            # Depthwise convolution
            one, kern_h, kern_w, out_c = weight_oper.shape
            assert one == 1
            assert out_c % in_c == 0
            channel_multiplier = out_c // in_c
            assert channel_multiplier == 1  # Don't support multiplier
            assert out_c == in_c
        else:
            # Full convolution
            kern_nf, kern_h, kern_w, kern_d = weight_oper.shape
            out_c = kern_nf
            assert kern_d == in_c

        assert out_c == bias_oper.shape[0]

        out_shape = get_conv_pool_shape(image_oper.shape, args, out_c, transpose)
        out_oper = image_oper._replace(
            shape=out_shape,
            scale=out_scale,
            zero_point=out_zero_point,
        )

        use_nchw = image_oper.use_nchw()

        if depthwise:
            num_args = 12
            opcode = NNAPI_OperationCode.DEPTHWISE_CONV_2D
        else:
            num_args = 11
            if transpose:
                opcode = NNAPI_OperationCode.TRANSPOSE_CONV_2D
            else:
                opcode = NNAPI_OperationCode.CONV_2D

        inputs = [None] * num_args
        inputs[0] = image_id
        inputs[1] = weight_id
        inputs[2] = bias_id
        inputs[3] = self.add_immediate_int_scalar(args.pad_l)
        inputs[4] = self.add_immediate_int_scalar(args.pad_r)
        inputs[5] = self.add_immediate_int_scalar(args.pad_t)
        inputs[6] = self.add_immediate_int_scalar(args.pad_b)
        inputs[7] = self.add_immediate_int_scalar(args.stride_w)
        inputs[8] = self.add_immediate_int_scalar(args.stride_h)
        if depthwise:
            inputs[9] = self.add_immediate_int_scalar(1)
            inputs[10] = self.add_immediate_int_scalar(fuse_code)
            inputs[11] = self.add_immediate_bool_scalar(use_nchw)
        else:
            inputs[9] = self.add_immediate_int_scalar(fuse_code)
            inputs[10] = self.add_immediate_bool_scalar(use_nchw)

        outputs = [None] * 1
        outputs[0] = self.add_tensor_operand(jit_out, out_oper)

        self.add_operation(opcode, inputs, outputs)


def serialize_model(module, inputs, config=None):
    return _NnapiSerializer(config).serialize_model(module, inputs)<|MERGE_RESOLUTION|>--- conflicted
+++ resolved
@@ -593,15 +593,12 @@
             self.add_unsqueeze(node),
         "aten::reshape": lambda self, node:
             self.add_reshape(node),
-<<<<<<< HEAD
+        "aten::size": lambda self, node:
+            self.add_size(node),
         "aten::cat": lambda self, node:
             self.add_cat(node),
         "aten::mean": lambda self, node:
             self.add_mean(node),
-=======
-        "aten::size": lambda self, node:
-            self.add_size(node),
->>>>>>> 07aefe49
         "aten::quantize_per_tensor": lambda self, node:
             self.add_quantize(node),
         "aten::dequantize": lambda self, node:
@@ -758,7 +755,16 @@
 
         self.add_operation(NNAPI_OperationCode.RESHAPE, inputs, outputs)
 
-<<<<<<< HEAD
+    def add_size(self, node):
+        assert node.inputsSize() == 2
+        assert node.outputsSize() == 1
+
+        _, in_oper = self.get_tensor_operand_by_jitval(node.inputsAt(0))
+        _, value = self.constants[node.inputsAt(1)]
+        res = in_oper.shape[value]
+        output = node.outputsAt(0)
+        self.add_constant_value(output, output.type(), res)
+
     def add_cat(self, node):
         assert node.inputsSize() == 2
         assert node.outputsSize() == 1
@@ -846,17 +852,6 @@
         outputs[0] = self.add_tensor_operand(node.outputsAt(0), out_oper)
 
         self.add_operation(NNAPI_OperationCode.MEAN, inputs, outputs)
-=======
-    def add_size(self, node):
-        assert node.inputsSize() == 2
-        assert node.outputsSize() == 1
-
-        _, in_oper = self.get_tensor_operand_by_jitval(node.inputsAt(0))
-        _, value = self.constants[node.inputsAt(1)]
-        res = in_oper.shape[value]
-        output = node.outputsAt(0)
-        self.add_constant_value(output, output.type(), res)
->>>>>>> 07aefe49
 
     def add_quantize(self, node):
         assert node.inputsSize() == 4
