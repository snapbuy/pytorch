--- conflicted
+++ resolved
@@ -1,6 +1,9 @@
 from .module import Module
 
+from typing import Union
 from torch import Tensor
+from torch import Size
+
 
 class Flatten(Module):
     r"""
@@ -34,9 +37,6 @@
         self.end_dim = end_dim
 
     def forward(self, input: Tensor) -> Tensor:
-<<<<<<< HEAD
-        return input.flatten(self.start_dim, self.end_dim)
-=======
         return input.flatten(self.start_dim, self.end_dim)
 
     def extra_repr(self) -> str:
@@ -140,5 +140,4 @@
     def extra_repr(self) -> str:
         return 'dim={}, unflattened_size={}'.format(
             self.dim, self.unflattened_size
-        )
->>>>>>> 48acdfd5
+        )