import copy
import inspect
import itertools
import logging
import os
import warnings
from contextlib import contextmanager
from typing import NamedTuple

import torch
import torch.distributed as dist

from . import comm

RPC_AVAILABLE = False
if dist.is_available():
    from torch.distributed.distributed_c10d import ReduceOp
    from torch.distributed.distributed_c10d import _get_default_group
if torch.distributed.rpc.is_available():
    RPC_AVAILABLE = True
    from torch.distributed.rpc import RRef
from torch._utils import _get_device_index

from ..modules import Module
from ._functions import _get_stream
from .parallel_apply import parallel_apply
from .replicate import replicate
from .scatter_gather import scatter_kwargs, gather, is_namedtuple


def _find_tensors(obj):
    r"""
    Recursively find all tensors contained in the specified object.
    """
    if RPC_AVAILABLE and isinstance(obj, RRef):
        # If the current node is the owner of the RRef, unwrap it and try to
        # find Tensors.
        # TODO: Expand to remote RRefs.
        if obj.is_owner():
            return _find_tensors(obj.local_value())
    if isinstance(obj, torch.Tensor):
        return [obj]
    if isinstance(obj, (list, tuple)):
        return itertools.chain(*map(_find_tensors, obj))
    if isinstance(obj, dict):
        return itertools.chain(*map(_find_tensors, obj.values()))
    return []


def _dump_DDP_relevant_env_vars():
    relevant_env_vars = [
        "RANK",
        "LOCAL_RANK",
        "WORLD_SIZE",
        "MASTER_PORT",
        "MASTER_ADDR",
        "CUDA_VISIBLE_DEVICES",
        "GLOO_SOCKET_IFNAME",
        "GLOO_DEVICE_TRANSPORT",
        "NCCL_SOCKET_IFNAME",
        "NCCL_BLOCKING_WAIT",
        "NCCL_DEBUG",
        "NCCL_DEBUG_SUBSYS",
        "NCCL_IB_DISABLE",
        # More NCCL env vars:
        "NCCL_P2P_DISABLE",
        "NCCL_P2P_LEVEL",
        "NCCL_SHM_DISABLE",
        "NCCL_SOCKET_NTHREADS",
        "NCCL_NSOCKS_PERTHREAD",
        "NCCL_BUFFSIZE",
        "NCCL_NTHREADS",
        "NCCL_RINGS",
        "NCCL_MAX_NCHANNELS",
        "NCCL_MIN_NCHANNELS",
        "NCCL_CHECKS_DISABLE",
        "NCCL_CHECK_POINTERS",
        "NCCL_LAUNCH_MODE",
        "NCCL_IB_HCA",
        "NCCL_IB_TIMEOUT",
        "NCCL_IB_RETRY_CNT",
        "NCCL_IB_GID_INDEX",
        "NCCL_IB_SL",
        "NCCL_IB_TC",
        "NCCL_IB_AR_THRESHOLD",
        "NCCL_IB_CUDA_SUPPORT",
        "NCCL_NET_GDR_LEVEL",
        "NCCL_NET_GDR_READ",
        "NCCL_SINGLE_RING_THRESHOLD",
        "NCCL_LL_THRESHOLD",
        "NCCL_TREE_THRESHOLD",
        "NCCL_ALGO",
        "NCCL_PROTO",
        "NCCL_IGNORE_CPU_AFFINITY",
        "NCCL_DEBUG_FILE",
        "NCCL_COLLNET_ENABLE",
        "NCCL_TOPO_FILE",
        "NCCL_TOPO_DUMP_FILE",
    ]
    formatted_output = ""
    for var in relevant_env_vars:
        value = os.environ[var] if var in os.environ else "N/A"
        formatted_output += "env:%s=%s\n" % (var, value)
    print(formatted_output)


class _DDPUnevenInputsConfig(NamedTuple):
    ddp_join_enabled: bool
    ddp_join_divide_by_initial_world_size: bool


class DistributedDataParallel(Module):
    r"""Implements distributed data parallelism that is based on
    ``torch.distributed`` package at the module level.

    This container parallelizes the application of the given module by
    splitting the input across the specified devices by chunking in the batch
    dimension. The module is replicated on each machine and each device, and
    each such replica handles a portion of the input. During the backwards
    pass, gradients from each node are averaged.

    The batch size should be larger than the number of GPUs used locally.

    See also: :ref:`distributed-basics` and :ref:`cuda-nn-ddp-instead`.
    The same constraints on input as in :class:`torch.nn.DataParallel` apply.

    Creation of this class requires that ``torch.distributed`` to be already
    initialized, by calling :func:`torch.distributed.init_process_group`.

    ``DistributedDataParallel`` is proven to be significantly faster than
    :class:`torch.nn.DataParallel` for single-node multi-GPU data
    parallel training.

    To use ``DistributedDataParallel`` on a host with N GPUs, you should spawn
    up ``N`` processes, ensuring that each process exclusively works on a single
    GPU from 0 to N-1. This can be done by either setting
    ``CUDA_VISIBLE_DEVICES`` for every process or by calling:

        >>> torch.cuda.set_device(i)

    where i is from 0 to N-1. In each process, you should refer the following
    to construct this module:

        >>> torch.distributed.init_process_group(
        >>>     backend='nccl', world_size=N, init_method='...'
        >>> )
        >>> model = DistributedDataParallel(model, device_ids=[i], output_device=i)

    In order to spawn up multiple processes per node, you can use either
    ``torch.distributed.launch`` or ``torch.multiprocessing.spawn``.

    .. note::
        Please refer to `PyTorch Distributed Overview <https://pytorch.org/tutorials/beginner/dist_overview.html>`__
        for a brief introduction to all features related to distributed training.

    .. note::
        ``DistributedDataParallel`` can be used in conjunction with
        :class:`torch.distributed.optim.ZeroRedundancyOptimizer` to reduce
        per-rank optimizer states memory footprint. Please refer to
        `ZeroRedundancyOptimizer recipe <https://pytorch.org/tutorials/recipes/zero_redundancy_optimizer.html>`__
        for more details.

    .. note:: ``nccl`` backend is currently the fastest and highly recommended
        backend when using GPUs. This applies to both single-node and
        multi-node distributed training.

    .. note:: This module also supports mixed-precision distributed training.
        This means that your model can have different types of parameters such
        as mixed types of ``fp16`` and ``fp32``, the gradient reduction on these
        mixed types of parameters will just work fine.

    .. note:: If you use ``torch.save`` on one process to checkpoint the module,
        and ``torch.load`` on some other processes to recover it, make sure that
        ``map_location`` is configured properly for every process. Without
        ``map_location``, ``torch.load`` would recover the module to devices
        where the module was saved from.

    .. note:: When a model is trained on ``M`` nodes with ``batch=N``, the
        gradient will be ``M`` times smaller when compared to the same model
        trained on a single node with ``batch=M*N`` if the loss is summed (NOT
        averaged as usual) across instances in a batch (because the gradients
        between different nodes are averaged). You should take this into
        consideration when you want to obtain a mathematically equivalent
        training process compared to the local training counterpart. But in most
        cases, you can just treat a DistributedDataParallel wrapped model, a
        DataParallel wrapped model and an ordinary model on a single GPU as the
        same (E.g. using the same learning rate for equivalent batch size).

    .. note::
        Parameters are never broadcast between processes. The module performs
        an all-reduce step on gradients and assumes that they will be modified
        by the optimizer in all processes in the same way. Buffers
        (e.g. BatchNorm stats) are broadcast from the module in process of rank
        0, to all other replicas in the system in every iteration.

    .. note::
        If you are using DistributedDataParallel in conjunction with the
        :ref:`distributed-rpc-framework`, you should always use
        :meth:`torch.distributed.autograd.backward` to compute gradients and
        :class:`torch.distributed.optim.DistributedOptimizer` for optimizing
        parameters.

        Example::

            >>> import torch.distributed.autograd as dist_autograd
            >>> from torch.nn.parallel import DistributedDataParallel as DDP
            >>> from torch import optim
            >>> from torch.distributed.optim import DistributedOptimizer
            >>> from torch.distributed.rpc import RRef
            >>>
            >>> t1 = torch.rand((3, 3), requires_grad=True)
            >>> t2 = torch.rand((3, 3), requires_grad=True)
            >>> rref = rpc.remote("worker1", torch.add, args=(t1, t2))
            >>> ddp_model = DDP(my_model)
            >>>
            >>> # Setup optimizer
            >>> optimizer_params = [rref]
            >>> for param in ddp_model.parameters():
            >>>     optimizer_params.append(RRef(param))
            >>>
            >>> dist_optim = DistributedOptimizer(
            >>>     optim.SGD,
            >>>     optimizer_params,
            >>>     lr=0.05,
            >>> )
            >>>
            >>> with dist_autograd.context() as context_id:
            >>>     pred = ddp_model(rref.to_here())
            >>>     loss = loss_func(pred, loss)
            >>>     dist_autograd.backward(context_id, loss)
            >>>     dist_optim.step()

    .. note::
        To let a non-DDP model load a state dict from a DDP model,
        :meth:`~torch.nn.modules.utils.consume_prefix_in_state_dict_if_present`
        needs to be applied to strip the prefix "module." in the DDP state dict before loading.

    .. warning::
        Constructor, forward method, and differentiation of the output (or a
        function of the output of this module) are distributed synchronization
        points. Take that into account in case different processes might be
        executing different code.

    .. warning::
        This module assumes all parameters are registered in the model by the
        time it is created. No parameters should be added nor removed later.
        Same applies to buffers.

    .. warning::
        This module assumes all parameters are registered in the model of each
        distributed processes are in the same order. The module itself will
        conduct gradient ``allreduce`` following the reverse order of the
        registered parameters of the model. In other words, it is users'
        responsibility to ensure that each distributed process has the exact
        same model and thus the exact same parameter registration order.

    .. warning::
        This module allows parameters with non-rowmajor-contiguous strides.
        For example, your model may contain some parameters whose
        :class:`torch.memory_format` is ``torch.contiguous_format``
        and others whose format is ``torch.channels_last``.  However,
        corresponding parameters in different processes must have the
        same strides.

    .. warning::
        This module doesn't work with :func:`torch.autograd.grad` (i.e. it will
        only work if gradients are to be accumulated in ``.grad`` attributes of
        parameters).

    .. warning::
        If you plan on using this module with a ``nccl`` backend or a ``gloo``
        backend (that uses Infiniband), together with a DataLoader that uses
        multiple workers, please change the multiprocessing start method to
        ``forkserver`` (Python 3 only) or ``spawn``. Unfortunately
        Gloo (that uses Infiniband) and NCCL2 are not fork safe, and you will
        likely experience deadlocks if you don't change this setting.

    .. warning::
        Forward and backward hooks defined on :attr:`module` and its submodules
        won't be invoked anymore, unless the hooks are initialized in the
        :meth:`forward` method.

    .. warning::
        You should never try to change your model's parameters after wrapping
        up your model with ``DistributedDataParallel``. Because, when
        wrapping up your model with ``DistributedDataParallel``, the constructor
        of ``DistributedDataParallel`` will register the additional gradient
        reduction functions on all the parameters of the model itself at the
        time of construction. If you change the model's parameters afterwards,
        gradient redunction functions no longer match the correct set of
        parameters.

    .. warning::
        Using ``DistributedDataParallel`` in conjunction with the
        :ref:`distributed-rpc-framework` is experimental and subject to change.

    .. warning::
        The ``gradient_as_bucket_view`` mode  does not yet work with Automatic
        Mixed Precision (AMP). AMP maintains stashed gradients that are used for
        unscaling gradients. With ``gradient_as_bucket_view=True``, these
        stashed gradients will point to communication buckets in the first
        iteration. In the next iteration, the communication buckets are mutated
        and thus these stashed gradients will be unexpectedly mutated as well,
        which might lead to wrong results.

    Args:
        module (Module): module to be parallelized
        device_ids (list of int or torch.device): CUDA devices.
                   1) For single-device modules, ``device_ids`` can
                   contain exactly one device id, which represents the only
                   CUDA device where the input module corresponding to this process resides.
                   Alternatively, ``device_ids`` can also be ``None``.
                   2) For multi-device modules and CPU modules,
                   ``device_ids`` must be ``None``.

                   When ``device_ids`` is ``None`` for both cases,
                   input data for the forward pass must be placed on the correct device.
                   (default: ``None``)
        output_device (int or torch.device): Device location of output for
                      single-device CUDA modules. For multi-device modules and
                      CPU modules, it must be ``None``, and the module itself
                      dictates the output location. (default: ``device_ids[0]``
                      for single-device modules)
        broadcast_buffers (bool): Flag that enables syncing (broadcasting)
                          buffers of the module at beginning of the ``forward``
                          function. (default: ``True``)
        process_group: The process group to be used for distributed data
                       all-reduction. If ``None``, the default process group, which
                       is created by :func:`torch.distributed.init_process_group`,
                       will be used. (default: ``None``)
        bucket_cap_mb: ``DistributedDataParallel`` will bucket parameters into
                       multiple buckets so that gradient reduction of each
                       bucket can potentially overlap with backward computation.
                       :attr:`bucket_cap_mb` controls the bucket size in
                       MegaBytes (MB). (default: 25)
        find_unused_parameters (bool): Traverse the autograd graph from all
                               tensors contained in the return value of the
                               wrapped module's ``forward`` function. Parameters
                               that don't receive gradients as part of this
                               graph are preemptively marked as being ready to
                               be reduced. Note that all ``forward`` outputs
                               that are derived from module parameters must
                               participate in calculating loss and later the
                               gradient computation. If they don't, this wrapper
                               will hang waiting for autograd to produce
                               gradients for those parameters. Any outputs
                               derived from module parameters that are otherwise
                               unused can be detached from the autograd graph
                               using ``torch.Tensor.detach``. (default: ``False``)
        check_reduction: This argument is deprecated.
        gradient_as_bucket_view (bool): This is a prototype feature and subject
                      to changes. When set to ``True``, gradients will be views
                      pointing to different offsets of ``allreduce`` communication
                      buckets. This can reduce peak memory usage, where the
                      saved memory size will be equal to the total gradients
                      size. Moreover, it avoids the overhead of copying between
                      gradients and ``allreduce`` communication buckets. When
                      gradients are views, ``detach_()`` cannot be called on the
                      gradients. If hitting such errors, please fix it by
                      referring to the :meth:`~torch.optim.Optimizer.zero_grad`
                      function in ``torch/optim/optimizer.py`` as a solution.


    Attributes:
        module (Module): the module to be parallelized.

    Example::

        >>> torch.distributed.init_process_group(backend='nccl', world_size=4, init_method='...')
        >>> net = torch.nn.parallel.DistributedDataParallel(model, pg)
    """

    def __init__(
        self,
        module,
        device_ids=None,
        output_device=None,
        dim=0,
        broadcast_buffers=True,
        process_group=None,
        bucket_cap_mb=25,
        find_unused_parameters=False,
        check_reduction=False,
        gradient_as_bucket_view=False,
    ):

        super(DistributedDataParallel, self).__init__()

        assert any((p.requires_grad for p in module.parameters())), (
            "DistributedDataParallel is not needed when a module "
            "doesn't have any parameter that requires a gradient."
        )

        if device_ids is not None and len(device_ids) > 1:
            raise ValueError("device_ids can only be None or contain a single element.")

        self.is_multi_device_module = len({p.device for p in module.parameters()}) > 1
        distinct_device_types = {p.device.type for p in module.parameters()}
        if len(distinct_device_types) != 1:
            raise ValueError(
                "DistributedDataParallel's input module must be on "
                "the same type of devices, but input module parameters locate in {}.".format(
                    distinct_device_types
                )
            )
        self.device_type = list(distinct_device_types)[0]

        if (
            device_ids is None
<<<<<<< HEAD
            or self.device_type == "cpu"
            or self.is_multi_device_module
        ):
            if device_ids or output_device:
                raise ValueError(
                    "DistributedDataParallel device_ids and output_device arguments "
                    "only work with single-device/multiple-device GPU modules or CPU modules, "
                    "but got device_ids {}, output_device {}, and module parameters {}.".format(
                        device_ids,
                        output_device,
                        {p.device for p in module.parameters()}
                    )
                )
=======
            or len(device_ids) == 0  # For backward compatibility.
            or self.device_type == "cpu"
            or self.is_multi_device_module
        ):
            assert not device_ids and not output_device, (
                "DistributedDataParallel device_ids and output_device arguments "
                "only work with single-device GPU modules, but got "
                "device_ids {}, output_device {}, and module parameters {}."
            ).format(device_ids, output_device, {p.device for p in module.parameters()})
>>>>>>> a0b79dc2

            self.device_ids = None
            self.output_device = None
        else:
            self.device_ids = [_get_device_index(x, True) for x in device_ids]

            if output_device is None:
                output_device = device_ids[0]

            self.output_device = _get_device_index(output_device, True)

        if process_group is None:
            self.process_group = _get_default_group()
        else:
            self.process_group = process_group

        self.dim = dim
        self.module = module
        self.device = list(self.module.parameters())[0].device
        self.broadcast_buffers = broadcast_buffers
        self.find_unused_parameters = find_unused_parameters
        self.require_backward_grad_sync = True
        self.require_forward_param_sync = True
        self.ddp_uneven_inputs_config = _DDPUnevenInputsConfig(
            ddp_join_enabled=False, ddp_join_divide_by_initial_world_size=False
        )
        self.gradient_as_bucket_view = gradient_as_bucket_view
        if hasattr(module, "_ddp_params_and_buffers_to_ignore"):
            self.parameters_to_ignore = module._ddp_params_and_buffers_to_ignore
        else:
            self.parameters_to_ignore = []

        if check_reduction:
            # This argument is no longer used since the reducer
            # will ensure reduction completes even if some parameters
            # do not receive gradients.
            warnings.warn(
                "The `check_reduction` argument in `DistributedDataParallel` "
                "module is deprecated. Please avoid using it."
            )

        # Check that a module does not have Uninitialized parameters
        for param in module.parameters():
            if isinstance(param, torch.nn.parameter.UninitializedParameter):
                raise RuntimeError(
                    "Modules with uninitialized parameters can't be used with `DistributedDataParallel`. "
                    "Run a dummy forward pass to correctly initialize the modules"
                )
        # used for intra-node param sync and inter-node sync as wel
        self.broadcast_bucket_size = int(250 * 1024 * 1024)

        # reduction bucket size
        self.bucket_bytes_cap = int(bucket_cap_mb * 1024 * 1024)
        # Whether to perform input tensor CPU to GPU copies on a side-stream
        self.use_side_stream_for_tensor_copies = (
            os.environ.get("PYTORCH_DDP_USE_SIDE_STREAM", "1") == "1"
        )

        # Module replication within process (single-process multi device)
        self._module_copies = self._replicate_modules_within_process()
        # Build parameters for reducer.
        parameters, expect_sparse_gradient = self._build_params_for_reducer()
        # Verify model equivalence.
        # Corresponding params' layouts (strides) must match across
        # replicas within this process and across processes.
        # see Note: "Gradient Layout Contract" in Reducer::initialize_buckets).
        if self.device_ids is not None and len(self.device_ids) > 1:
            dist._verify_replicas_within_process(parameters, expect_sparse_gradient)
        dist._verify_model_across_ranks(self.process_group, parameters)
        # Sync params and buffers. Ensures all DDP models start off at the same value.
        self._sync_params_and_buffers(authoritative_rank=0)
        # Builds reducer.
        self._ddp_init_helper(parameters, expect_sparse_gradient)

    def _sync_params_and_buffers(self, authoritative_rank=0):
        module_states = []
        for name, param in self.module.state_dict().items():
            if name not in self.parameters_to_ignore:
                module_states.append(param)

        if len(module_states) > 0:
            self._distributed_broadcast_coalesced(
                module_states, self.broadcast_bucket_size, authoritative_rank
            )

    def _ddp_init_helper(self, parameters, expect_sparse_gradient):
        """
        Initialization helper function that does the following:
        (1) bucketing the parameters for reductions
        (2) resetting the bucketing states
        (3) registering the grad hooks
        (4) Logging constructin-time DDP logging data
        (5) passing a handle of DDP to SyncBatchNorm Layer
        """
        # The bucket size limit is specified in the constructor.
        # Additionally, we allow for a single small bucket for parameters
        # that are defined first, such that their gradients don't spill into
        # a much larger bucket, adding unnecessary latency after gradient
        # computation finishes. Experiments showed 1MB is a reasonable value.
        bucket_indices = dist._compute_bucket_assignment_by_size(
            parameters[0],
            [dist._DEFAULT_FIRST_BUCKET_BYTES, self.bucket_bytes_cap],
            expect_sparse_gradient[0],
        )

        # Note: reverse list of buckets because we want to approximate the
        # order in which their gradients are produced, and assume they
        # are used in the forward pass in the order they are defined.
        self.reducer = dist.Reducer(
            parameters,
            list(reversed(bucket_indices)),
            self.process_group,
            expect_sparse_gradient,
            self.bucket_bytes_cap,
            self.find_unused_parameters,
            self.gradient_as_bucket_view,
        )

        self.logger = dist.Logger(self.reducer)

        # Set logging data that can be got during construction time.
        self.logger.set_construction_data_and_log(
            self.module.__class__.__name__,
            [] if self.device_ids is None else self.device_ids,
            -1 if self.output_device is None else self.output_device,
            self.broadcast_buffers,
        )

        # passing a handle to torch.nn.SyncBatchNorm layer
        self._passing_sync_batchnorm_handle(self._module_copies)

    def __getstate__(self):
        self._check_default_group()
        attrs = copy.copy(self.__dict__)
        del attrs["process_group"]
        del attrs["reducer"]
        del attrs["logger"]
        return attrs

    def __setstate__(self, state):
        # If serializable, then the process group should be the default one
        self.process_group = _get_default_group()
        super(DistributedDataParallel, self).__setstate__(state)
        self.__dict__.setdefault("require_forward_param_sync", True)
        self.__dict__.setdefault("require_backward_grad_sync", True)
        parameters, expect_sparse_gradient = self._build_params_for_reducer()
        self._ddp_init_helper(parameters, expect_sparse_gradient)

    def _replicate_modules_within_process(self):
        if self.device_ids and len(self.device_ids) > 1:
            warnings.warn(
                "Single-Process Multi-GPU is not the recommended mode for "
                "DDP. In this mode, each DDP instance operates on multiple "
                "devices and creates multiple module replicas within one "
                "process. The overhead of scatter/gather and GIL contention "
                "in every forward pass can slow down training. "
                "Please consider using one DDP instance per device or per "
                "module replica by explicitly setting device_ids or "
                "CUDA_VISIBLE_DEVICES. "
            )

            # only create replicas for single-device CUDA modules
            #
            # TODO: we don't need to replicate params in here. they're always going to
            # be broadcasted using larger blocks in broadcast_coalesced, so it might be
            # better to not pollute the caches with these small blocks
            module_copies = replicate(self.module, self.device_ids, detach=True)
            module_copies[0] = self.module

            for module_copy in module_copies[1:]:
                for param, copy_param in zip(
                    self.module.parameters(), self._get_parameters(module_copy)
                ):
                    # Reducer requires param copies have the same strides across replicas.
                    # Fixes up copy_param strides in case replicate didn't match param strides.
                    if (
                        param.layout is torch.strided
                        and param.stride() != copy_param.stride()
                    ):
                        with torch.no_grad():
                            copy_param.set_(
                                copy_param.clone()
                                .as_strided(param.size(), param.stride())
                                .copy_(copy_param)
                            )
                    copy_param.requires_grad = param.requires_grad

            return module_copies

        else:
            return [self.module]

    def _build_params_for_reducer(self):
        # Build tuple of (module, parameter) for all parameters that require grads.
        if self.device_ids and len(self.device_ids) > 1:
            # Single-process multi-device mode,does not support self.parameters_to_ignore.
            if self.parameters_to_ignore:
                raise ValueError(
                    "Single-Process multi-device mode does not "
                    "support ignoring parameters upfront. Please consider "
                    "using one DDP instance per device."
                )

            modules_and_parameters = [
                [
                    (module, parameter)
                    for module in replica.modules()
                    for parameter in filter(
                        lambda parameter: parameter.requires_grad,
                        self._get_parameters(module, recurse=False),
                    )
                ]
                for replica in self._module_copies
            ]
        else:
            modules_and_parameters = [
                [
                    (module, parameter)
                    for module_name, module in replica.named_modules()
                    for parameter in [
                        param
                        # Note that we access module.named_parameters instead of
                        # parameters(module). parameters(module) is only needed in the
                        # single-process multi device case, where it accesses replicated
                        # parameters through _former_parameters.
                        for param_name, param in module.named_parameters(recurse=False)
                        if param.requires_grad
                        and f"{module_name}.{param_name}"
                        not in self.parameters_to_ignore
                    ]
                ]
                for replica in self._module_copies
            ]

        # Deduplicate any parameters that might be shared across child modules.
        memo = set()
        modules_and_parameters = [
            # "p not in memo" is the deduplication check.
            # "not memo.add(p)" is always True, and it's only there to cause "add(p)" if needed.
            [(m, p) for m, p in replica_mps if p not in memo and not memo.add(p)]
            for replica_mps in modules_and_parameters
        ]

        # Build list of parameters.
        parameters = [
            list(parameter for _, parameter in replica)
            for replica in modules_and_parameters
        ]

        # Checks if a module will produce a sparse gradient.
        def produces_sparse_gradient(module):
            if isinstance(module, torch.nn.Embedding) or isinstance(
                module, torch.nn.EmbeddingBag
            ):
                return module.sparse
            return False

        # Build list of booleans indicating whether or not to expect sparse
        # gradients for the corresponding parameters.
        expect_sparse_gradient = [
            list(produces_sparse_gradient(module) for module, _ in replica)
            for replica in modules_and_parameters
        ]

        # The following modules_params and modules_buffers are used for
        # param/buffer sync in _sync_params.
        self.modules_params = [
            list(self._get_parameters(m)) for m in self._module_copies
        ]
        # Collect buffers for modules, filtering out buffers that should be ignored.
        named_module_buffers = [
            [(buffer, buffer_name) for buffer_name, buffer in m.named_buffers()]
            for m in self._module_copies
        ]
        self.modules_buffers = [
            [
                buffer
                for (buffer, buffer_name) in module_buffers
                if buffer_name not in self.parameters_to_ignore
            ]
            for module_buffers in named_module_buffers
        ]

        return parameters, expect_sparse_gradient

    def _get_parameters(self, m, recurse=True):
        """
        Returns a generator of module parameters
        """

        def model_parameters(m):
            ps = (
                m._former_parameters.values()
                if hasattr(m, "_former_parameters")
                else m.parameters(recurse=False)
            )
            for p in ps:
                yield p

        for m in m.modules() if recurse else [m]:
            for p in model_parameters(m):
                yield p

    def _check_default_group(self):
        pickle_not_supported = False
        try:
            if self.process_group != _get_default_group():
                pickle_not_supported = True
        except RuntimeError:
            pickle_not_supported = True

        if pickle_not_supported:
            raise RuntimeError(
                "DDP Pickling/Unpickling are only supported "
                "when using DDP with the default process "
                "group. That is, when you have called "
                "init_process_group and have not passed "
                "process_group argument to DDP constructor"
            )

    @contextmanager
    def no_sync(self):
        r"""
        A context manager to disable gradient synchronizations across DDP
        processes. Within this context, gradients will be accumulated on module
        variables, which will later be synchronized in the first
        forward-backward pass exiting the context.

        Example::

            >>> ddp = torch.nn.parallel.DistributedDataParallel(model, pg)
            >>> with ddp.no_sync():
            >>>   for input in inputs:
            >>>     ddp(input).backward()  # no synchronization, accumulate grads
            >>> ddp(another_input).backward()  # synchronize grads
        """
        old_require_backward_grad_sync = self.require_backward_grad_sync
        self.require_backward_grad_sync = False
        try:
            yield
        finally:
            self.require_backward_grad_sync = old_require_backward_grad_sync

    def forward(self, *inputs, **kwargs):
        self.reducer.save_thread_local_state()
        if torch.is_grad_enabled() and self.require_backward_grad_sync:
            self.logger.set_runtime_stats_and_log()
            self.reducer.prepare_for_forward()
        if self.ddp_uneven_inputs_config.ddp_join_enabled:
            ones = torch.ones(1, device=self.device)
            work = dist.all_reduce(ones, group=self.process_group, async_op=True)
            self.reducer._set_forward_pass_work_handle(
                work,
                self.ddp_uneven_inputs_config.ddp_join_divide_by_initial_world_size,
            )

        # Calling _rebuild_buckets before forward compuation,
        # It may allocate new buckets before deallocating old buckets
        # inside _rebuild_buckets. To save peak memory usage,
        # call _rebuild_buckets before the peak memory usage increases
        # during forward computation.
        # This should be called only once during whole training period.
        if torch.is_grad_enabled() and self.reducer._rebuild_buckets():
            logging.info("Reducer buckets have been rebuilt in this iteration.")

        if self.require_forward_param_sync:
            self._sync_params()

        if self.ddp_uneven_inputs_config.ddp_join_enabled:
            # Notify joined ranks whether they should sync in backwards pass or not.
            self._check_global_requires_backward_grad_sync(is_joined_rank=False)

        if self.device_ids:
            if len(self.device_ids) == 1:
                inputs, kwargs = self.to_kwargs(inputs, kwargs, self.device_ids[0])
                output = self.module(*inputs[0], **kwargs[0])
            else:
                inputs, kwargs = self.scatter(inputs, kwargs, self.device_ids)
                outputs = self.parallel_apply(
                    self._module_copies[: len(inputs)], inputs, kwargs
                )
                output = self.gather(outputs, self.output_device)
        else:
            output = self.module(*inputs, **kwargs)

        if torch.is_grad_enabled() and self.require_backward_grad_sync:
            self.require_forward_param_sync = True
            # We'll return the output object verbatim since it is a freeform
            # object. We need to find any tensors in this object, though,
            # because we need to figure out which parameters were used during
            # this forward pass, to ensure we short circuit reduction for any
            # unused parameters. Only if `find_unused_parameters` is set.
            if self.find_unused_parameters:
                self.reducer.prepare_for_backward(list(_find_tensors(output)))
            else:
                self.reducer.prepare_for_backward([])
        else:
            self.require_forward_param_sync = False

        return output

    def scatter(self, inputs, kwargs, device_ids):
        return scatter_kwargs(inputs, kwargs, device_ids, dim=self.dim)

    def _recursive_to(self, inputs, target_gpu):
        r"""
        Recursively moves input to the target_gpu.
        """

        def to_map(obj):
            if isinstance(obj, torch.Tensor):
                if not self.use_side_stream_for_tensor_copies:
                    return (obj.to(target_gpu),)
                else:
                    # Perform CPU -> GPU copies in a background stream. This code is
                    # motivated from similar logic in torch/nn/parallel/_functions.py
                    stream = _get_stream(target_gpu)
                    with torch.cuda.stream(stream):
                        output = obj.to(target_gpu)
                    # synchronize with the copy stream
                    with torch.cuda.device(target_gpu):
                        current_stream = torch.cuda.current_stream()
                        # Sync the current stream with the copy stream
                        current_stream.wait_stream(stream)
                        # Ensure tensor memory is not reused until work on
                        # main stream is complete
                        output.record_stream(current_stream)
                    return (output,)
            if is_namedtuple(obj):
                return [type(obj)(*args) for args in zip(*map(to_map, obj))]
            if isinstance(obj, tuple) and len(obj) > 0:
                return list(zip(*map(to_map, obj)))
            if isinstance(obj, list) and len(obj) > 0:
                return [list(i) for i in zip(*map(to_map, obj))]
            if isinstance(obj, dict) and len(obj) > 0:
                return [type(obj)(i) for i in zip(*map(to_map, obj.items()))]
            return [obj]

        # Avoid reference cycle
        try:
            res = to_map(inputs)
        finally:
            to_map = None
        return res

    def to_kwargs(self, inputs, kwargs, device_id):
        inputs = self._recursive_to(inputs, device_id) if inputs else []
        kwargs = self._recursive_to(kwargs, device_id) if kwargs else []
        if len(inputs) < len(kwargs):
            inputs.extend([() for _ in range(len(kwargs) - len(inputs))])
        elif len(kwargs) < len(inputs):
            kwargs.extend([{} for _ in range(len(inputs) - len(kwargs))])
        inputs = tuple(inputs)
        kwargs = tuple(kwargs)
        return inputs, kwargs

    def parallel_apply(self, replicas, inputs, kwargs):
        return parallel_apply(
            replicas, inputs, kwargs, self.device_ids[: len(replicas)]
        )

    def gather(self, outputs, output_device):
        return gather(outputs, output_device, dim=self.dim)

    def train(self, mode=True):
        super(DistributedDataParallel, self).train(mode)
        for module in self._module_copies[1:]:
            module.train(mode)
        return self

    # When running in join mode, schedules an allreduce to match the one in the
    # forward pass to determine the no. of currently active processes and whether
    # all processes have joined.
    def _schedule_shadow_all_reduce_for_fwd_pass(self):
        all_active_procs = torch.zeros(1, device=self.device)
        dist.all_reduce(all_active_procs, group=self.process_group)
        return all_active_procs.item()

    # When running in join mode, schedules an allreduce to notify joined ranks
    # of whether backwards pass synchronization will run this iteraton or not.
    def _check_global_requires_backward_grad_sync(self, is_joined_rank):
        if not is_joined_rank and self.require_backward_grad_sync:
            requires_sync_tensor = torch.ones(1, device=self.device)
        else:
            requires_sync_tensor = torch.zeros(1, device=self.device)

        work = dist.all_reduce(
            requires_sync_tensor, group=self.process_group, async_op=True
        )
        return work, requires_sync_tensor

    # When running in join mode, checks and performs sync of module buffers if
    # the models have buffers that should be synchronized in the forward pass.
    def _check_and_sync_module_buffers(self):
        if self.will_sync_module_buffers():
            authoritative_rank = self._find_common_rank(self._distributed_rank, False)
            self._distributed_broadcast_coalesced(
                self.modules_buffers[0], self.broadcast_bucket_size, authoritative_rank
            )

    # When running in join model, agrees upon a common rank and broadcast model
    # parameters to all other ranks.
    def _sync_final_model(self, is_last_joiner):
        # Agree upon the process that will be the authoritative model copy.
        # The current rank is a candidate for being the authoritative copy if
        # is_last_joiner=True. We break ties via picking the larger rank.
        self._authoritative_rank = self._find_common_rank(
            self._distributed_rank, is_last_joiner
        )
        self._sync_params_and_buffers(authoritative_rank=self._authoritative_rank)

    # Schedule allreduce ops to match those scheduled in the reducer's backward
    # pass.
    def _match_all_reduce_for_bwd_pass(self):
        allreduce_work = []
        # Schedule allreduce in the same order as Reducer schedules them, i.e.
        # the order of the buckets. Retrieving the bucket order from the reducer
        # ensures that we keep the same order in join mode, such as when bucket
        # order is rebuilt dynamically.
        all_bucket_tensors = self.reducer.get_bucket_tensors()
        for bucket_tensors in all_bucket_tensors:
            # Joined processes contribute zero gradient. In the case that
            # divide_by_initial_world_size=True, we divide grads by the static
            # world size, if not, the dividing factor is reduced by the number
            # of joined processes.
            zero_tensors = [torch.zeros_like(t) for t in bucket_tensors]
            work = self.process_group.allreduce(zero_tensors)
            allreduce_work.append(work)
        for work in allreduce_work:
            work.wait()

    # Allreduces the used parameter mapping across ranks.
    def _match_unused_params_allreduce(self):
        locally_used_param_maps = self.reducer._get_local_used_maps()
        self.process_group.allreduce(locally_used_param_maps)

    @contextmanager
    def join(self, divide_by_initial_world_size=True, enable=True):
        r"""
        A context manager to be used in conjunction with an instance of
        :class:`torch.nn.parallel.DistributedDataParallel` to be
        able to train with uneven inputs across participating processes.

        This context manager will keep track of already-joined DDP processes,
        and "shadow" the forward and backward passes by inserting collective
        communication operations to match with the ones created by non-joined
        DDP processes. This will ensure each collective call has a corresponding
        call by already-joined DDP processes, preventing hangs or errors that
        would otherwise happen when training with uneven inputs across
        processes.

        Once all DDP processes have joined, the context manager will broadcast
        the model corresponding to the last joined process to all processes to
        ensure the model is the same across all processes
        (which is guaranteed by DDP).

        To use this to enable training with uneven inputs across processes,
        simply wrap this context manager around your training loop. No further
        modifications to the model or data loading is required.

        .. warning::
            This module works only with the multi-process, single-device usage
            of :class:`torch.nn.parallel.DistributedDataParallel`,
            which means that a single process works on a single GPU.

        .. warning::
            This module currently does not support custom distributed collective
            operations in the forward pass, such as ``SyncBatchNorm`` or other
            custom defined collectives in the model's forward pass.

        Args:
            divide_by_initial_world_size (bool): If ``True``, will divide
                gradients by the initial ``world_size`` DDP training was launched
                with. If ``False``, will compute the effective world size
                (number of ranks that have not depleted their inputs yet) and
                divide gradients by that during allreduce. Set
                ``divide_by_initial_world_size=True`` to ensure every input
                sample including the uneven inputs have equal weight in terms of
                how much they contribute to the global gradient. This is
                achieved by always dividing the gradient by the initial
                ``world_size`` even when we encounter uneven inputs. If you set
                this to ``False``, we divide the gradient by the remaining
                number of nodes. This ensures parity with training on a smaller
                ``world_size`` although it also means the uneven inputs would
                contribute more towards the global gradient. Typically, you
                would want to set this to ``True`` for cases where the last few
                inputs of your training job are uneven. In extreme cases, where
                there is a large discrepancy in the number of inputs, setting
                this to ``False`` might provide better results.
            enable (bool): Whether to enable uneven input detection or not. Pass
                in ``enable=False`` to disable in cases where you know that
                inputs are even across participating processes. Default is
                ``True``.


        Example::

          >>>  import torch
          >>>  import torch.distributed as dist
          >>>  import os
          >>>  import torch.multiprocessing as mp
          >>>  import torch.nn as nn
          >>>  # On each spawned worker
          >>>  def worker(rank):
          >>>      dist.init_process_group("nccl", rank=rank, world_size=2)
          >>>      torch.cuda.set_device(rank)
          >>>      model = nn.Linear(1, 1, bias=False).to(rank)
          >>>      model = torch.nn.parallel.DistributedDataParallel(
          >>>          model, device_ids=[rank], output_device=rank
          >>>      )
          >>>      # Rank 1 gets one more input than rank 0.
          >>>      inputs = [torch.tensor([1]).float() for _ in range(10 + rank)]
          >>>      with model.join():
          >>>          for _ in range(5):
          >>>              for inp in inputs:
          >>>                  loss = model(inp).sum()
          >>>                  loss.backward()
          >>>  # Without the join() API, the below synchronization will hang
          >>>  # blocking for rank 1's allreduce to complete.
          >>>  torch.cuda.synchronize(device=rank)
        """
        try:
            if self.device_ids and len(self.device_ids) > 1:
                raise ValueError(
                    """DDP join() API does not support Single-Process Multi-GPU
                    mode training. The recommended approach for DDP training is
                    to spawn a single process that works on a single GPU."""
                )
            has_error = False
            self.ddp_uneven_inputs_config = _DDPUnevenInputsConfig(
                ddp_join_enabled=enable,
                ddp_join_divide_by_initial_world_size=divide_by_initial_world_size,
            )
            yield
        except Exception as e:
            # Set to skip any processing in the finally block.
            has_error = True
            raise e
        finally:
            # Skip any processing to let the exception immediately be raised if
            # there was one.
            if enable and not has_error:
                all_procs_joined = False
                is_last_joiner = True
                i = 0
                WARN_THRESHOLD = 1000
                warnings.simplefilter("once")
                while not all_procs_joined:
                    if i > WARN_THRESHOLD:
                        my_rank = self._distributed_rank
                        warnings.warn(
                            "Detected uneven input skew of greater "
                            f"than {WARN_THRESHOLD}. This means that rank {my_rank} "
                            f"has at least {WARN_THRESHOLD} fewer inputs than "
                            "other currently active ranks. This level of skew could "
                            "lead to performance degradation during training."
                        )
                    # Schedules allreduce to match fwd pass allreduce in non-joined procs
                    num_active_procs = self._schedule_shadow_all_reduce_for_fwd_pass()
                    if num_active_procs == 0:
                        all_procs_joined = True
                    else:
                        # Some DDP process still needs to be joined.
                        if is_last_joiner:
                            is_last_joiner = False
                        # It will rebuild buckets only once during training period
                        self.reducer._rebuild_buckets()
                        # Schedule a corresponding broadcast if we are syncing module
                        # buffers in the forward pass.
                        self._check_and_sync_module_buffers()

                        (
                            work,
                            should_sync_backwards_tensor,
                        ) = self._check_global_requires_backward_grad_sync(
                            is_joined_rank=True
                        )
                        work.wait()
                        # If nonzero, then we should sync in the bwd pass.
                        should_sync_backwards = should_sync_backwards_tensor.item() != 0
                        # Forward param sync is disabled in the next iteration
                        # if we are skipping grad sync this iteration. Hence, we
                        # set require_forward_param_sync appropriately here.
                        self.require_forward_param_sync = should_sync_backwards
                        if not should_sync_backwards:
                            continue
                        # Schedules one allreduce per gradient bucket to match
                        # the backwards pass allreduce.
                        self._match_all_reduce_for_bwd_pass()
                        # Check if we need to allreduce locally unused params.
                        if self.find_unused_parameters:
                            self._match_unused_params_allreduce()
                        # It will push rebuilt params only once during training period
                        self.reducer._push_all_rebuilt_params()
                        i += 1

                # All procs joined. Agree on authoritative rank and broadcast the model.
                self._sync_final_model(is_last_joiner)

    def register_comm_hook(self, state: object, hook: callable):
        r"""
        Registers a communication hook which is an enhancement that provides a
        flexible hook to users where they can specify how DDP aggregates gradients
        across multiple workers.

        This hook would be very useful for researchers to try out new ideas. For
        example, this hook can be used to implement several algorithms like GossipGrad
        and gradient compression which involve different communication strategies for
        parameter syncs while running Distributed DataParallel training.

        Args:
            state (object): Passed to the hook to maintain any state information during the training process.
                            Examples include error feedback in gradient compression,
                            peers to communicate with next in GossipGrad, etc.

                            It is locally stored by each worker
                            and shared by all the gradient tensors on the worker.
            hook (callable): Averages gradient tensors across workers and defined as:
                             ``hook(state: object, bucket: dist.GradBucket) -> torch.futures.Future``:

                             This function is called once the bucket is ready. The
                             hook can perform whatever processing is needed and return
                             a Future indicating completion of any async work (ex: allreduce).
                             If the hook doesn't perform any communication, it can also
                             just return a completed Future. The Future should hold the
                             new value of grad bucket's tensors. Once a bucket is ready,
                             c10d reducer would call this hook and use the tensors returned
                             by the Future and copy grads to individual parameters.

                             We also provide an API called ``get_future`` to retrieve a
                             Future associated with the completion of ``c10d.ProcessGroup.work``.

        .. warning ::
            Grad bucket's tensors will not be predivided by world_size. User is responsible
            to divide by the world_size in case of operations like allreduce.

        .. warning ::
            DDP communication hook can only be registered once and should be registered
            before calling backward.

        .. warning ::
            The Future object that hook returns should contain a result that has the same
            shape with the tensors inside grad bucket.

        .. warning ::
            DDP communication hook does not support single-process multiple-device mode.
            Gradbucket tensors should consist of only a single tensor.

        .. warning ::
            ``get_future`` API supports only NCCL backend and will return a ``torch._C.Future``
            which is an internal type and should be used with caution. It can still be used by
            ``register_comm_hook`` API, but it is subject to some subtle differences compared
            to ``torch.futures.Future``.

        .. warning ::
            DDP communication hook is experimental and subject to change.

        Example::
            Below is an example of a noop hook that returns the same tensors.

            >>> def noop(state: object, bucket: dist.GradBucket): -> torch.futures.Future
            >>>     fut = torch.futures.Future()
            >>>     fut.set_result(bucket.get_tensors())
            >>>     return fut

            >>> ddp.register_comm_hook(state = None, hook = noop)

        Example::
            Below is an example of a Parallel SGD algorithm where gradients are encoded before
            allreduce, and then decoded after allreduce.

            >>> def encode_and_decode(state: object, bucket: dist.GradBucket): -> torch.futures.Future
            >>>     tensors = [t / process_group.world_size for t in bucket.get_tensors()]
            >>>     encoded_tensors = encode(tensors) # encode gradients
            >>>     fut = process_group.allreduce(encoded_tensors).get_future()
            >>>     # Define the then callback to decode.
            >>>     def decode(fut):
            >>>         decoded_tensors = decode(fut.value()) # decode gradients
            >>>         return decoded_tensors
            >>>     return fut.then(decode)

            >>> ddp.register_comm_hook(state = None, hook = encode_and_decode)
        """
        self._check_comm_hook(hook)
        self.logger._set_comm_hook_name(hook.__qualname__)
        dist._register_comm_hook(self.reducer, state, hook)

    def _register_builtin_comm_hook(self, comm_hook_type):
        r"""
        Registers a built-in communication hook that specifies how DDP
        aggregates gradients across multiple workers.
        The built-in hooks aim to provide efficient C++ implementations for certain hooks,
        which might not be as efficient if implemented in Python using a Python communication hook.

        Args:
            comm_hook_type (dist.BuiltinCommHookType): type of communication hook, such as
            ALLREDUCE, FP16_COMPRESS, etc.

        .. warning ::
            DDP communication hook can only be registered once and should be registered
            before calling backward.

        .. warning ::
            DDP communication hook does not support single-process multiple-device mode.
            Gradbucket tensors should consist of only a single tensor.

        .. warning ::
            DDP communication hook is experimental and subject to change.

        Example::
            Below is an example of a FP16 compression where gradients are
            compressed into 16-bit floating-point numbers before allreduce, and
            then decompressed after allreduce.

            >>> ddp._register_builtin_comm_hook(dist.BuiltinCommHookType.FP16_COMPRESS)

        """
        self.logger._set_comm_hook_name(str(comm_hook_type))
        dist._register_builtin_comm_hook(self.reducer, comm_hook_type)

    def _distributed_broadcast_coalesced(
        self, tensors, buffer_size, authoritative_rank=0
    ):
        dist._broadcast_coalesced(
            self.process_group, tensors, buffer_size, authoritative_rank
        )

    def will_sync_module_buffers(self):
        return (
            self.require_forward_param_sync
            and self.broadcast_buffers
            and len(self.modules_buffers[0]) > 0
        )

    def _find_common_rank(self, input_rank, rank_cond):
        # -1 indicates that this rank is not under consideration to be the
        # common_rank
        rank_to_use = torch.tensor(
            [input_rank if rank_cond else -1],
            device=self.device,
        )
        dist.all_reduce(rank_to_use, op=ReduceOp.MAX, group=self.process_group)
        if rank_to_use.item() == -1:
            raise ValueError(
                "BUG! Expected rank_cond to be true for at least one process."
            )
        return rank_to_use.item()

    def _sync_params(self):
        with torch.no_grad():
            # only do intra-node parameters sync for replicated single-device
            # CUDA modules
            if self.device_ids and len(self.device_ids) > 1:
                # intra-node parameter sync
                result = comm.broadcast_coalesced(
                    self.modules_params[0], self.device_ids, self.broadcast_bucket_size
                )
                for tensors, module_params in zip(result[1:], self.modules_params[1:]):
                    for tensor, param in zip(tensors, module_params):
                        # Formerly, this spot used param.set_(tensor) to steal tensor's
                        # data without a deep copy.  Unfortunately, that wiped out the
                        # allreduce hook attached to param's AccumulateGrad function,
                        # likely causing https://github.com/pytorch/pytorch/issues/37079.
                        # TODO:  If set_ becomes safe to use here, use set_.
                        # Otherwise, find another way to steal tensor's data.
                        param.copy_(tensor)
                        # Assume we have just run the optimizer and zeroed the
                        # grads of the parameters on the root model. We need
                        # to zero the grads on all model replicas as well.
                        # This snippet is copied from torch.optim.Optimizer.
                        if param.grad is not None:
                            if param.grad.grad_fn is not None:
                                param.grad.detach_()
                            else:
                                param.grad.requires_grad_(False)
                            param.grad.zero_()

            # module buffer sync
            if self.will_sync_module_buffers():
                # Synchronize buffers across processes.
                # If we are running DDP with the join manager, we have to agree
                # upon a rank to sync module buffers from, since rank 0 may
                # already have been joined and have stale module buffers.
                if self.ddp_uneven_inputs_config.ddp_join_enabled:
                    authoritative_rank = self._find_common_rank(
                        self._distributed_rank, True
                    )
                else:
                    # The process with rank 0 is considered the authoritative copy.
                    authoritative_rank = 0
                self._distributed_broadcast_coalesced(
                    self.modules_buffers[0],
                    self.broadcast_bucket_size,
                    authoritative_rank,
                )
                # only do intra-node buffer sync for replicated single-device
                # CUDA modules
                if self.device_ids and len(self.device_ids) > 1:
                    # intra-node buffer sync
                    result = comm.broadcast_coalesced(
                        self.modules_buffers[0],
                        self.device_ids,
                        self.broadcast_bucket_size,
                    )
                    for tensors, module_buffers in zip(
                        result[1:], self.modules_buffers[1:]
                    ):
                        for tensor, buffer in zip(tensors, module_buffers):
                            buffer.set_(tensor)

    def _passing_sync_batchnorm_handle(self, module_copies):
        for dev_idx, module in enumerate(module_copies):
            for layer in module.modules():
                if isinstance(layer, torch.nn.modules.SyncBatchNorm):
                    assert (
                        self.device_type != "cpu"
                    ), "SyncBatchNorm layers only work with GPU modules"
                    layer._specify_ddp_gpu_num(
                        len(self.device_ids) if self.device_ids else 1
                    )

    def _check_comm_hook(self, hook):
        if not callable(hook):
            raise TypeError("Communication hook must be callable.")

        sig = inspect.signature(hook)
        if (
            sig.parameters["bucket"].annotation != inspect._empty
            and sig.parameters["bucket"].annotation != dist.GradBucket
        ):
            raise ValueError(
                "Communication hook: bucket annotation should be dist.GradBucket."
            )

        if sig.return_annotation != inspect._empty and (
            sig.return_annotation != torch.futures.Future
            and sig.return_annotation != torch._C.Future
        ):
            raise ValueError(
                "Communication hook: return annotation should be torch.futures.Future or torch._C.Future."
            )

    @property
    def _distributed_rank(self):
        return dist.get_rank(self.process_group)

    @staticmethod
    def _set_params_and_buffers_to_ignore_for_model(
        module, params_and_buffers_to_ignore
    ):
        # This is a workaround to set parameters and buffers DDP should ignore
        # during synchronization. It will be removed when the API is finalized
        # as part of addressing https://github.com/pytorch/pytorch/issues/43690.
        module._ddp_params_and_buffers_to_ignore = params_and_buffers_to_ignore

    def get_ddp_logging_data(self):
        r"""
        This interface can be called after DistributedDataParallel() is
        constructed. It returns DDPLoggingData for debugging and analysis.
        More detailed explanation of the fields in DDPLoggingData are in
        ``torch/c10/util/Logging.h``.
        """
        return self.logger._get_ddp_logging_data()

    def set_ddp_runtime_logging_sample_rate(self, sample_rate):
        r"""
        This interface allows users to set sample_rate of collecting
        runtime stats. The runtime stats will be recorded for the
        first 10 iterations, after 10 iteratons runtime stats will be
        recorded once every "sample_rate" training iterations. In
        default, runtime stats are recorded for the first 10 iterations,
        after 10 iterations runtime stats are recorded once every
        "kDDPRuntimeLoggingSampleRate=100" training iterations.
        """
        if sample_rate < 1:
            raise ValueError(
                "DDP runtime logging sample rate should be equal or greater than 1"
            )
        self.reducer._set_ddp_runtime_logging_sample_rate(sample_rate)<|MERGE_RESOLUTION|>--- conflicted
+++ resolved
@@ -407,7 +407,7 @@
 
         if (
             device_ids is None
-<<<<<<< HEAD
+            or len(device_ids) == 0  # For backward compatibility.
             or self.device_type == "cpu"
             or self.is_multi_device_module
         ):
@@ -421,17 +421,6 @@
                         {p.device for p in module.parameters()}
                     )
                 )
-=======
-            or len(device_ids) == 0  # For backward compatibility.
-            or self.device_type == "cpu"
-            or self.is_multi_device_module
-        ):
-            assert not device_ids and not output_device, (
-                "DistributedDataParallel device_ids and output_device arguments "
-                "only work with single-device GPU modules, but got "
-                "device_ids {}, output_device {}, and module parameters {}."
-            ).format(device_ids, output_device, {p.device for p in module.parameters()})
->>>>>>> a0b79dc2
 
             self.device_ids = None
             self.output_device = None
