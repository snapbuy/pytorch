--- conflicted
+++ resolved
@@ -103,7 +103,6 @@
 
             for p in group['params']:
                 if p.grad is not None:
-<<<<<<< HEAD
                     grads.append(p.grad)
                     params_with_grad.append(p)
                     states.append(self.state[p])
@@ -156,29 +155,5 @@
                 # foreach APIs dont support sparse
                 for i in range(len(params_with_grad)): 
                     params_with_grad[i].add_(grads[i], alpha=-group['lr'])
-=======
-                    params_with_grad.append(p)
-                    d_p_list.append(p.grad)
-
-                    state = self.state[p]
-                    if 'momentum_buffer' not in state:
-                        momentum_buffer_list.append(None)
-                    else:
-                        momentum_buffer_list.append(state['momentum_buffer'])
-
-            F.sgd(params_with_grad,
-                  d_p_list,
-                  momentum_buffer_list,
-                  weight_decay,
-                  momentum,
-                  lr,
-                  dampening,
-                  nesterov)
-
-            # update momentum_buffers in state
-            for p, momentum_buffer in zip(params_with_grad, momentum_buffer_list):
-                state = self.state[p]
-                state['momentum_buffer'] = momentum_buffer
->>>>>>> b220bfda
 
         return loss